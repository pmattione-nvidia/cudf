--- conflicted
+++ resolved
@@ -83,11 +83,7 @@
 
 ```bash
 conda install -c rapidsai -c conda-forge -c nvidia \
-<<<<<<< HEAD
-    cudf=25.04 python=3.12 cuda-version=12.5
-=======
-    cudf=25.02 python=3.12 cuda-version=12.8
->>>>>>> 847fa282
+    cudf=25.04 python=3.12 cuda-version=12.8
 ```
 
 We also provide [nightly Conda packages](https://anaconda.org/rapidsai-nightly) built from the HEAD
