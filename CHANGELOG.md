--- conflicted
+++ resolved
@@ -16,11 +16,8 @@
 - PR #3553 Support Python NoneType in numeric binops
 - PR #3608 Update OPS codeowner group name
 - PR #3431 Port NVStrings translate to cudf strings column
-<<<<<<< HEAD
+- PR #3587 Merge CHECK_STREAM & CUDA_CHECK_LAST to CHECK_CUDA
 - PR #3402 Define and implement new quantiles APIs
-=======
-- PR #3587 Merge CHECK_STREAM & CUDA_CHECK_LAST to CHECK_CUDA
->>>>>>> cc8ba2c6
 
 ## Bug Fixes
 
