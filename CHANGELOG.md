--- conflicted
+++ resolved
@@ -14,6 +14,7 @@
 - PR #1583 Fix underlying issue in `as_index()` that was causing `Series.quantile()` to fail
 - PR #1660 Fix bug in `loc` when indexing with a column name (a string)
 - PR #1683 ORC reader: fix timestamp conversion to UTC
+- PR #1613 Improve CategoricalColumn.fillna(-1) performance
 
 
 # cuDF 0.7.0 (Date TBD)
@@ -158,14 +159,9 @@
 - PR #1648 ORC reader: fix non-deterministic output when skiprows is non-zero
 - PR #1676 Fix groupby `as_index` behaviour with `MultiIndex`
 - PR #1659 Fix bug caused by empty groupbys and multiindex slicing throwing exceptions
-<<<<<<< HEAD
-- PR #1613 Improve CategoricalColumn.fillna(-1) performance
-
-=======
 - PR #1656 Correct Groupby failure in dask when un-aggregable columns are left in dataframe.
 - PR #1689 Fix groupby performance regression
 - PR #1694 Add Cython as a runtime dependency since it's required in `setup.py`
->>>>>>> 4decd216
 
 
 # cuDF 0.6.1 (25 Mar 2019)
