# cuDF 0.11.0 (Date TBD)

## New Features

- PR #2930 JSON Reader: Support ARROW_RANDOM_FILE input
- PR #2956 Add `cudf::stack` and `cudf::tile`
- PR #2980 Added nvtext is_vowel/is_consonant functions
- PR #2987 Add `inplace` arg to `DataFrame.reset_index` and `Series`
- PR #3011 Added libcudf++ transition guide
- PR #3129 Add strings column factory from `std::vector`s
- PR #3054 Add parquet reader support for decimal data types
- PR #3022 adds DataFrame.astype for cuDF dataframes
- PR #2962 Add isnull(), notnull() and related functions
- PR #3025 Move search files to legacy
- PR #3068 Add `scalar` class
- PR #3094 Adding `any` and `all` support from libcudf
- PR #3130 Define and implement new `column_wrapper`
- PR #3143 Define and implement new copying APIs `slice` and `split`
- PR #3161 Move merge files to legacy
- PR #3079 Added support to write ORC files given a local path
- PR #3192 Add dtype param to cast `DataFrame` on init
- PR #3222 Add nvtext character tokenizer
- PR #3223 Java expose underlying buffers
- PR #3300 Add `DataFrame.insert`
- PR #3263 Define and implement new `valid_if`
- PR #3278 Add `to_host` utility to copy `column_view` to host
- PR #3087 Add new cudf::experimental bool8 wrapper
- PR #3219 Construct column from column_view
- PR #3308 java add API for memory usage callbacks
- PR #2691 Row-wise reduction and scan operations via CuPy
- PR #3291 Add normalize_nans_and_zeros
- PR #3344 java split API
- PR #2791 Add `groupby.std()`
- PR #3368 Enable dropna argument in dask_cudf groupby
- PR #3298 add null replacement iterator for column_device_view
- PR #3396 Update device_atomics with new bool8 and timestamp specializations

## Improvements

- PR #2904 Move gpu decompressors to cudf::io namespace
- PR #2977 Moved old C++ test utilities to legacy directory.
- PR #2965 Fix slow orc reader perf with large uncompressed blocks
- PR #2995 Move JIT type utilities to legacy directory
- PR #2927 Add ``Table`` and ``TableView`` extension classes that wrap legacy cudf::table
- PR #3005 Renames `cudf::exp` namespace to `cudf::experimental`
- PR #3008 Make safe versions of `is_null` and `is_valid` in `column_device_view`
- PR #3026 Move fill and repeat files to legacy
- PR #3027 Move copying.hpp and related source to legacy folder
- PR #3014 Snappy decompression optimizations
- PR #3032 Use `asarray` to coerce indices to a NumPy array
- PR #2996 IO Readers: Replace `cuio::device_buffer` with `rmm::device_buffer`
- PR #3051 Specialized hash function for strings column
- PR #3065 Select and Concat for cudf::experimental::table
- PR #3080 Move `valid_if.cuh` to `legacy/`
- PR #3052 Moved replace.hpp functionality to legacy
- PR #3091 Move join files to legacy
- PR #3092 Implicitly init RMM if Java allocates before init
- PR #3029 Update gdf_ numeric types with stdint and move to cudf namespace
- PR #3052 Moved replace.hpp functionality to legacy
- PR #2955 Add cmake option to only build for present GPU architecture
- PR #3070 Move functions.h and related source to legacy
- PR #2951 Allow set_index to handle a list of column names
- PR #3093 Move groupby files to legacy
- PR #2988 Removing GIS functionality (now part of cuSpatial library)
- PR #3067 Java method to return size of device memory buffer
- PR #3083 Improved some binary operation tests to include null testing.
- PR #3084 Update to arrow-cpp and pyarrow 0.15.0
- PR #3071 Move cuIO to legacy
- PR #3126 Round 2 of snappy decompression optimizations
- PR #3046 Define and implement new copying APIs `empty_like` and `allocate_like`
- PR #3128 Support MultiIndex in DataFrame.join
- PR #2971 Added initial gather and scatter methods for strings_column_view
- PR #3133 Port NVStrings to cudf column: count_characters and count_bytes
- PR #2991 Added strings column functions concatenate and join_strings
- PR #3028 Port gather and scatter to libcudf++
- PR #3135 Add nvtx utilities to cudf::nvtx namespace
- PR #3021 Java host side concat of serialized buffers
- PR #3138 Move unary files to legacy
- PR #3170 Port NVStrings substring functions to cudf strings column
- PR #3159 Port NVStrings is-chars-types function to cudf strings column
- PR #3154 Make `table_view_base.column()` const and add `mutable_table_view.column()`
- PR #3175 Set cmake cuda version variables
- PR #3171 Move deprecated error macros to legacy
- PR #3191 Port NVStrings integer convert ops to cudf column
- PR #3189 Port NVStrings find ops to cudf column
- PR #3352 Port NVStrings convert float functions to cudf strings column
- PR #3193 Add cuPy as a formal dependency
- PR #3195 Support for zero columned `table_view`
- PR #3165 Java device memory size for string category
- PR #3205 Move transform files to legacy
- PR #3202 Rename and move error.hpp to public headers
- PR #2878 Use upstream merge code in dask_cudf
- PR #3217 Port NVStrings upper and lower case conversion functions
- PR #3350 Port NVStrings booleans convert functions
- PR #3231 Add `column::release()` to give up ownership of contents.
- PR #3157 Use enum class rather than enum for mask_allocation_policy
- PR #3136 Define and implement new transpose API
- PR #3237 Define and implement new transform APIs
- PR #3245 Move binaryop files to legacy
- PR #3241 Move stream_compaction files to legacy
- PR #3166 Move reductions to legacy
- PR #3261 Small cleanup: remove `== true`
- PR #3271 Update rmm API based on `rmm.reinitialize(...)` change
- PR #3266 Remove optional checks for CuPy
- PR #3268 Adding null ordering per column feature when sorting
- PR #3239 Adding floating point specialization to comparators for NaNs
- PR #3270 Move predicates files to legacy
- PR #3281 Add to_host specialization for strings in column test utilities
- PR #3282 Add `num_bitmask_words`
- PR #3252 Add new factory methods to include passing an existing null mask
- PR #3288 Make `bit.cuh` utilities usable from host code.
- PR #3287 Move rolling windows files to legacy
- PR #3182 Define and implement new unary APIs `is_null` and `is_not_null`
- PR #3314 Drop `cython` from run requirements
- PR #3301 Add tests for empty column wrapper.
- PR #3294 Update to arrow-cpp and pyarrow 0.15.1
- PR #3310 Add `row_hasher` and `element_hasher` utilities
- PR #3286 Clean up the starter code on README
- PR #3322 Port NVStrings pad operations to cudf strings column
- PR #3345 Add cache member for number of characters in string_view class
- PR #3299 Define and implement new `is_sorted` APIs
- PR #3328 Partition by stripes in dask_cudf ORC reader
- PR #3243 Use upstream join code in dask_cudf
- PR #3371 Add `select` method to `table_view`
- PR #3309 Add java and JNI bindings for search bounds
<<<<<<< HEAD
- PR #3305 Define and implement new rolling window APIs
=======
- PR #3382 Add fill function for strings column
- PR #3391 Move device_atomics_tests.cu files to legacy
>>>>>>> 37223853

## Bug Fixes

- PR #2895 Fixed dask_cudf group_split behavior to handle upstream rearrange_by_divisions
- PR #3048 Support for zero columned tables
- PR #3030 Fix snappy decoding regression in PR #3014
- PR #3041 Fixed exp to experimental namespace name change issue
- PR #3056 Add additional cmake hint for finding local build of RMM files
- PR #3060 Move copying.hpp includes to legacy
- PR #3139 Fixed java RMM auto initalization
- PR #3141 Java fix for relocated IO headers
- PR #3149 Rename column_wrapper.cuh to column_wrapper.hpp
- PR #3168 Fix mutable_column_device_view head const_cast
- PR #3199 Update JNI includes for legacy moves
- PR #3204 ORC writer: Fix ByteRLE encoding of NULLs
- PR #2994 Fix split_out-support but with hash_object_dispatch
- PR #3212 Fix string to date casting when format is not specified
- PR #3218 Fixes `row_lexicographic_comparator` issue with handling two tables
- PR #3228 Default initialize RMM when Java native dependencies are loaded
- PR #3012 replacing instances of `to_gpu_array` with `mem`
- PR #3236 Fix Numba 0.46+/CuPy 6.3 interface compatibility
- PR #3276 Update JNI includes for legacy moves
- PR #3256 Fix orc writer crash with multiple string columns
- PR #3211 Fix breaking change caused by rapidsai/rmm#167
- PR #3265 Fix dangling pointer in `is_sorted`
- PR #3267 ORC writer: fix incorrect ByteRLE encoding of long literal runs
- PR #3277 Fix invalid reference to deleted temporary in `is_sorted`.
- PR #3274 ORC writer: fix integer RLEv2 mode2 unsigned base value encoding
- PR #3279 Fix shutdown hang issues with pinned memory pool init executor
- PR #3280 Invalid children check in mutable_column_device_view
- PR #3289 fix java memory usage API for empty columns
- PR #3293 Fix loading of csv files zipped on MacOS (disabled zip min version check)
- PR #3295 Fix storing storing invalid RMM exec policies.
- PR #3307 Add pd.RangeIndex to from_pandas to fix dask_cudf meta_nonempty bug
- PR #3313 Fix public headers including non-public headers
- PR #3318 Revert arrow to 0.15.0 temporarily to unblock downstream projects CI
- PR #3317 Fix index-argument bug in dask_cudf parquet reader
- PR #3323 Fix `insert` non-assert test case
- PR #3341 Fix `Series` constructor converting NoneType to "None" 
- PR #3326 Fix and test for detail::gather map iterator type inference
- PR #3334 Remove zero-size exception check from make_strings_column factories
- PR #3333 Fix compilation issues with `constexpr` functions not marked `__device__`
- PR #3340 Make all benchmarks use cudf base fixture to initialize RMM pool
- PR #3337 Fix Java to pad validity buffers to 64-byte boundary
- PR #3357 Disabling `column_view` iterators for non fixed-width types
- PR #3383 Fix : properly compute null counts for rolling_window.
- PR #3386 Removing external includes from `column_view.hpp`
- PR #3369 Add write_partition to dask_cudf to fix to_parquet bug


# cuDF 0.10.0 (16 Oct 2019)

## New Features

- PR #2423 Added `groupby.quantile()`
- PR #2522 Add Java bindings for NVStrings backed upper and lower case mutators
- PR #2605 Added Sort based groupby in libcudf
- PR #2607 Add Java bindings for parsing JSON
- PR #2629 Add dropna= parameter to groupby
- PR #2585 ORC & Parquet Readers: Remove millisecond timestamp restriction
- PR #2507 Add GPU-accelerated ORC Writer
- PR #2559 Add Series.tolist()
- PR #2653 Add Java bindings for rolling window operations
- PR #2480 Merge `custreamz` codebase into `cudf` repo
- PR #2674 Add __contains__ for Index/Series/Column
- PR #2635 Add support to read from remote and cloud sources like s3, gcs, hdfs
- PR #2722 Add Java bindings for NVTX ranges
- PR #2702 Add make_bool to dataset generation functions
- PR #2394 Move `rapidsai/custrings` into `cudf`
- PR #2734 Final sync of custrings source into cudf
- PR #2724 Add libcudf support for __contains__
- PR #2777 Add python bindings for porter stemmer measure functionality
- PR #2781 Add issorted to is_monotonic
- PR #2685 Add cudf::scatter_to_tables and cython binding
- PR #2743 Add Java bindings for NVStrings timestamp2long as part of String ColumnVector casting
- PR #2785 Add nvstrings Python docs
- PR #2786 Add benchmarks option to root build.sh
- PR #2802 Add `cudf::repeat()` and `cudf.Series.repeat()`
- PR #2773 Add Fisher's unbiased kurtosis and skew for Series/DataFrame
- PR #2748 Parquet Reader: Add option to specify loading of PANDAS index
- PR #2807 Add scatter_by_map to DataFrame python API
- PR #2836 Add nvstrings.code_points method
- PR #2844 Add Series/DataFrame notnull
- PR #2858 Add GTest type list utilities
- PR #2870 Add support for grouping by Series of arbitrary length
- PR #2719 Series covariance and Pearson correlation
- PR #2207 Beginning of libcudf overhaul: introduce new column and table types
- PR #2869 Add `cudf.CategoricalDtype`
- PR #2838 CSV Reader: Support ARROW_RANDOM_FILE input
- PR #2655 CuPy-based Series and Dataframe .values property
- PR #2803 Added `edit_distance_matrix()` function to calculate pairwise edit distance for each string on a given nvstrings object.
- PR #2811 Start of cudf strings column work based on 2207
- PR #2872 Add Java pinned memory pool allocator
- PR #2969 Add findAndReplaceAll to ColumnVector
- PR #2814 Add Datetimeindex.weekday
- PR #2999 Add timestamp conversion support for string categories
- PR #2918 Add cudf::column timestamp wrapper types

## Improvements

- PR #2578 Update legacy_groupby to use libcudf group_by_without_aggregation
- PR #2581 Removed `managed` allocator from hash map classes.
- PR #2571 Remove unnecessary managed memory from gdf_column_concat
- PR #2648 Cython/Python reorg
- PR #2588 Update Series.append documentation
- PR #2632 Replace dask-cudf set_index code with upstream
- PR #2682 Add cudf.set_allocator() function for easier allocator init
- PR #2642 Improve null printing and testing
- PR #2747 Add missing Cython headers / cudftestutil lib to conda package for cuspatial build
- PR #2706 Compute CSV format in device code to speedup performance
- PR #2673 Add support for np.longlong type
- PR #2703 move dask serialization dispatch into cudf
- PR #2728 Add YYMMDD to version tag for nightly conda packages
- PR #2729 Handle file-handle input in to_csv
- PR #2741 CSV Reader: Move kernel functions into its own file
- PR #2766 Improve nvstrings python cmake flexibility
- PR #2756 Add out_time_unit option to csv reader, support timestamp resolutions
- PR #2771 Stopgap alias for to_gpu_matrix()
- PR #2783 Support mapping input columns to function arguments in apply kernels
- PR #2645 libcudf unique_count for Series.nunique
- PR #2817 Dask-cudf: `read_parquet` support for remote filesystems
- PR #2823 improve java data movement debugging
- PR #2806 CSV Reader: Clean-up row offset operations
- PR #2640 Add dask wait/persist exmaple to 10 minute guide
- PR #2828 Optimizations of kernel launch configuration for `DataFrame.apply_rows` and `DataFrame.apply_chunks`
- PR #2831 Add `column` argument to `DataFrame.drop`
- PR #2775 Various optimizations to improve __getitem__ and __setitem__ performance
- PR #2810 cudf::allocate_like can optionally always allocate a mask.
- PR #2833 Parquet reader: align page data allocation sizes to 4-bytes to satisfy cuda-memcheck
- PR #2832 Using the new Python bindings for UCX
- PR #2856 Update group_split_cudf to use scatter_by_map
- PR #2890 Optionally keep serialized table data on the host.
- PR #2778 Doc: Updated and fixed some docstrings that were formatted incorrectly.
- PR #2830 Use YYMMDD tag in custreamz nightly build
- PR #2875 Java: Remove synchronized from register methods in MemoryCleaner
- PR #2887 Minor snappy decompression optimization
- PR #2899 Use new RMM API based on Cython
- PR #2788 Guide to Python UDFs
- PR #2919 Change java API to use operators in groupby namespace
- PR #2909 CSV Reader: Avoid row offsets host vector default init
- PR #2834 DataFrame supports setting columns via attribute syntax `df.x = col`
- PR #3147 DataFrame can be initialized from rows via list of tuples

## Bug Fixes

- PR #2584 ORC Reader: fix parsing of `DECIMAL` index positions
- PR #2619 Fix groupby serialization/deserialization
- PR #2614 Update Java version to match
- PR #2601 Fixes nlargest(1) issue in Series and Dataframe
- PR #2610 Fix a bug in index serialization (properly pass DeviceNDArray)
- PR #2621 Fixes the floordiv issue of not promoting float type when rhs is 0
- PR #2611 Types Test: fix static casting from negative int to string
- PR #2618 IO Readers: Fix datasource memory map failure for multiple reads
- PR #2628 groupby_without_aggregation non-nullable input table produces non-nullable output
- PR #2615 fix string category partitioning in java API
- PR #2641 fix string category and timeunit concat in the java API
- PR #2649 Fix groupby issue resulting from column_empty bug
- PR #2658 Fix astype() for null categorical columns
- PR #2660 fix column string category and timeunit concat in the java API
- PR #2664 ORC reader: fix `skip_rows` larger than first stripe
- PR #2654 Allow Java gdfOrderBy to work with string categories
- PR #2669 AVRO reader: fix non-deterministic output
- PR #2668 Update Java bindings to specify timestamp units for ORC and Parquet readers
- PR #2679 AVRO reader: fix cuda errors when decoding compressed streams
- PR #2692 Add concatenation for data-frame with different headers (empty and non-empty)
- PR #2651 Remove nvidia driver installation from ci/cpu/build.sh
- PR #2697 Ensure csv reader sets datetime column time units
- PR #2698 Return RangeIndex from contiguous slice of RangeIndex
- PR #2672 Fix null and integer handling in round
- PR #2704 Parquet Reader: Fix crash when loading string column with nulls
- PR #2725 Fix Jitify issue with running on Turing using CUDA version < 10
- PR #2731 Fix building of benchmarks
- PR #2738 Fix java to find new NVStrings locations
- PR #2736 Pin Jitify branch to v0.10 version
- PR #2742 IO Readers: Fix possible silent failures when creating `NvStrings` instance
- PR #2753 Fix java quantile API calls
- PR #2762 Fix validity processing for time in java
- PR #2796 Fix handling string slicing and other nvstrings delegated methods with dask
- PR #2769 Fix link to API docs in README.md
- PR #2772 Handle multiindex pandas Series #2772
- PR #2749 Fix apply_rows/apply_chunks pessimistic null mask to use in_cols null masks only
- PR #2752 CSV Reader: Fix exception when there's no rows to process
- PR #2716 Added Exception for `StringMethods` in string methods
- PR #2787 Fix Broadcasting `None` to `cudf-series`
- PR #2794 Fix async race in NVCategory::get_value and get_value_bounds
- PR #2795 Fix java build/cast error
- PR #2496 Fix improper merge of two dataframes when names differ
- PR #2824 Fix issue with incorrect result when Numeric Series replace is called several times
- PR #2751 Replace value with null
- PR #2765 Fix Java inequality comparisons for string category
- PR #2818 Fix java join API to use new C++ join API
- PR #2841 Fix nvstrings.slice and slice_from for range (0,0)
- PR #2837 Fix join benchmark
- PR #2809 Add hash_df and group_split dispatch functions for dask
- PR #2843 Parquet reader: fix skip_rows when not aligned with page or row_group boundaries
- PR #2851 Deleted existing dask-cudf/record.txt
- PR #2854 Fix column creation from ephemeral objects exposing __cuda_array_interface__
- PR #2860 Fix boolean indexing when the result is a single row
- PR #2859 Fix tail method issue for string columns
- PR #2852 Fixed `cumsum()` and `cumprod()` on boolean series.
- PR #2865 DaskIO: Fix `read_csv` and `read_orc` when input is list of files
- PR #2750 Fixed casting values to cudf::bool8 so non-zero values always cast to true
- PR #2873 Fixed dask_cudf read_partition bug by generating ParquetDatasetPiece
- PR #2850 Fixes dask_cudf.read_parquet on partitioned datasets
- PR #2896 Properly handle `axis` string keywords in `concat`
- PR #2926 Update rounding algorithm to avoid using fmod
- PR #2968 Fix Java dependency loading when using NVTX
- PR #2963 Fix ORC writer uncompressed block indexing
- PR #2928 CSV Reader: Fix using `byte_range` for large datasets
- PR #2983 Fix sm_70+ race condition in gpu_unsnap
- PR #2964 ORC Writer: Segfault when writing mixed numeric and string columns
- PR #3007 Java: Remove unit test that frees RMM invalid pointer
- PR #3009 Fix orc reader RLEv2 patch position regression from PR #2507
- PR #3002 Fix CUDA invalid configuration errors reported after loading an ORC file without data
- PR #3035 Update update-version.sh for new docs locations
- PR #3038 Fix uninitialized stream parameter in device_table deleter
- PR #3064 Fixes groupby performance issue
- PR #3061 Add rmmInitialize to nvstrings gtests
- PR #3058 Fix UDF doc markdown formatting
- PR #3059 Add nvstrings python build instructions to contributing.md


# cuDF 0.9.0 (21 Aug 2019)

## New Features

- PR #1993 Add CUDA-accelerated series aggregations: mean, var, std
- PR #2111 IO Readers: Support memory buffer, file-like object, and URL inputs
- PR #2012 Add `reindex()` to DataFrame and Series
- PR #2097 Add GPU-accelerated AVRO reader
- PR #2098 Support binary ops on DFs and Series with mismatched indices
- PR #2160 Merge `dask-cudf` codebase into `cudf` repo
- PR #2149 CSV Reader: Add `hex` dtype for explicit hexadecimal parsing
- PR #2156 Add `upper_bound()` and `lower_bound()` for libcudf tables and `searchsorted()` for cuDF Series
- PR #2158 CSV Reader: Support single, non-list/dict argument for `dtype`
- PR #2177 CSV Reader: Add `parse_dates` parameter for explicit date inference
- PR #1744 cudf::apply_boolean_mask and cudf::drop_nulls support for cudf::table inputs (multi-column)
- PR #2196 Add `DataFrame.dropna()`
- PR #2197 CSV Writer: add `chunksize` parameter for `to_csv`
- PR #2215 `type_dispatcher` benchmark
- PR #2179 Add Java quantiles
- PR #2157 Add __array_function__ to DataFrame and Series
- PR #2212 Java support for ORC reader
- PR #2224 Add DataFrame isna, isnull, notna functions
- PR #2236 Add Series.drop_duplicates
- PR #2105 Add hash-based join benchmark
- PR #2316 Add unique, nunique, and value_counts for datetime columns
- PR #2337 Add Java support for slicing a ColumnVector
- PR #2049 Add cudf::merge (sorted merge)
- PR #2368 Full cudf+dask Parquet Support
- PR #2380 New cudf::is_sorted checks whether cudf::table is sorted
- PR #2356 Java column vector standard deviation support
- PR #2221 MultiIndex full indexing - Support iloc and wildcards for loc
- PR #2429 Java support for getting length of strings in a ColumnVector
- PR #2415 Add `value_counts` for series of any type
- PR #2446 Add __array_function__ for index
- PR #2437 ORC reader: Add 'use_np_dtypes' option
- PR #2382 Add CategoricalAccessor add, remove, rename, and ordering methods
- PR #2464 Native implement `__cuda_array_interface__` for Series/Index/Column objects
- PR #2425 Rolling window now accepts array-based user-defined functions
- PR #2442 Add __setitem__
- PR #2449 Java support for getting byte count of strings in a ColumnVector
- PR #2492 Add groupby.size() method
- PR #2358 Add cudf::nans_to_nulls: convert floating point column into bitmask
- PR #2489 Add drop argument to set_index
- PR #2491 Add Java bindings for ORC reader 'use_np_dtypes' option
- PR #2213 Support s/ms/us/ns DatetimeColumn time unit resolutions
- PR #2536 Add _constructor properties to Series and DataFrame

## Improvements

- PR #2103 Move old `column` and `bitmask` files into `legacy/` directory
- PR #2109 added name to Python column classes
- PR #1947 Cleanup serialization code
- PR #2125 More aggregate in java API
- PR #2127 Add in java Scalar tests
- PR #2088 Refactor of Python groupby code
- PR #2130 Java serialization and deserialization of tables.
- PR #2131 Chunk rows logic added to csv_writer
- PR #2129 Add functions in the Java API to support nullable column filtering
- PR #2165 made changes to get_dummies api for it to be available in MethodCache
- PR #2171 Add CodeCov integration, fix doc version, make --skip-tests work when invoking with source
- PR #2184 handle remote orc files for dask-cudf
- PR #2186 Add `getitem` and `getattr` style access to Rolling objects
- PR #2168 Use cudf.Column for CategoricalColumn's categories instead of a tuple
- PR #2193 DOC: cudf::type_dispatcher documentation for specializing dispatched functors
- PR #2199 Better java support for appending strings
- PR #2176 Added column dtype support for datetime, int8, int16 to csv_writer
- PR #2209 Matching `get_dummies` & `select_dtypes` behavior to pandas
- PR #2217 Updated Java bindings to use the new groupby API
- PR #2214 DOC: Update doc instructions to build/install `cudf` and `dask-cudf`
- PR #2220 Update Java bindings for reduction rename
- PR #2232 Move CodeCov upload from build script to Jenkins
- PR #2225 refactor to use libcudf for gathering columns in dataframes
- PR #2293 Improve join performance (faster compute_join_output_size)
- PR #2300 Create separate dask codeowners for dask-cudf codebase
- PR #2304 gdf_group_by_without_aggregations returns gdf_column
- PR #2309 Java readers: remove redundant copy of result pointers
- PR #2307 Add `black` and `isort` to style checker script
- PR #2345 Restore removal of old groupby implementation
- PR #2342 Improve `astype()` to operate all ways
- PR #2329 using libcudf cudf::copy for column deep copy
- PR #2344 DOC: docs on code formatting for contributors
- PR #2376 Add inoperative axis= and win_type= arguments to Rolling()
- PR #2378 remove dask for (de-)serialization of cudf objects
- PR #2353 Bump Arrow and Dask versions
- PR #2377 Replace `standard_python_slice` with just `slice.indices()`
- PR #2373 cudf.DataFrame enchancements & Series.values support
- PR #2392 Remove dlpack submodule; make cuDF's Cython API externally accessible
- PR #2430 Updated Java bindings to use the new unary API
- PR #2406 Moved all existing `table` related files to a `legacy/` directory
- PR #2350 Performance related changes to get_dummies
- PR #2420 Remove `cudautils.astype` and replace with `typecast.apply_cast`
- PR #2456 Small improvement to typecast utility
- PR #2458 Fix handling of thirdparty packages in `isort` config
- PR #2459 IO Readers: Consolidate all readers to use `datasource` class
- PR #2475 Exposed type_dispatcher.hpp, nvcategory_util.hpp and wrapper_types.hpp in the include folder
- PR #2484 Enabled building libcudf as a static library
- PR #2453 Streamline CUDA_REL environment variable
- PR #2483 Bundle Boost filesystem dependency in the Java jar
- PR #2486 Java API hash functions
- PR #2481 Adds the ignore_null_keys option to the java api
- PR #2490 Java api: support multiple aggregates for the same column
- PR #2510 Java api: uses table based apply_boolean_mask
- PR #2432 Use pandas formatting for console, html, and latex output
- PR #2573 Bump numba version to 0.45.1
- PR #2606 Fix references to notebooks-contrib

## Bug Fixes

- PR #2086 Fixed quantile api behavior mismatch in series & dataframe
- PR #2128 Add offset param to host buffer readers in java API.
- PR #2145 Work around binops validity checks for java
- PR #2146 Work around unary_math validity checks for java
- PR #2151 Fixes bug in cudf::copy_range where null_count was invalid
- PR #2139 matching to pandas describe behavior & fixing nan values issue
- PR #2161 Implicitly convert unsigned to signed integer types in binops
- PR #2154 CSV Reader: Fix bools misdetected as strings dtype
- PR #2178 Fix bug in rolling bindings where a view of an ephemeral column was being taken
- PR #2180 Fix issue with isort reordering `importorskip` below imports depending on them
- PR #2187 fix to honor dtype when numpy arrays are passed to columnops.as_column
- PR #2190 Fix issue in astype conversion of string column to 'str'
- PR #2208 Fix issue with calling `head()` on one row dataframe
- PR #2229 Propagate exceptions from Cython cdef functions
- PR #2234 Fix issue with local build script not properly building
- PR #2223 Fix CUDA invalid configuration errors reported after loading small compressed ORC files
- PR #2162 Setting is_unique and is_monotonic-related attributes
- PR #2244 Fix ORC RLEv2 delta mode decoding with nonzero residual delta width
- PR #2297 Work around `var/std` unsupported only at debug build
- PR #2302 Fixed java serialization corner case
- PR #2355 Handle float16 in binary operations
- PR #2311 Fix copy behaviour for GenericIndex
- PR #2349 Fix issues with String filter in java API
- PR #2323 Fix groupby on categoricals
- PR #2328 Ensure order is preserved in CategoricalAccessor._set_categories
- PR #2202 Fix issue with unary ops mishandling empty input
- PR #2326 Fix for bug in DLPack when reading multiple columns
- PR #2324 Fix cudf Docker build
- PR #2325 Fix ORC RLEv2 patched base mode decoding with nonzero patch width
- PR #2235 Fix get_dummies to be compatible with dask
- PR #2332 Zero initialize gdf_dtype_extra_info
- PR #2355 Handle float16 in binary operations
- PR #2360 Fix missing dtype handling in cudf.Series & columnops.as_column
- PR #2364 Fix quantile api and other trivial issues around it
- PR #2361 Fixed issue with `codes` of CategoricalIndex
- PR #2357 Fixed inconsistent type of index created with from_pandas vs direct construction
- PR #2389 Fixed Rolling __getattr__ and __getitem__ for offset based windows
- PR #2402 Fixed bug in valid mask computation in cudf::copy_if (apply_boolean_mask)
- PR #2401 Fix to a scalar datetime(of type Days) issue
- PR #2386 Correctly allocate output valids in groupby
- PR #2411 Fixed failures on binary op on single element string column
- PR #2422 Fix Pandas logical binary operation incompatibilites
- PR #2447 Fix CodeCov posting build statuses temporarily
- PR #2450 Fix erroneous null handling in `cudf.DataFrame`'s `apply_rows`
- PR #2470 Fix issues with empty strings and string categories (Java)
- PR #2471 Fix String Column Validity.
- PR #2481 Fix java validity buffer serialization
- PR #2485 Updated bytes calculation to use size_t to avoid overflow in column concat
- PR #2461 Fix groupby multiple aggregations same column
- PR #2514 Fix cudf::drop_nulls threshold handling in Cython
- PR #2516 Fix utilities include paths and meta.yaml header paths
- PR #2517 Fix device memory leak in to_dlpack tensor deleter
- PR #2431 Fix local build generated file ownerships
- PR #2511 Added import of orc, refactored exception handlers to not squash fatal exceptions
- PR #2527 Fix index and column input handling in dask_cudf read_parquet
- PR #2466 Fix `dataframe.query` returning null rows erroneously
- PR #2548 Orc reader: fix non-deterministic data decoding at chunk boundaries
- PR #2557 fix cudautils import in string.py
- PR #2521 Fix casting datetimes from/to the same resolution
- PR #2545 Fix MultiIndexes with datetime levels
- PR #2560 Remove duplicate `dlpack` definition in conda recipe
- PR #2567 Fix ColumnVector.fromScalar issues while dealing with null scalars
- PR #2565 Orc reader: fix incorrect data decoding of int64 data types
- PR #2577 Fix search benchmark compilation error by adding necessary header
- PR #2604 Fix a bug in copying.pyx:_normalize_types that upcasted int32 to int64


# cuDF 0.8.0 (27 June 2019)

## New Features

- PR #1524 Add GPU-accelerated JSON Lines parser with limited feature set
- PR #1569 Add support for Json objects to the JSON Lines reader
- PR #1622 Add Series.loc
- PR #1654 Add cudf::apply_boolean_mask: faster replacement for gdf_apply_stencil
- PR #1487 cython gather/scatter
- PR #1310 Implemented the slice/split functionality.
- PR #1630 Add Python layer to the GPU-accelerated JSON reader
- PR #1745 Add rounding of numeric columns via Numba
- PR #1772 JSON reader: add support for BytesIO and StringIO input
- PR #1527 Support GDF_BOOL8 in readers and writers
- PR #1819 Logical operators (AND, OR, NOT) for libcudf and cuDF
- PR #1813 ORC Reader: Add support for stripe selection
- PR #1828 JSON Reader: add suport for bool8 columns
- PR #1833 Add column iterator with/without nulls
- PR #1665 Add the point-in-polygon GIS function
- PR #1863 Series and Dataframe methods for all and any
- PR #1908 cudf::copy_range and cudf::fill for copying/assigning an index or range to a constant
- PR #1921 Add additional formats for typecasting to/from strings
- PR #1807 Add Series.dropna()
- PR #1987 Allow user defined functions in the form of ptx code to be passed to binops
- PR #1948 Add operator functions like `Series.add()` to DataFrame and Series
- PR #1954 Add skip test argument to GPU build script
- PR #2018 Add bindings for new groupby C++ API
- PR #1984 Add rolling window operations Series.rolling() and DataFrame.rolling()
- PR #1542 Python method and bindings for to_csv
- PR #1995 Add Java API
- PR #1998 Add google benchmark to cudf
- PR #1845 Add cudf::drop_duplicates, DataFrame.drop_duplicates
- PR #1652 Added `Series.where()` feature
- PR #2074 Java Aggregates, logical ops, and better RMM support
- PR #2140 Add a `cudf::transform` function
- PR #2068 Concatenation of different typed columns

## Improvements

- PR #1538 Replacing LesserRTTI with inequality_comparator
- PR #1703 C++: Added non-aggregating `insert` to `concurrent_unordered_map` with specializations to store pairs with a single atomicCAS when possible.
- PR #1422 C++: Added a RAII wrapper for CUDA streams
- PR #1701 Added `unique` method for stringColumns
- PR #1713 Add documentation for Dask-XGBoost
- PR #1666 CSV Reader: Improve performance for files with large number of columns
- PR #1725 Enable the ability to use a single column groupby as its own index
- PR #1759 Add an example showing simultaneous rolling averages to `apply_grouped` documentation
- PR #1746 C++: Remove unused code: `windowed_ops.cu`, `sorting.cu`, `hash_ops.cu`
- PR #1748 C++: Add `bool` nullability flag to `device_table` row operators
- PR #1764 Improve Numerical column: `mean_var` and `mean`
- PR #1767 Speed up Python unit tests
- PR #1770 Added build.sh script, updated CI scripts and documentation
- PR #1739 ORC Reader: Add more pytest coverage
- PR #1696 Added null support in `Series.replace()`.
- PR #1390 Added some basic utility functions for `gdf_column`'s
- PR #1791 Added general column comparison code for testing
- PR #1795 Add printing of git submodule info to `print_env.sh`
- PR #1796 Removing old sort based group by code and gdf_filter
- PR #1811 Added funtions for copying/allocating `cudf::table`s
- PR #1838 Improve columnops.column_empty so that it returns typed columns instead of a generic Column
- PR #1890 Add utils.get_dummies- a pandas-like wrapper around one_hot-encoding
- PR #1823 CSV Reader: default the column type to string for empty dataframes
- PR #1827 Create bindings for scalar-vector binops, and update one_hot_encoding to use them
- PR #1817 Operators now support different sized dataframes as long as they don't share different sized columns
- PR #1855 Transition replace_nulls to new C++ API and update corresponding Cython/Python code
- PR #1858 Add `std::initializer_list` constructor to `column_wrapper`
- PR #1846 C++ type-erased gdf_equal_columns test util; fix gdf_equal_columns logic error
- PR #1390 Added some basic utility functions for `gdf_column`s
- PR #1391 Tidy up bit-resolution-operation and bitmask class code
- PR #1882 Add iloc functionality to MultiIndex dataframes
- PR #1884 Rolling windows: general enhancements and better coverage for unit tests
- PR #1886 support GDF_STRING_CATEGORY columns in apply_boolean_mask, drop_nulls and other libcudf functions
- PR #1896 Improve performance of groupby with levels specified in dask-cudf
- PR #1915 Improve iloc performance for non-contiguous row selection
- PR #1859 Convert read_json into a C++ API
- PR #1919 Rename libcudf namespace gdf to namespace cudf
- PR #1850 Support left_on and right_on for DataFrame merge operator
- PR #1930 Specialize constructor for `cudf::bool8` to cast argument to `bool`
- PR #1938 Add default constructor for `column_wrapper`
- PR #1930 Specialize constructor for `cudf::bool8` to cast argument to `bool`
- PR #1952 consolidate libcudf public API headers in include/cudf
- PR #1949 Improved selection with boolmask using libcudf `apply_boolean_mask`
- PR #1956 Add support for nulls in `query()`
- PR #1973 Update `std::tuple` to `std::pair` in top-most libcudf APIs and C++ transition guide
- PR #1981 Convert read_csv into a C++ API
- PR #1868 ORC Reader: Support row index for speed up on small/medium datasets
- PR #1964 Added support for list-like types in Series.str.cat
- PR #2005 Use HTML5 details tag in bug report issue template
- PR #2003 Removed few redundant unit-tests from test_string.py::test_string_cat
- PR #1944 Groupby design improvements
- PR #2017 Convert `read_orc()` into a C++ API
- PR #2011 Convert `read_parquet()` into a C++ API
- PR #1756 Add documentation "10 Minutes to cuDF and dask_cuDF"
- PR #2034 Adding support for string columns concatenation using "add" binary operator
- PR #2042 Replace old "10 Minutes" guide with new guide for docs build process
- PR #2036 Make library of common test utils to speed up tests compilation
- PR #2022 Facilitating get_dummies to be a high level api too
- PR #2050 Namespace IO readers and add back free-form `read_xxx` functions
- PR #2104 Add a functional ``sort=`` keyword argument to groupby
- PR #2108 Add `find_and_replace` for StringColumn for replacing single values
- PR #1803 cuDF/CuPy interoperability documentation

## Bug Fixes

- PR #1465 Fix for test_orc.py and test_sparse_df.py test failures
- PR #1583 Fix underlying issue in `as_index()` that was causing `Series.quantile()` to fail
- PR #1680 Add errors= keyword to drop() to fix cudf-dask bug
- PR #1651 Fix `query` function on empty dataframe
- PR #1616 Fix CategoricalColumn to access categories by index instead of iteration
- PR #1660 Fix bug in `loc` when indexing with a column name (a string)
- PR #1683 ORC reader: fix timestamp conversion to UTC
- PR #1613 Improve CategoricalColumn.fillna(-1) performance
- PR #1642 Fix failure of CSV_TEST gdf_csv_test.SkiprowsNrows on multiuser systems
- PR #1709 Fix handling of `datetime64[ms]` in `dataframe.select_dtypes`
- PR #1704 CSV Reader: Add support for the plus sign in number fields
- PR #1687 CSV reader: return an empty dataframe for zero size input
- PR #1757 Concatenating columns with null columns
- PR #1755 Add col_level keyword argument to melt
- PR #1758 Fix df.set_index() when setting index from an empty column
- PR #1749 ORC reader: fix long strings of NULL values resulting in incorrect data
- PR #1742 Parquet Reader: Fix index column name to match PANDAS compat
- PR #1782 Update libcudf doc version
- PR #1783 Update conda dependencies
- PR #1786 Maintain the original series name in series.unique output
- PR #1760 CSV Reader: fix segfault when dtype list only includes columns from usecols list
- PR #1831 build.sh: Assuming python is in PATH instead of using PYTHON env var
- PR #1839 Raise an error instead of segfaulting when transposing a DataFrame with StringColumns
- PR #1840 Retain index correctly during merge left_on right_on
- PR #1825 cuDF: Multiaggregation Groupby Failures
- PR #1789 CSV Reader: Fix missing support for specifying `int8` and `int16` dtypes
- PR #1857 Cython Bindings: Handle `bool` columns while calling `column_view_from_NDArrays`
- PR #1849 Allow DataFrame support methods to pass arguments to the methods
- PR #1847 Fixed #1375 by moving the nvstring check into the wrapper function
- PR #1864 Fixing cudf reduction for POWER platform
- PR #1869 Parquet reader: fix Dask timestamps not matching with Pandas (convert to milliseconds)
- PR #1876 add dtype=bool for `any`, `all` to treat integer column correctly
- PR #1875 CSV reader: take NaN values into account in dtype detection
- PR #1873 Add column dtype checking for the all/any methods
- PR #1902 Bug with string iteration in _apply_basic_agg
- PR #1887 Fix for initialization issue in pq_read_arg,orc_read_arg
- PR #1867 JSON reader: add support for null/empty fields, including the 'null' literal
- PR #1891 Fix bug #1750 in string column comparison
- PR #1909 Support of `to_pandas()` of boolean series with null values
- PR #1923 Use prefix removal when two aggs are called on a SeriesGroupBy
- PR #1914 Zero initialize gdf_column local variables
- PR #1959 Add support for comparing boolean Series to scalar
- PR #1966 Ignore index fix in series append
- PR #1967 Compute index __sizeof__ only once for DataFrame __sizeof__
- PR #1977 Support CUDA installation in default system directories
- PR #1982 Fixes incorrect index name after join operation
- PR #1985 Implement `GDF_PYMOD`, a special modulo that follows python's sign rules
- PR #1991 Parquet reader: fix decoding of NULLs
- PR #1990 Fixes a rendering bug in the `apply_grouped` documentation
- PR #1978 Fix for values being filled in an empty dataframe
- PR #2001 Correctly create MultiColumn from Pandas MultiColumn
- PR #2006 Handle empty dataframe groupby construction for dask
- PR #1965 Parquet Reader: Fix duplicate index column when it's already in `use_cols`
- PR #2033 Add pip to conda environment files to fix warning
- PR #2028 CSV Reader: Fix reading of uncompressed files without a recognized file extension
- PR #2073 Fix an issue when gathering columns with NVCategory and nulls
- PR #2053 cudf::apply_boolean_mask return empty column for empty boolean mask
- PR #2066 exclude `IteratorTest.mean_var_output` test from debug build
- PR #2069 Fix JNI code to use read_csv and read_parquet APIs
- PR #2071 Fix bug with unfound transitive dependencies for GTests in Ubuntu 18.04
- PR #2089 Configure Sphinx to render params correctly
- PR #2091 Fix another bug with unfound transitive dependencies for `cudftestutils` in Ubuntu 18.04
- PR #2115 Just apply `--disable-new-dtags` instead of trying to define all the transitive dependencies
- PR #2106 Fix errors in JitCache tests caused by sharing of device memory between processes
- PR #2120 Fix errors in JitCache tests caused by running multiple threads on the same data
- PR #2102 Fix memory leak in groupby
- PR #2113 fixed typo in to_csv code example


# cudf 0.7.2 (16 May 2019)

## New Features

- PR #1735 Added overload for atomicAdd on int64. Streamlined implementation of custom atomic overloads.
- PR #1741 Add MultiIndex concatenation

## Bug Fixes

- PR #1718 Fix issue with SeriesGroupBy MultiIndex in dask-cudf
- PR #1734 Python: fix performance regression for groupby count() aggregations
- PR #1768 Cython: fix handling read only schema buffers in gpuarrow reader


# cudf 0.7.1 (11 May 2019)

## New Features

- PR #1702 Lazy load MultiIndex to return groupby performance to near optimal.

## Bug Fixes

- PR #1708 Fix handling of `datetime64[ms]` in `dataframe.select_dtypes`


# cuDF 0.7.0 (10 May 2019)

## New Features

- PR #982 Implement gdf_group_by_without_aggregations and gdf_unique_indices functions
- PR #1142 Add `GDF_BOOL` column type
- PR #1194 Implement overloads for CUDA atomic operations
- PR #1292 Implemented Bitwise binary ops AND, OR, XOR (&, |, ^)
- PR #1235 Add GPU-accelerated Parquet Reader
- PR #1335 Added local_dict arg in `DataFrame.query()`.
- PR #1282 Add Series and DataFrame.describe()
- PR #1356 Rolling windows
- PR #1381 Add DataFrame._get_numeric_data
- PR #1388 Add CODEOWNERS file to auto-request reviews based on where changes are made
- PR #1396 Add DataFrame.drop method
- PR #1413 Add DataFrame.melt method
- PR #1412 Add DataFrame.pop()
- PR #1419 Initial CSV writer function
- PR #1441 Add Series level cumulative ops (cumsum, cummin, cummax, cumprod)
- PR #1420 Add script to build and test on a local gpuCI image
- PR #1440 Add DatetimeColumn.min(), DatetimeColumn.max()
- PR #1455 Add Series.Shift via Numba kernel
- PR #1441 Add Series level cumulative ops (cumsum, cummin, cummax, cumprod)
- PR #1461 Add Python coverage test to gpu build
- PR #1445 Parquet Reader: Add selective reading of rows and row group
- PR #1532 Parquet Reader: Add support for INT96 timestamps
- PR #1516 Add Series and DataFrame.ndim
- PR #1556 Add libcudf C++ transition guide
- PR #1466 Add GPU-accelerated ORC Reader
- PR #1565 Add build script for nightly doc builds
- PR #1508 Add Series isna, isnull, and notna
- PR #1456 Add Series.diff() via Numba kernel
- PR #1588 Add Index `astype` typecasting
- PR #1301 MultiIndex support
- PR #1599 Level keyword supported in groupby
- PR #929 Add support operations to dataframe
- PR #1609 Groupby accept list of Series
- PR #1658 Support `group_keys=True` keyword in groupby method

## Improvements

- PR #1531 Refactor closures as private functions in gpuarrow
- PR #1404 Parquet reader page data decoding speedup
- PR #1076 Use `type_dispatcher` in join, quantiles, filter, segmented sort, radix sort and hash_groupby
- PR #1202 Simplify README.md
- PR #1149 CSV Reader: Change convertStrToValue() functions to `__device__` only
- PR #1238 Improve performance of the CUDA trie used in the CSV reader
- PR #1245 Use file cache for JIT kernels
- PR #1278 Update CONTRIBUTING for new conda environment yml naming conventions
- PR #1163 Refactored UnaryOps. Reduced API to two functions: `gdf_unary_math` and `gdf_cast`. Added `abs`, `-`, and `~` ops. Changed bindings to Cython
- PR #1284 Update docs version
- PR #1287 add exclude argument to cudf.select_dtype function
- PR #1286 Refactor some of the CSV Reader kernels into generic utility functions
- PR #1291 fillna in `Series.to_gpu_array()` and `Series.to_array()` can accept the scalar too now.
- PR #1005 generic `reduction` and `scan` support
- PR #1349 Replace modernGPU sort join with thrust.
- PR #1363 Add a dataframe.mean(...) that raises NotImplementedError to satisfy `dask.dataframe.utils.is_dataframe_like`
- PR #1319 CSV Reader: Use column wrapper for gdf_column output alloc/dealloc
- PR #1376 Change series quantile default to linear
- PR #1399 Replace CFFI bindings for NVTX functions with Cython bindings
- PR #1389 Refactored `set_null_count()`
- PR #1386 Added macros `GDF_TRY()`, `CUDF_TRY()` and `ASSERT_CUDF_SUCCEEDED()`
- PR #1435 Rework CMake and conda recipes to depend on installed libraries
- PR #1391 Tidy up bit-resolution-operation and bitmask class code
- PR #1439 Add cmake variable to enable compiling CUDA code with -lineinfo
- PR #1462 Add ability to read parquet files from arrow::io::RandomAccessFile
- PR #1453 Convert CSV Reader CFFI to Cython
- PR #1479 Convert Parquet Reader CFFI to Cython
- PR #1397 Add a utility function for producing an overflow-safe kernel launch grid configuration
- PR #1382 Add GPU parsing of nested brackets to cuIO parsing utilities
- PR #1481 Add cudf::table constructor to allocate a set of `gdf_column`s
- PR #1484 Convert GroupBy CFFI to Cython
- PR #1463 Allow and default melt keyword argument var_name to be None
- PR #1486 Parquet Reader: Use device_buffer rather than device_ptr
- PR #1525 Add cudatoolkit conda dependency
- PR #1520 Renamed `src/dataframe` to `src/table` and moved `table.hpp`. Made `types.hpp` to be type declarations only.
- PR #1492 Convert transpose CFFI to Cython
- PR #1495 Convert binary and unary ops CFFI to Cython
- PR #1503 Convert sorting and hashing ops CFFI to Cython
- PR #1522 Use latest release version in update-version CI script
- PR #1533 Remove stale join CFFI, fix memory leaks in join Cython
- PR #1521 Added `row_bitmask` to compute bitmask for rows of a table. Merged `valids_ops.cu` and `bitmask_ops.cu`
- PR #1553 Overload `hash_row` to avoid using intial hash values. Updated `gdf_hash` to select between overloads
- PR #1585 Updated `cudf::table` to maintain own copy of wrapped `gdf_column*`s
- PR #1559 Add `except +` to all Cython function definitions to catch C++ exceptions properly
- PR #1617 `has_nulls` and `column_dtypes` for `cudf::table`
- PR #1590 Remove CFFI from the build / install process entirely
- PR #1536 Convert gpuarrow CFFI to Cython
- PR #1655 Add `Column._pointer` as a way to access underlying `gdf_column*` of a `Column`
- PR #1655 Update readme conda install instructions for cudf version 0.6 and 0.7


## Bug Fixes

- PR #1233 Fix dtypes issue while adding the column to `str` dataframe.
- PR #1254 CSV Reader: fix data type detection for floating-point numbers in scientific notation
- PR #1289 Fix looping over each value instead of each category in concatenation
- PR #1293 Fix Inaccurate error message in join.pyx
- PR #1308 Add atomicCAS overload for `int8_t`, `int16_t`
- PR #1317 Fix catch polymorphic exception by reference in ipc.cu
- PR #1325 Fix dtype of null bitmasks to int8
- PR #1326 Update build documentation to use -DCMAKE_CXX11_ABI=ON
- PR #1334 Add "na_position" argument to CategoricalColumn sort_by_values
- PR #1321 Fix out of bounds warning when checking Bzip2 header
- PR #1359 Add atomicAnd/Or/Xor for integers
- PR #1354 Fix `fillna()` behaviour when replacing values with different dtypes
- PR #1347 Fixed core dump issue while passing dict_dtypes without column names in `cudf.read_csv()`
- PR #1379 Fixed build failure caused due to error: 'col_dtype' may be used uninitialized
- PR #1392 Update cudf Dockerfile and package_versions.sh
- PR #1385 Added INT8 type to `_schema_to_dtype` for use in GpuArrowReader
- PR #1393 Fixed a bug in `gdf_count_nonzero_mask()` for the case of 0 bits to count
- PR #1395 Update CONTRIBUTING to use the environment variable CUDF_HOME
- PR #1416 Fix bug at gdf_quantile_exact and gdf_quantile_appox
- PR #1421 Fix remove creation of series multiple times during `add_column()`
- PR #1405 CSV Reader: Fix memory leaks on read_csv() failure
- PR #1328 Fix CategoricalColumn to_arrow() null mask
- PR #1433 Fix NVStrings/categories includes
- PR #1432 Update NVStrings to 0.7.* to coincide with 0.7 development
- PR #1483 Modify CSV reader to avoid cropping blank quoted characters in non-string fields
- PR #1446 Merge 1275 hotfix from master into branch-0.7
- PR #1447 Fix legacy groupby apply docstring
- PR #1451 Fix hash join estimated result size is not correct
- PR #1454 Fix local build script improperly change directory permissions
- PR #1490 Require Dask 1.1.0+ for `is_dataframe_like` test or skip otherwise.
- PR #1491 Use more specific directories & groups in CODEOWNERS
- PR #1497 Fix Thrust issue on CentOS caused by missing default constructor of host_vector elements
- PR #1498 Add missing include guard to device_atomics.cuh and separated DEVICE_ATOMICS_TEST
- PR #1506 Fix csv-write call to updated NVStrings method
- PR #1510 Added nvstrings `fillna()` function
- PR #1507 Parquet Reader: Default string data to GDF_STRING
- PR #1535 Fix doc issue to ensure correct labelling of cudf.series
- PR #1537 Fix `undefined reference` link error in HashPartitionTest
- PR #1548 Fix ci/local/build.sh README from using an incorrect image example
- PR #1551 CSV Reader: Fix integer column name indexing
- PR #1586 Fix broken `scalar_wrapper::operator==`
- PR #1591 ORC/Parquet Reader: Fix missing import for FileNotFoundError exception
- PR #1573 Parquet Reader: Fix crash due to clash with ORC reader datasource
- PR #1607 Revert change of `column.to_dense_buffer` always return by copy for performance concerns
- PR #1618 ORC reader: fix assert & data output when nrows/skiprows isn't aligned to stripe boundaries
- PR #1631 Fix failure of TYPES_TEST on some gcc-7 based systems.
- PR #1641 CSV Reader: Fix skip_blank_lines behavior with Windows line terminators (\r\n)
- PR #1648 ORC reader: fix non-deterministic output when skiprows is non-zero
- PR #1676 Fix groupby `as_index` behaviour with `MultiIndex`
- PR #1659 Fix bug caused by empty groupbys and multiindex slicing throwing exceptions
- PR #1656 Correct Groupby failure in dask when un-aggregable columns are left in dataframe.
- PR #1689 Fix groupby performance regression
- PR #1694 Add Cython as a runtime dependency since it's required in `setup.py`


# cuDF 0.6.1 (25 Mar 2019)

## Bug Fixes

- PR #1275 Fix CentOS exception in DataFrame.hash_partition from using value "returned" by a void function


# cuDF 0.6.0 (22 Mar 2019)

## New Features

- PR #760 Raise `FileNotFoundError` instead of `GDF_FILE_ERROR` in `read_csv` if the file does not exist
- PR #539 Add Python bindings for replace function
- PR #823 Add Doxygen configuration to enable building HTML documentation for libcudf C/C++ API
- PR #807 CSV Reader: Add byte_range parameter to specify the range in the input file to be read
- PR #857 Add Tail method for Series/DataFrame and update Head method to use iloc
- PR #858 Add series feature hashing support
- PR #871 CSV Reader: Add support for NA values, including user specified strings
- PR #893 Adds PyArrow based parquet readers / writers to Python, fix category dtype handling, fix arrow ingest buffer size issues
- PR #867 CSV Reader: Add support for ignoring blank lines and comment lines
- PR #887 Add Series digitize method
- PR #895 Add Series groupby
- PR #898 Add DataFrame.groupby(level=0) support
- PR #920 Add feather, JSON, HDF5 readers / writers from PyArrow / Pandas
- PR #888 CSV Reader: Add prefix parameter for column names, used when parsing without a header
- PR #913 Add DLPack support: convert between cuDF DataFrame and DLTensor
- PR #939 Add ORC reader from PyArrow
- PR #918 Add Series.groupby(level=0) support
- PR #906 Add binary and comparison ops to DataFrame
- PR #958 Support unary and binary ops on indexes
- PR #964 Add `rename` method to `DataFrame`, `Series`, and `Index`
- PR #985 Add `Series.to_frame` method
- PR #985 Add `drop=` keyword to reset_index method
- PR #994 Remove references to pygdf
- PR #990 Add external series groupby support
- PR #988 Add top-level merge function to cuDF
- PR #992 Add comparison binaryops to DateTime columns
- PR #996 Replace relative path imports with absolute paths in tests
- PR #995 CSV Reader: Add index_col parameter to specify the column name or index to be used as row labels
- PR #1004 Add `from_gpu_matrix` method to DataFrame
- PR #997 Add property index setter
- PR #1007 Replace relative path imports with absolute paths in cudf
- PR #1013 select columns with df.columns
- PR #1016 Rename Series.unique_count() to nunique() to match pandas API
- PR #947 Prefixsum to handle nulls and float types
- PR #1029 Remove rest of relative path imports
- PR #1021 Add filtered selection with assignment for Dataframes
- PR #872 Adding NVCategory support to cudf apis
- PR #1052 Add left/right_index and left/right_on keywords to merge
- PR #1091 Add `indicator=` and `suffixes=` keywords to merge
- PR #1107 Add unsupported keywords to Series.fillna
- PR #1032 Add string support to cuDF python
- PR #1136 Removed `gdf_concat`
- PR #1153 Added function for getting the padded allocation size for valid bitmask
- PR #1148 Add cudf.sqrt for dataframes and Series
- PR #1159 Add Python bindings for libcudf dlpack functions
- PR #1155 Add __array_ufunc__ for DataFrame and Series for sqrt
- PR #1168 to_frame for series accepts a name argument


## Improvements

- PR #1218 Add dask-cudf page to API docs
- PR #892 Add support for heterogeneous types in binary ops with JIT
- PR #730 Improve performance of `gdf_table` constructor
- PR #561 Add Doxygen style comments to Join CUDA functions
- PR #813 unified libcudf API functions by replacing gpu_ with gdf_
- PR #822 Add support for `__cuda_array_interface__` for ingest
- PR #756 Consolidate common helper functions from unordered map and multimap
- PR #753 Improve performance of groupby sum and average, especially for cases with few groups.
- PR #836 Add ingest support for arrow chunked arrays in Column, Series, DataFrame creation
- PR #763 Format doxygen comments for csv_read_arg struct
- PR #532 CSV Reader: Use type dispatcher instead of switch block
- PR #694 Unit test utilities improvements
- PR #878 Add better indexing to Groupby
- PR #554 Add `empty` method and `is_monotonic` attribute to `Index`
- PR #1040 Fixed up Doxygen comment tags
- PR #909 CSV Reader: Avoid host->device->host copy for header row data
- PR #916 Improved unit testing and error checking for `gdf_column_concat`
- PR #941 Replace `numpy` call in `Series.hash_encode` with `numba`
- PR #942 Added increment/decrement operators for wrapper types
- PR #943 Updated `count_nonzero_mask` to return `num_rows` when the mask is null
- PR #952 Added trait to map C++ type to `gdf_dtype`
- PR #966 Updated RMM submodule.
- PR #998 Add IO reader/writer modules to API docs, fix for missing cudf.Series docs
- PR #1017 concatenate along columns for Series and DataFrames
- PR #1002 Support indexing a dataframe with another boolean dataframe
- PR #1018 Better concatenation for Series and Dataframes
- PR #1036 Use Numpydoc style docstrings
- PR #1047 Adding gdf_dtype_extra_info to gdf_column_view_augmented
- PR #1054 Added default ctor to SerialTrieNode to overcome Thrust issue in CentOS7 + CUDA10
- PR #1024 CSV Reader: Add support for hexadecimal integers in integral-type columns
- PR #1033 Update `fillna()` to use libcudf function `gdf_replace_nulls`
- PR #1066 Added inplace assignment for columns and select_dtypes for dataframes
- PR #1026 CSV Reader: Change the meaning and type of the quoting parameter to match Pandas
- PR #1100 Adds `CUDF_EXPECTS` error-checking macro
- PR #1092 Fix select_dtype docstring
- PR #1111 Added cudf::table
- PR #1108 Sorting for datetime columns
- PR #1120 Return a `Series` (not a `Column`) from `Series.cat.set_categories()`
- PR #1128 CSV Reader: The last data row does not need to be line terminated
- PR #1183 Bump Arrow version to 0.12.1
- PR #1208 Default to CXX11_ABI=ON
- PR #1252 Fix NVStrings dependencies for cuda 9.2 and 10.0
- PR #2037 Optimize the existing `gather` and `scatter` routines in `libcudf`

## Bug Fixes

- PR #821 Fix flake8 issues revealed by flake8 update
- PR #808 Resolved renamed `d_columns_valids` variable name
- PR #820 CSV Reader: fix the issue where reader adds additional rows when file uses \r\n as a line terminator
- PR #780 CSV Reader: Fix scientific notation parsing and null values for empty quotes
- PR #815 CSV Reader: Fix data parsing when tabs are present in the input CSV file
- PR #850 Fix bug where left joins where the left df has 0 rows causes a crash
- PR #861 Fix memory leak by preserving the boolean mask index
- PR #875 Handle unnamed indexes in to/from arrow functions
- PR #877 Fix ingest of 1 row arrow tables in from arrow function
- PR #876 Added missing `<type_traits>` include
- PR #889 Deleted test_rmm.py which has now moved to RMM repo
- PR #866 Merge v0.5.1 numpy ABI hotfix into 0.6
- PR #917 value_counts return int type on empty columns
- PR #611 Renamed `gdf_reduce_optimal_output_size()` -> `gdf_reduction_get_intermediate_output_size()`
- PR #923 fix index for negative slicing for cudf dataframe and series
- PR #927 CSV Reader: Fix category GDF_CATEGORY hashes not being computed properly
- PR #921 CSV Reader: Fix parsing errors with delim_whitespace, quotations in the header row, unnamed columns
- PR #933 Fix handling objects of all nulls in series creation
- PR #940 CSV Reader: Fix an issue where the last data row is missing when using byte_range
- PR #945 CSV Reader: Fix incorrect datetime64 when milliseconds or space separator are used
- PR #959 Groupby: Problem with column name lookup
- PR #950 Converting dataframe/recarry with non-contiguous arrays
- PR #963 CSV Reader: Fix another issue with missing data rows when using byte_range
- PR #999 Fix 0 sized kernel launches and empty sort_index exception
- PR #993 Fix dtype in selecting 0 rows from objects
- PR #1009 Fix performance regression in `to_pandas` method on DataFrame
- PR #1008 Remove custom dask communication approach
- PR #1001 CSV Reader: Fix a memory access error when reading a large (>2GB) file with date columns
- PR #1019 Binary Ops: Fix error when one input column has null mask but other doesn't
- PR #1014 CSV Reader: Fix false positives in bool value detection
- PR #1034 CSV Reader: Fix parsing floating point precision and leading zero exponents
- PR #1044 CSV Reader: Fix a segfault when byte range aligns with a page
- PR #1058 Added support for `DataFrame.loc[scalar]`
- PR #1060 Fix column creation with all valid nan values
- PR #1073 CSV Reader: Fix an issue where a column name includes the return character
- PR #1090 Updating Doxygen Comments
- PR #1080 Fix dtypes returned from loc / iloc because of lists
- PR #1102 CSV Reader: Minor fixes and memory usage improvements
- PR #1174: Fix release script typo
- PR #1137 Add prebuild script for CI
- PR #1118 Enhanced the `DataFrame.from_records()` feature
- PR #1129 Fix join performance with index parameter from using numpy array
- PR #1145 Issue with .agg call on multi-column dataframes
- PR #908 Some testing code cleanup
- PR #1167 Fix issue with null_count not being set after inplace fillna()
- PR #1184 Fix iloc performance regression
- PR #1185 Support left_on/right_on and also on=str in merge
- PR #1200 Fix allocating bitmasks with numba instead of rmm in allocate_mask function
- PR #1213 Fix bug with csv reader requesting subset of columns using wrong datatype
- PR #1223 gpuCI: Fix label on rapidsai channel on gpu build scripts
- PR #1242 Add explicit Thrust exec policy to fix NVCATEGORY_TEST segfault on some platforms
- PR #1246 Fix categorical tests that failed due to bad implicit type conversion
- PR #1255 Fix overwriting conda package main label uploads
- PR #1259 Add dlpack includes to pip build


# cuDF 0.5.1 (05 Feb 2019)

## Bug Fixes

- PR #842 Avoid using numpy via cimport to prevent ABI issues in Cython compilation


# cuDF 0.5.0 (28 Jan 2019)

## New Features

- PR #722 Add bzip2 decompression support to `read_csv()`
- PR #693 add ZLIB-based GZIP/ZIP support to `read_csv_strings()`
- PR #411 added null support to gdf_order_by (new API) and cudf_table::sort
- PR #525 Added GitHub Issue templates for bugs, documentation, new features, and questions
- PR #501 CSV Reader: Add support for user-specified decimal point and thousands separator to read_csv_strings()
- PR #455 CSV Reader: Add support for user-specified decimal point and thousands separator to read_csv()
- PR #439 add `DataFrame.drop` method similar to pandas
- PR #356 add `DataFrame.transpose` method and `DataFrame.T` property similar to pandas
- PR #505 CSV Reader: Add support for user-specified boolean values
- PR #350 Implemented Series replace function
- PR #490 Added print_env.sh script to gather relevant environment details when reporting cuDF issues
- PR #474 add ZLIB-based GZIP/ZIP support to `read_csv()`
- PR #547 Added melt similar to `pandas.melt()`
- PR #491 Add CI test script to check for updates to CHANGELOG.md in PRs
- PR #550 Add CI test script to check for style issues in PRs
- PR #558 Add CI scripts for cpu-based conda and gpu-based test builds
- PR #524 Add Boolean Indexing
- PR #564 Update python `sort_values` method to use updated libcudf `gdf_order_by` API
- PR #509 CSV Reader: Input CSV file can now be passed in as a text or a binary buffer
- PR #607 Add `__iter__` and iteritems to DataFrame class
- PR #643 added a new api gdf_replace_nulls that allows a user to replace nulls in a column

## Improvements

- PR #426 Removed sort-based groupby and refactored existing groupby APIs. Also improves C++/CUDA compile time.
- PR #461 Add `CUDF_HOME` variable in README.md to replace relative pathing.
- PR #472 RMM: Created centralized rmm::device_vector alias and rmm::exec_policy
- PR #500 Improved the concurrent hash map class to support partitioned (multi-pass) hash table building.
- PR #454 Improve CSV reader docs and examples
- PR #465 Added templated C++ API for RMM to avoid explicit cast to `void**`
- PR #513 `.gitignore` tweaks
- PR #521 Add `assert_eq` function for testing
- PR #502 Simplify Dockerfile for local dev, eliminate old conda/pip envs
- PR #549 Adds `-rdynamic` compiler flag to nvcc for Debug builds
- PR #472 RMM: Created centralized rmm::device_vector alias and rmm::exec_policy
- PR #577 Added external C++ API for scatter/gather functions
- PR #500 Improved the concurrent hash map class to support partitioned (multi-pass) hash table building
- PR #583 Updated `gdf_size_type` to `int`
- PR #500 Improved the concurrent hash map class to support partitioned (multi-pass) hash table building
- PR #617 Added .dockerignore file. Prevents adding stale cmake cache files to the docker container
- PR #658 Reduced `JOIN_TEST` time by isolating overflow test of hash table size computation
- PR #664 Added Debuging instructions to README
- PR #651 Remove noqa marks in `__init__.py` files
- PR #671 CSV Reader: uncompressed buffer input can be parsed without explicitly specifying compression as None
- PR #684 Make RMM a submodule
- PR #718 Ensure sum, product, min, max methods pandas compatibility on empty datasets
- PR #720 Refactored Index classes to make them more Pandas-like, added CategoricalIndex
- PR #749 Improve to_arrow and from_arrow Pandas compatibility
- PR #766 Remove TravisCI references, remove unused variables from CMake, fix ARROW_VERSION in Cmake
- PR #773 Add build-args back to Dockerfile and handle dependencies based on environment yml file
- PR #781 Move thirdparty submodules to root and symlink in /cpp
- PR #843 Fix broken cudf/python API examples, add new methods to the API index

## Bug Fixes

- PR #569 CSV Reader: Fix days being off-by-one when parsing some dates
- PR #531 CSV Reader: Fix incorrect parsing of quoted numbers
- PR #465 Added templated C++ API for RMM to avoid explicit cast to `void**`
- PR #473 Added missing <random> include
- PR #478 CSV Reader: Add api support for auto column detection, header, mangle_dupe_cols, usecols
- PR #495 Updated README to correct where cffi pytest should be executed
- PR #501 Fix the intermittent segfault caused by the `thousands` and `compression` parameters in the csv reader
- PR #502 Simplify Dockerfile for local dev, eliminate old conda/pip envs
- PR #512 fix bug for `on` parameter in `DataFrame.merge` to allow for None or single column name
- PR #511 Updated python/cudf/bindings/join.pyx to fix cudf merge printing out dtypes
- PR #513 `.gitignore` tweaks
- PR #521 Add `assert_eq` function for testing
- PR #537 Fix CMAKE_CUDA_STANDARD_REQURIED typo in CMakeLists.txt
- PR #447 Fix silent failure in initializing DataFrame from generator
- PR #545 Temporarily disable csv reader thousands test to prevent segfault (test re-enabled in PR #501)
- PR #559 Fix Assertion error while using `applymap` to change the output dtype
- PR #575 Update `print_env.sh` script to better handle missing commands
- PR #612 Prevent an exception from occuring with true division on integer series.
- PR #630 Fix deprecation warning for `pd.core.common.is_categorical_dtype`
- PR #622 Fix Series.append() behaviour when appending values with different numeric dtype
- PR #603 Fix error while creating an empty column using None.
- PR #673 Fix array of strings not being caught in from_pandas
- PR #644 Fix return type and column support of dataframe.quantile()
- PR #634 Fix create `DataFrame.from_pandas()` with numeric column names
- PR #654 Add resolution check for GDF_TIMESTAMP in Join
- PR #648 Enforce one-to-one copy required when using `numba>=0.42.0`
- PR #645 Fix cmake build type handling not setting debug options when CMAKE_BUILD_TYPE=="Debug"
- PR #669 Fix GIL deadlock when launching multiple python threads that make Cython calls
- PR #665 Reworked the hash map to add a way to report the destination partition for a key
- PR #670 CMAKE: Fix env include path taking precedence over libcudf source headers
- PR #674 Check for gdf supported column types
- PR #677 Fix 'gdf_csv_test_Dates' gtest failure due to missing nrows parameter
- PR #604 Fix the parsing errors while reading a csv file using `sep` instead of `delimiter`.
- PR #686 Fix converting nulls to NaT values when converting Series to Pandas/Numpy
- PR #689 CSV Reader: Fix behavior with skiprows+header to match pandas implementation
- PR #691 Fixes Join on empty input DFs
- PR #706 CSV Reader: Fix broken dtype inference when whitespace is in data
- PR #717 CSV reader: fix behavior when parsing a csv file with no data rows
- PR #724 CSV Reader: fix build issue due to parameter type mismatch in a std::max call
- PR #734 Prevents reading undefined memory in gpu_expand_mask_bits numba kernel
- PR #747 CSV Reader: fix an issue where CUDA allocations fail with some large input files
- PR #750 Fix race condition for handling NVStrings in CMake
- PR #719 Fix merge column ordering
- PR #770 Fix issue where RMM submodule pointed to wrong branch and pin other to correct branches
- PR #778 Fix hard coded ABI off setting
- PR #784 Update RMM submodule commit-ish and pip paths
- PR #794 Update `rmm::exec_policy` usage to fix segmentation faults when used as temprory allocator.
- PR #800 Point git submodules to branches of forks instead of exact commits


# cuDF 0.4.0 (05 Dec 2018)

## New Features

- PR #398 add pandas-compatible `DataFrame.shape()` and `Series.shape()`
- PR #394 New documentation feature "10 Minutes to cuDF"
- PR #361 CSV Reader: Add support for strings with delimiters

## Improvements

 - PR #436 Improvements for type_dispatcher and wrapper structs
 - PR #429 Add CHANGELOG.md (this file)
 - PR #266 use faster CUDA-accelerated DataFrame column/Series concatenation.
 - PR #379 new C++ `type_dispatcher` reduces code complexity in supporting many data types.
 - PR #349 Improve performance for creating columns from memoryview objects
 - PR #445 Update reductions to use type_dispatcher. Adds integer types support to sum_of_squares.
 - PR #448 Improve installation instructions in README.md
 - PR #456 Change default CMake build to Release, and added option for disabling compilation of tests

## Bug Fixes

 - PR #444 Fix csv_test CUDA too many resources requested fail.
 - PR #396 added missing output buffer in validity tests for groupbys.
 - PR #408 Dockerfile updates for source reorganization
 - PR #437 Add cffi to Dockerfile conda env, fixes "cannot import name 'librmm'"
 - PR #417 Fix `map_test` failure with CUDA 10
 - PR #414 Fix CMake installation include file paths
 - PR #418 Properly cast string dtypes to programmatic dtypes when instantiating columns
 - PR #427 Fix and tests for Concatenation illegal memory access with nulls


# cuDF 0.3.0 (23 Nov 2018)

## New Features

 - PR #336 CSV Reader string support

## Improvements

 - PR #354 source code refactored for better organization. CMake build system overhaul. Beginning of transition to Cython bindings.
 - PR #290 Add support for typecasting to/from datetime dtype
 - PR #323 Add handling pyarrow boolean arrays in input/out, add tests
 - PR #325 GDF_VALIDITY_UNSUPPORTED now returned for algorithms that don't support non-empty valid bitmasks
 - PR #381 Faster InputTooLarge Join test completes in ms rather than minutes.
 - PR #373 .gitignore improvements
 - PR #367 Doc cleanup & examples for DataFrame methods
 - PR #333 Add Rapids Memory Manager documentation
 - PR #321 Rapids Memory Manager adds file/line location logging and convenience macros
 - PR #334 Implement DataFrame `__copy__` and `__deepcopy__`
 - PR #271 Add NVTX ranges to pygdf
 - PR #311 Document system requirements for conda install

## Bug Fixes

 - PR #337 Retain index on `scale()` function
 - PR #344 Fix test failure due to PyArrow 0.11 Boolean handling
 - PR #364 Remove noexcept from managed_allocator;  CMakeLists fix for NVstrings
 - PR #357 Fix bug that made all series be considered booleans for indexing
 - PR #351 replace conda env configuration for developers
 - PRs #346 #360 Fix CSV reading of negative numbers
 - PR #342 Fix CMake to use conda-installed nvstrings
 - PR #341 Preserve categorical dtype after groupby aggregations
 - PR #315 ReadTheDocs build update to fix missing libcuda.so
 - PR #320 FIX out-of-bounds access error in reductions.cu
 - PR #319 Fix out-of-bounds memory access in libcudf count_valid_bits
 - PR #303 Fix printing empty dataframe


# cuDF 0.2.0 and cuDF 0.1.0

These were initial releases of cuDF based on previously separate pyGDF and libGDF libraries.<|MERGE_RESOLUTION|>--- conflicted
+++ resolved
@@ -123,12 +123,9 @@
 - PR #3243 Use upstream join code in dask_cudf
 - PR #3371 Add `select` method to `table_view`
 - PR #3309 Add java and JNI bindings for search bounds
-<<<<<<< HEAD
 - PR #3305 Define and implement new rolling window APIs
-=======
 - PR #3382 Add fill function for strings column
 - PR #3391 Move device_atomics_tests.cu files to legacy
->>>>>>> 37223853
 
 ## Bug Fixes
 
