--- conflicted
+++ resolved
@@ -87,11 +87,8 @@
 - PR #4144 Release GIL when calling libcudf++ functions
 - PR #4082 Rework MultiColumns in cuDF
 - PR #4149 Use "type-serialized" for pickled types like Dask
-<<<<<<< HEAD
 - PR #4174 Port hash groupby to libcudf++
-=======
 - PR #4171 Split java host and device vectors to make a vector truly immutable
->>>>>>> 39e990dc
 - PR #4167 Port `search` to libcudf++ (support multi-column searchsorted)
 - PR #4163 Assert Dask CUDA serializers have `Buffer` frames
 - PR #4165 List serializable classes once
