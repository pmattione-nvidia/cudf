--- conflicted
+++ resolved
@@ -6,11 +6,8 @@
 
 ## Improvements
 
-<<<<<<< HEAD
+- PR #3461 Add a new overload to allocate_like() that takes explicit type and size params.
 - PR #3520 Change read_parquet defaults and add warnings
-=======
-- PR #3461 Add a new overload to allocate_like() that takes explicit type and size params.
->>>>>>> 2f745efa
 
 ## Bug Fixes
 - PR #3549 Fix index name issue with iloc with RangeIndex
