# cuDF 0.11.0 (Date TBD)

## New Features
- PR #2905 Added `Series.median()` and null support for `Series.quantile()`
- PR #2930 JSON Reader: Support ARROW_RANDOM_FILE input
- PR #2956 Add `cudf::stack` and `cudf::tile`
- PR #2980 Added nvtext is_vowel/is_consonant functions
- PR #2987 Add `inplace` arg to `DataFrame.reset_index` and `Series`
- PR #3011 Added libcudf++ transition guide
- PR #3129 Add strings column factory from `std::vector`s
- PR #3054 Add parquet reader support for decimal data types
- PR #3022 adds DataFrame.astype for cuDF dataframes
- PR #2962 Add isnull(), notnull() and related functions
- PR #3025 Move search files to legacy
- PR #3068 Add `scalar` class
- PR #3094 Adding `any` and `all` support from libcudf
- PR #3130 Define and implement new `column_wrapper`
- PR #3143 Define and implement new copying APIs `slice` and `split`
- PR #3161 Move merge files to legacy
- PR #3079 Added support to write ORC files given a local path
- PR #3192 Add dtype param to cast `DataFrame` on init
- PR #3213 Port cuIO to libcudf++
- PR #3222 Add nvtext character tokenizer
- PR #3223 Java expose underlying buffers
- PR #3300 Add `DataFrame.insert`
- PR #3263 Define and implement new `valid_if`
- PR #3278 Add `to_host` utility to copy `column_view` to host
- PR #3087 Add new cudf::experimental bool8 wrapper
- PR #3219 Construct column from column_view
- PR #3229 Define and implement new search APIs
- PR #3308 java add API for memory usage callbacks
- PR #2691 Row-wise reduction and scan operations via CuPy
- PR #3291 Add normalize_nans_and_zeros
- PR #3187 Define and implement new replace APIs
- PR #3356 Add vertical concatenation for table/columns
- PR #3344 java split API
- PR #2791 Add `groupby.std()`
- PR #3368 Enable dropna argument in dask_cudf groupby
- PR #3298 add null replacement iterator for column_device_view
- PR #3297 Define and implement new groupby API.
- PR #3396 Update device_atomics with new bool8 and timestamp specializations
- PR #3411 Java host memory management API
- PR #3393 Implement df.cov and enable covariance/correlation in dask_cudf
<<<<<<< HEAD
- PR #3273 Define and implement new reduction APIs
=======
- PR #3401 Add dask_cudf ORC writer (to_orc)
- PR #3331 Add copy_if_else
- PR #3427 Define and Implement new multi-search API
- PR #3442 Add Bool-index + Multi column + DataFrame support for set-item
- PR #3172 Define and implement new fill/repeat/copy_range APIs

>>>>>>> 26a95719

## Improvements

- PR #2904 Move gpu decompressors to cudf::io namespace
- PR #2977 Moved old C++ test utilities to legacy directory.
- PR #2965 Fix slow orc reader perf with large uncompressed blocks
- PR #2995 Move JIT type utilities to legacy directory
- PR #2927 Add ``Table`` and ``TableView`` extension classes that wrap legacy cudf::table
- PR #3005 Renames `cudf::exp` namespace to `cudf::experimental`
- PR #3008 Make safe versions of `is_null` and `is_valid` in `column_device_view`
- PR #3026 Move fill and repeat files to legacy
- PR #3027 Move copying.hpp and related source to legacy folder
- PR #3014 Snappy decompression optimizations
- PR #3032 Use `asarray` to coerce indices to a NumPy array
- PR #2996 IO Readers: Replace `cuio::device_buffer` with `rmm::device_buffer`
- PR #3051 Specialized hash function for strings column
- PR #3065 Select and Concat for cudf::experimental::table
- PR #3080 Move `valid_if.cuh` to `legacy/`
- PR #3052 Moved replace.hpp functionality to legacy
- PR #3091 Move join files to legacy
- PR #3092 Implicitly init RMM if Java allocates before init
- PR #3029 Update gdf_ numeric types with stdint and move to cudf namespace
- PR #3052 Moved replace.hpp functionality to legacy
- PR #2955 Add cmake option to only build for present GPU architecture
- PR #3070 Move functions.h and related source to legacy
- PR #2951 Allow set_index to handle a list of column names
- PR #3093 Move groupby files to legacy
- PR #2988 Removing GIS functionality (now part of cuSpatial library)
- PR #3067 Java method to return size of device memory buffer
- PR #3083 Improved some binary operation tests to include null testing.
- PR #3084 Update to arrow-cpp and pyarrow 0.15.0
- PR #3071 Move cuIO to legacy
- PR #3126 Round 2 of snappy decompression optimizations
- PR #3046 Define and implement new copying APIs `empty_like` and `allocate_like`
- PR #3128 Support MultiIndex in DataFrame.join
- PR #2971 Added initial gather and scatter methods for strings_column_view
- PR #3133 Port NVStrings to cudf column: count_characters and count_bytes
- PR #2991 Added strings column functions concatenate and join_strings
- PR #3028 Define and implement new `gather` APIs.
- PR #3135 Add nvtx utilities to cudf::nvtx namespace
- PR #3021 Java host side concat of serialized buffers
- PR #3138 Move unary files to legacy
- PR #3170 Port NVStrings substring functions to cudf strings column
- PR #3159 Port NVStrings is-chars-types function to cudf strings column
- PR #3154 Make `table_view_base.column()` const and add `mutable_table_view.column()`
- PR #3175 Set cmake cuda version variables
- PR #3171 Move deprecated error macros to legacy
- PR #3191 Port NVStrings integer convert ops to cudf column
- PR #3189 Port NVStrings find ops to cudf column
- PR #3352 Port NVStrings convert float functions to cudf strings column
- PR #3193 Add cuPy as a formal dependency
- PR #3195 Support for zero columned `table_view`
- PR #3165 Java device memory size for string category
- PR #3205 Move transform files to legacy
- PR #3202 Rename and move error.hpp to public headers
- PR #2878 Use upstream merge code in dask_cudf
- PR #3217 Port NVStrings upper and lower case conversion functions
- PR #3350 Port NVStrings booleans convert functions
- PR #3231 Add `column::release()` to give up ownership of contents.
- PR #3157 Use enum class rather than enum for mask_allocation_policy
- PR #3232 Port NVStrings datetime conversion to cudf strings column
- PR #3136 Define and implement new transpose API
- PR #3237 Define and implement new transform APIs
- PR #3245 Move binaryop files to legacy
- PR #3241 Move stream_compaction files to legacy
- PR #3166 Move reductions to legacy
- PR #3261 Small cleanup: remove `== true`
- PR #3271 Update rmm API based on `rmm.reinitialize(...)` change
- PR #3266 Remove optional checks for CuPy
- PR #3268 Adding null ordering per column feature when sorting
- PR #3239 Adding floating point specialization to comparators for NaNs
- PR #3270 Move predicates files to legacy
- PR #3281 Add to_host specialization for strings in column test utilities
- PR #3282 Add `num_bitmask_words`
- PR #3252 Add new factory methods to include passing an existing null mask
- PR #3288 Make `bit.cuh` utilities usable from host code.
- PR #3287 Move rolling windows files to legacy
- PR #3182 Define and implement new unary APIs `is_null` and `is_not_null`
- PR #3314 Drop `cython` from run requirements
- PR #3301 Add tests for empty column wrapper.
- PR #3294 Update to arrow-cpp and pyarrow 0.15.1
- PR #3310 Add `row_hasher` and `element_hasher` utilities
- PR #3286 Clean up the starter code on README
- PR #3354 Define and implement new `scatter` APIs
- PR #3322 Port NVStrings pad operations to cudf strings column
- PR #3345 Add cache member for number of characters in string_view class
- PR #3299 Define and implement new `is_sorted` APIs
- PR #3328 Partition by stripes in dask_cudf ORC reader
- PR #3243 Use upstream join code in dask_cudf
- PR #3371 Add `select` method to `table_view`
- PR #3309 Add java and JNI bindings for search bounds
- PR #3380 Concatenate columns of strings
- PR #3382 Add fill function for strings column
- PR #3391 Move device_atomics_tests.cu files to legacy
- PR #3303 Define and implement new stream compaction APIs `copy_if`, `drop_nulls`,
           `apply_boolean_mask`, `drop_duplicate` and `unique_count`.
- PR #3387 Strings column gather function
- PR #3440 Strings column scatter function
- PR #3389 Move quantiles.hpp + group_quantiles.hpp files to legacy
- PR #3397 Port unary cast to libcudf++
- PR #3398 Move reshape.hpp files to legacy
- PR #3425 Strings column copy_if_else implementation
- PR #3422 Move utilities to legacy
- PR #3201 Define and implement new datetime_ops APIs
- PR #3448 Port scatter_to_tables to libcudf++
- PR #3458 Update strings sections in the transition guide
- PR #3462 Add `make_empty_column` and update `empty_like`.
- PR #3465 Port `aggregation` traits and utilities.
- PR #3214 Define and implement new unary operations APIs
- PR #3492 Small cleanup (remove std::abs) and comment

## Bug Fixes

- PR #2895 Fixed dask_cudf group_split behavior to handle upstream rearrange_by_divisions
- PR #3048 Support for zero columned tables
- PR #3030 Fix snappy decoding regression in PR #3014
- PR #3041 Fixed exp to experimental namespace name change issue
- PR #3056 Add additional cmake hint for finding local build of RMM files
- PR #3060 Move copying.hpp includes to legacy
- PR #3139 Fixed java RMM auto initalization
- PR #3141 Java fix for relocated IO headers
- PR #3149 Rename column_wrapper.cuh to column_wrapper.hpp
- PR #3168 Fix mutable_column_device_view head const_cast
- PR #3199 Update JNI includes for legacy moves
- PR #3204 ORC writer: Fix ByteRLE encoding of NULLs
- PR #2994 Fix split_out-support but with hash_object_dispatch
- PR #3212 Fix string to date casting when format is not specified
- PR #3218 Fixes `row_lexicographic_comparator` issue with handling two tables
- PR #3228 Default initialize RMM when Java native dependencies are loaded
- PR #3012 replacing instances of `to_gpu_array` with `mem`
- PR #3236 Fix Numba 0.46+/CuPy 6.3 interface compatibility
- PR #3276 Update JNI includes for legacy moves
- PR #3256 Fix orc writer crash with multiple string columns
- PR #3211 Fix breaking change caused by rapidsai/rmm#167
- PR #3265 Fix dangling pointer in `is_sorted`
- PR #3267 ORC writer: fix incorrect ByteRLE encoding of long literal runs
- PR #3277 Fix invalid reference to deleted temporary in `is_sorted`.
- PR #3274 ORC writer: fix integer RLEv2 mode2 unsigned base value encoding
- PR #3279 Fix shutdown hang issues with pinned memory pool init executor
- PR #3280 Invalid children check in mutable_column_device_view
- PR #3289 fix java memory usage API for empty columns
- PR #3293 Fix loading of csv files zipped on MacOS (disabled zip min version check)
- PR #3295 Fix storing storing invalid RMM exec policies.
- PR #3307 Add pd.RangeIndex to from_pandas to fix dask_cudf meta_nonempty bug
- PR #3313 Fix public headers including non-public headers
- PR #3318 Revert arrow to 0.15.0 temporarily to unblock downstream projects CI
- PR #3317 Fix index-argument bug in dask_cudf parquet reader
- PR #3323 Fix `insert` non-assert test case
- PR #3341 Fix `Series` constructor converting NoneType to "None"
- PR #3326 Fix and test for detail::gather map iterator type inference
- PR #3334 Remove zero-size exception check from make_strings_column factories
- PR #3333 Fix compilation issues with `constexpr` functions not marked `__device__`
- PR #3340 Make all benchmarks use cudf base fixture to initialize RMM pool
- PR #3337 Fix Java to pad validity buffers to 64-byte boundary
- PR #3362 Fix `find_and_replace` upcasting series for python scalars and lists
- PR #3357 Disabling `column_view` iterators for non fixed-width types
- PR #3383 Fix : properly compute null counts for rolling_window.
- PR #3386 Removing external includes from `column_view.hpp`
- PR #3369 Add write_partition to dask_cudf to fix to_parquet bug
- PR #3388 Support getitem with bools when DataFrame has a MultiIndex
- PR #3408 Fix String and Column (De-)Serialization
- PR #3372 Fix dask-distributed scatter_by_map bug
- PR #3419 Fix a bug in parse_into_parts (incomplete input causing walking past the end of string).
- PR #3413 Fix dask_cudf read_csv file-list bug
- PR #3416 Fix memory leak in ColumnVector when pulling strings off the GPU
- PR #3424 Fix benchmark build by adding libcudacxx to benchmark's CMakeLists.txt
- PR #3435 Fix diff and shift for empty series
- PR #3439 Fix index-name bug in StringColumn concat
- PR #3445 Fix ORC Writer default stripe size
- PR #3459 Fix printing of invalid entries
- PR #3468 Fix memory leak issue in `drop_duplicates`
- PR #3474 Fix small doc error in capitalize Docs
- PR #3491 Fix more doc errors in NVStrings
- PR #3478 Fix as_index deep copy via Index.rename inplace arg
- PR #3476 Fix ORC reader timezone conversion


# cuDF 0.10.0 (16 Oct 2019)

## New Features

- PR #2423 Added `groupby.quantile()`
- PR #2522 Add Java bindings for NVStrings backed upper and lower case mutators
- PR #2605 Added Sort based groupby in libcudf
- PR #2607 Add Java bindings for parsing JSON
- PR #2629 Add dropna= parameter to groupby
- PR #2585 ORC & Parquet Readers: Remove millisecond timestamp restriction
- PR #2507 Add GPU-accelerated ORC Writer
- PR #2559 Add Series.tolist()
- PR #2653 Add Java bindings for rolling window operations
- PR #2480 Merge `custreamz` codebase into `cudf` repo
- PR #2674 Add __contains__ for Index/Series/Column
- PR #2635 Add support to read from remote and cloud sources like s3, gcs, hdfs
- PR #2722 Add Java bindings for NVTX ranges
- PR #2702 Add make_bool to dataset generation functions
- PR #2394 Move `rapidsai/custrings` into `cudf`
- PR #2734 Final sync of custrings source into cudf
- PR #2724 Add libcudf support for __contains__
- PR #2777 Add python bindings for porter stemmer measure functionality
- PR #2781 Add issorted to is_monotonic
- PR #2685 Add cudf::scatter_to_tables and cython binding
- PR #2743 Add Java bindings for NVStrings timestamp2long as part of String ColumnVector casting
- PR #2785 Add nvstrings Python docs
- PR #2786 Add benchmarks option to root build.sh
- PR #2802 Add `cudf::repeat()` and `cudf.Series.repeat()`
- PR #2773 Add Fisher's unbiased kurtosis and skew for Series/DataFrame
- PR #2748 Parquet Reader: Add option to specify loading of PANDAS index
- PR #2807 Add scatter_by_map to DataFrame python API
- PR #2836 Add nvstrings.code_points method
- PR #2844 Add Series/DataFrame notnull
- PR #2858 Add GTest type list utilities
- PR #2870 Add support for grouping by Series of arbitrary length
- PR #2719 Series covariance and Pearson correlation
- PR #2207 Beginning of libcudf overhaul: introduce new column and table types
- PR #2869 Add `cudf.CategoricalDtype`
- PR #2838 CSV Reader: Support ARROW_RANDOM_FILE input
- PR #2655 CuPy-based Series and Dataframe .values property
- PR #2803 Added `edit_distance_matrix()` function to calculate pairwise edit distance for each string on a given nvstrings object.
- PR #2811 Start of cudf strings column work based on 2207
- PR #2872 Add Java pinned memory pool allocator
- PR #2969 Add findAndReplaceAll to ColumnVector
- PR #2814 Add Datetimeindex.weekday
- PR #2999 Add timestamp conversion support for string categories
- PR #2918 Add cudf::column timestamp wrapper types

## Improvements

- PR #2578 Update legacy_groupby to use libcudf group_by_without_aggregation
- PR #2581 Removed `managed` allocator from hash map classes.
- PR #2571 Remove unnecessary managed memory from gdf_column_concat
- PR #2648 Cython/Python reorg
- PR #2588 Update Series.append documentation
- PR #2632 Replace dask-cudf set_index code with upstream
- PR #2682 Add cudf.set_allocator() function for easier allocator init
- PR #2642 Improve null printing and testing
- PR #2747 Add missing Cython headers / cudftestutil lib to conda package for cuspatial build
- PR #2706 Compute CSV format in device code to speedup performance
- PR #2673 Add support for np.longlong type
- PR #2703 move dask serialization dispatch into cudf
- PR #2728 Add YYMMDD to version tag for nightly conda packages
- PR #2729 Handle file-handle input in to_csv
- PR #2741 CSV Reader: Move kernel functions into its own file
- PR #2766 Improve nvstrings python cmake flexibility
- PR #2756 Add out_time_unit option to csv reader, support timestamp resolutions
- PR #2771 Stopgap alias for to_gpu_matrix()
- PR #2783 Support mapping input columns to function arguments in apply kernels
- PR #2645 libcudf unique_count for Series.nunique
- PR #2817 Dask-cudf: `read_parquet` support for remote filesystems
- PR #2823 improve java data movement debugging
- PR #2806 CSV Reader: Clean-up row offset operations
- PR #2640 Add dask wait/persist exmaple to 10 minute guide
- PR #2828 Optimizations of kernel launch configuration for `DataFrame.apply_rows` and `DataFrame.apply_chunks`
- PR #2831 Add `column` argument to `DataFrame.drop`
- PR #2775 Various optimizations to improve __getitem__ and __setitem__ performance
- PR #2810 cudf::allocate_like can optionally always allocate a mask.
- PR #2833 Parquet reader: align page data allocation sizes to 4-bytes to satisfy cuda-memcheck
- PR #2832 Using the new Python bindings for UCX
- PR #2856 Update group_split_cudf to use scatter_by_map
- PR #2890 Optionally keep serialized table data on the host.
- PR #2778 Doc: Updated and fixed some docstrings that were formatted incorrectly.
- PR #2830 Use YYMMDD tag in custreamz nightly build
- PR #2875 Java: Remove synchronized from register methods in MemoryCleaner
- PR #2887 Minor snappy decompression optimization
- PR #2899 Use new RMM API based on Cython
- PR #2788 Guide to Python UDFs
- PR #2919 Change java API to use operators in groupby namespace
- PR #2909 CSV Reader: Avoid row offsets host vector default init
- PR #2834 DataFrame supports setting columns via attribute syntax `df.x = col`
- PR #3147 DataFrame can be initialized from rows via list of tuples

## Bug Fixes

- PR #2584 ORC Reader: fix parsing of `DECIMAL` index positions
- PR #2619 Fix groupby serialization/deserialization
- PR #2614 Update Java version to match
- PR #2601 Fixes nlargest(1) issue in Series and Dataframe
- PR #2610 Fix a bug in index serialization (properly pass DeviceNDArray)
- PR #2621 Fixes the floordiv issue of not promoting float type when rhs is 0
- PR #2611 Types Test: fix static casting from negative int to string
- PR #2618 IO Readers: Fix datasource memory map failure for multiple reads
- PR #2628 groupby_without_aggregation non-nullable input table produces non-nullable output
- PR #2615 fix string category partitioning in java API
- PR #2641 fix string category and timeunit concat in the java API
- PR #2649 Fix groupby issue resulting from column_empty bug
- PR #2658 Fix astype() for null categorical columns
- PR #2660 fix column string category and timeunit concat in the java API
- PR #2664 ORC reader: fix `skip_rows` larger than first stripe
- PR #2654 Allow Java gdfOrderBy to work with string categories
- PR #2669 AVRO reader: fix non-deterministic output
- PR #2668 Update Java bindings to specify timestamp units for ORC and Parquet readers
- PR #2679 AVRO reader: fix cuda errors when decoding compressed streams
- PR #2692 Add concatenation for data-frame with different headers (empty and non-empty)
- PR #2651 Remove nvidia driver installation from ci/cpu/build.sh
- PR #2697 Ensure csv reader sets datetime column time units
- PR #2698 Return RangeIndex from contiguous slice of RangeIndex
- PR #2672 Fix null and integer handling in round
- PR #2704 Parquet Reader: Fix crash when loading string column with nulls
- PR #2725 Fix Jitify issue with running on Turing using CUDA version < 10
- PR #2731 Fix building of benchmarks
- PR #2738 Fix java to find new NVStrings locations
- PR #2736 Pin Jitify branch to v0.10 version
- PR #2742 IO Readers: Fix possible silent failures when creating `NvStrings` instance
- PR #2753 Fix java quantile API calls
- PR #2762 Fix validity processing for time in java
- PR #2796 Fix handling string slicing and other nvstrings delegated methods with dask
- PR #2769 Fix link to API docs in README.md
- PR #2772 Handle multiindex pandas Series #2772
- PR #2749 Fix apply_rows/apply_chunks pessimistic null mask to use in_cols null masks only
- PR #2752 CSV Reader: Fix exception when there's no rows to process
- PR #2716 Added Exception for `StringMethods` in string methods
- PR #2787 Fix Broadcasting `None` to `cudf-series`
- PR #2794 Fix async race in NVCategory::get_value and get_value_bounds
- PR #2795 Fix java build/cast error
- PR #2496 Fix improper merge of two dataframes when names differ
- PR #2824 Fix issue with incorrect result when Numeric Series replace is called several times
- PR #2751 Replace value with null
- PR #2765 Fix Java inequality comparisons for string category
- PR #2818 Fix java join API to use new C++ join API
- PR #2841 Fix nvstrings.slice and slice_from for range (0,0)
- PR #2837 Fix join benchmark
- PR #2809 Add hash_df and group_split dispatch functions for dask
- PR #2843 Parquet reader: fix skip_rows when not aligned with page or row_group boundaries
- PR #2851 Deleted existing dask-cudf/record.txt
- PR #2854 Fix column creation from ephemeral objects exposing __cuda_array_interface__
- PR #2860 Fix boolean indexing when the result is a single row
- PR #2859 Fix tail method issue for string columns
- PR #2852 Fixed `cumsum()` and `cumprod()` on boolean series.
- PR #2865 DaskIO: Fix `read_csv` and `read_orc` when input is list of files
- PR #2750 Fixed casting values to cudf::bool8 so non-zero values always cast to true
- PR #2873 Fixed dask_cudf read_partition bug by generating ParquetDatasetPiece
- PR #2850 Fixes dask_cudf.read_parquet on partitioned datasets
- PR #2896 Properly handle `axis` string keywords in `concat`
- PR #2926 Update rounding algorithm to avoid using fmod
- PR #2968 Fix Java dependency loading when using NVTX
- PR #2963 Fix ORC writer uncompressed block indexing
- PR #2928 CSV Reader: Fix using `byte_range` for large datasets
- PR #2983 Fix sm_70+ race condition in gpu_unsnap
- PR #2964 ORC Writer: Segfault when writing mixed numeric and string columns
- PR #3007 Java: Remove unit test that frees RMM invalid pointer
- PR #3009 Fix orc reader RLEv2 patch position regression from PR #2507
- PR #3002 Fix CUDA invalid configuration errors reported after loading an ORC file without data
- PR #3035 Update update-version.sh for new docs locations
- PR #3038 Fix uninitialized stream parameter in device_table deleter
- PR #3064 Fixes groupby performance issue
- PR #3061 Add rmmInitialize to nvstrings gtests
- PR #3058 Fix UDF doc markdown formatting
- PR #3059 Add nvstrings python build instructions to contributing.md


# cuDF 0.9.0 (21 Aug 2019)

## New Features

- PR #1993 Add CUDA-accelerated series aggregations: mean, var, std
- PR #2111 IO Readers: Support memory buffer, file-like object, and URL inputs
- PR #2012 Add `reindex()` to DataFrame and Series
- PR #2097 Add GPU-accelerated AVRO reader
- PR #2098 Support binary ops on DFs and Series with mismatched indices
- PR #2160 Merge `dask-cudf` codebase into `cudf` repo
- PR #2149 CSV Reader: Add `hex` dtype for explicit hexadecimal parsing
- PR #2156 Add `upper_bound()` and `lower_bound()` for libcudf tables and `searchsorted()` for cuDF Series
- PR #2158 CSV Reader: Support single, non-list/dict argument for `dtype`
- PR #2177 CSV Reader: Add `parse_dates` parameter for explicit date inference
- PR #1744 cudf::apply_boolean_mask and cudf::drop_nulls support for cudf::table inputs (multi-column)
- PR #2196 Add `DataFrame.dropna()`
- PR #2197 CSV Writer: add `chunksize` parameter for `to_csv`
- PR #2215 `type_dispatcher` benchmark
- PR #2179 Add Java quantiles
- PR #2157 Add __array_function__ to DataFrame and Series
- PR #2212 Java support for ORC reader
- PR #2224 Add DataFrame isna, isnull, notna functions
- PR #2236 Add Series.drop_duplicates
- PR #2105 Add hash-based join benchmark
- PR #2316 Add unique, nunique, and value_counts for datetime columns
- PR #2337 Add Java support for slicing a ColumnVector
- PR #2049 Add cudf::merge (sorted merge)
- PR #2368 Full cudf+dask Parquet Support
- PR #2380 New cudf::is_sorted checks whether cudf::table is sorted
- PR #2356 Java column vector standard deviation support
- PR #2221 MultiIndex full indexing - Support iloc and wildcards for loc
- PR #2429 Java support for getting length of strings in a ColumnVector
- PR #2415 Add `value_counts` for series of any type
- PR #2446 Add __array_function__ for index
- PR #2437 ORC reader: Add 'use_np_dtypes' option
- PR #2382 Add CategoricalAccessor add, remove, rename, and ordering methods
- PR #2464 Native implement `__cuda_array_interface__` for Series/Index/Column objects
- PR #2425 Rolling window now accepts array-based user-defined functions
- PR #2442 Add __setitem__
- PR #2449 Java support for getting byte count of strings in a ColumnVector
- PR #2492 Add groupby.size() method
- PR #2358 Add cudf::nans_to_nulls: convert floating point column into bitmask
- PR #2489 Add drop argument to set_index
- PR #2491 Add Java bindings for ORC reader 'use_np_dtypes' option
- PR #2213 Support s/ms/us/ns DatetimeColumn time unit resolutions
- PR #2536 Add _constructor properties to Series and DataFrame

## Improvements

- PR #2103 Move old `column` and `bitmask` files into `legacy/` directory
- PR #2109 added name to Python column classes
- PR #1947 Cleanup serialization code
- PR #2125 More aggregate in java API
- PR #2127 Add in java Scalar tests
- PR #2088 Refactor of Python groupby code
- PR #2130 Java serialization and deserialization of tables.
- PR #2131 Chunk rows logic added to csv_writer
- PR #2129 Add functions in the Java API to support nullable column filtering
- PR #2165 made changes to get_dummies api for it to be available in MethodCache
- PR #2171 Add CodeCov integration, fix doc version, make --skip-tests work when invoking with source
- PR #2184 handle remote orc files for dask-cudf
- PR #2186 Add `getitem` and `getattr` style access to Rolling objects
- PR #2168 Use cudf.Column for CategoricalColumn's categories instead of a tuple
- PR #2193 DOC: cudf::type_dispatcher documentation for specializing dispatched functors
- PR #2199 Better java support for appending strings
- PR #2176 Added column dtype support for datetime, int8, int16 to csv_writer
- PR #2209 Matching `get_dummies` & `select_dtypes` behavior to pandas
- PR #2217 Updated Java bindings to use the new groupby API
- PR #2214 DOC: Update doc instructions to build/install `cudf` and `dask-cudf`
- PR #2220 Update Java bindings for reduction rename
- PR #2232 Move CodeCov upload from build script to Jenkins
- PR #2225 refactor to use libcudf for gathering columns in dataframes
- PR #2293 Improve join performance (faster compute_join_output_size)
- PR #2300 Create separate dask codeowners for dask-cudf codebase
- PR #2304 gdf_group_by_without_aggregations returns gdf_column
- PR #2309 Java readers: remove redundant copy of result pointers
- PR #2307 Add `black` and `isort` to style checker script
- PR #2345 Restore removal of old groupby implementation
- PR #2342 Improve `astype()` to operate all ways
- PR #2329 using libcudf cudf::copy for column deep copy
- PR #2344 DOC: docs on code formatting for contributors
- PR #2376 Add inoperative axis= and win_type= arguments to Rolling()
- PR #2378 remove dask for (de-)serialization of cudf objects
- PR #2353 Bump Arrow and Dask versions
- PR #2377 Replace `standard_python_slice` with just `slice.indices()`
- PR #2373 cudf.DataFrame enchancements & Series.values support
- PR #2392 Remove dlpack submodule; make cuDF's Cython API externally accessible
- PR #2430 Updated Java bindings to use the new unary API
- PR #2406 Moved all existing `table` related files to a `legacy/` directory
- PR #2350 Performance related changes to get_dummies
- PR #2420 Remove `cudautils.astype` and replace with `typecast.apply_cast`
- PR #2456 Small improvement to typecast utility
- PR #2458 Fix handling of thirdparty packages in `isort` config
- PR #2459 IO Readers: Consolidate all readers to use `datasource` class
- PR #2475 Exposed type_dispatcher.hpp, nvcategory_util.hpp and wrapper_types.hpp in the include folder
- PR #2484 Enabled building libcudf as a static library
- PR #2453 Streamline CUDA_REL environment variable
- PR #2483 Bundle Boost filesystem dependency in the Java jar
- PR #2486 Java API hash functions
- PR #2481 Adds the ignore_null_keys option to the java api
- PR #2490 Java api: support multiple aggregates for the same column
- PR #2510 Java api: uses table based apply_boolean_mask
- PR #2432 Use pandas formatting for console, html, and latex output
- PR #2573 Bump numba version to 0.45.1
- PR #2606 Fix references to notebooks-contrib

## Bug Fixes

- PR #2086 Fixed quantile api behavior mismatch in series & dataframe
- PR #2128 Add offset param to host buffer readers in java API.
- PR #2145 Work around binops validity checks for java
- PR #2146 Work around unary_math validity checks for java
- PR #2151 Fixes bug in cudf::copy_range where null_count was invalid
- PR #2139 matching to pandas describe behavior & fixing nan values issue
- PR #2161 Implicitly convert unsigned to signed integer types in binops
- PR #2154 CSV Reader: Fix bools misdetected as strings dtype
- PR #2178 Fix bug in rolling bindings where a view of an ephemeral column was being taken
- PR #2180 Fix issue with isort reordering `importorskip` below imports depending on them
- PR #2187 fix to honor dtype when numpy arrays are passed to columnops.as_column
- PR #2190 Fix issue in astype conversion of string column to 'str'
- PR #2208 Fix issue with calling `head()` on one row dataframe
- PR #2229 Propagate exceptions from Cython cdef functions
- PR #2234 Fix issue with local build script not properly building
- PR #2223 Fix CUDA invalid configuration errors reported after loading small compressed ORC files
- PR #2162 Setting is_unique and is_monotonic-related attributes
- PR #2244 Fix ORC RLEv2 delta mode decoding with nonzero residual delta width
- PR #2297 Work around `var/std` unsupported only at debug build
- PR #2302 Fixed java serialization corner case
- PR #2355 Handle float16 in binary operations
- PR #2311 Fix copy behaviour for GenericIndex
- PR #2349 Fix issues with String filter in java API
- PR #2323 Fix groupby on categoricals
- PR #2328 Ensure order is preserved in CategoricalAccessor._set_categories
- PR #2202 Fix issue with unary ops mishandling empty input
- PR #2326 Fix for bug in DLPack when reading multiple columns
- PR #2324 Fix cudf Docker build
- PR #2325 Fix ORC RLEv2 patched base mode decoding with nonzero patch width
- PR #2235 Fix get_dummies to be compatible with dask
- PR #2332 Zero initialize gdf_dtype_extra_info
- PR #2355 Handle float16 in binary operations
- PR #2360 Fix missing dtype handling in cudf.Series & columnops.as_column
- PR #2364 Fix quantile api and other trivial issues around it
- PR #2361 Fixed issue with `codes` of CategoricalIndex
- PR #2357 Fixed inconsistent type of index created with from_pandas vs direct construction
- PR #2389 Fixed Rolling __getattr__ and __getitem__ for offset based windows
- PR #2402 Fixed bug in valid mask computation in cudf::copy_if (apply_boolean_mask)
- PR #2401 Fix to a scalar datetime(of type Days) issue
- PR #2386 Correctly allocate output valids in groupby
- PR #2411 Fixed failures on binary op on single element string column
- PR #2422 Fix Pandas logical binary operation incompatibilites
- PR #2447 Fix CodeCov posting build statuses temporarily
- PR #2450 Fix erroneous null handling in `cudf.DataFrame`'s `apply_rows`
- PR #2470 Fix issues with empty strings and string categories (Java)
- PR #2471 Fix String Column Validity.
- PR #2481 Fix java validity buffer serialization
- PR #2485 Updated bytes calculation to use size_t to avoid overflow in column concat
- PR #2461 Fix groupby multiple aggregations same column
- PR #2514 Fix cudf::drop_nulls threshold handling in Cython
- PR #2516 Fix utilities include paths and meta.yaml header paths
- PR #2517 Fix device memory leak in to_dlpack tensor deleter
- PR #2431 Fix local build generated file ownerships
- PR #2511 Added import of orc, refactored exception handlers to not squash fatal exceptions
- PR #2527 Fix index and column input handling in dask_cudf read_parquet
- PR #2466 Fix `dataframe.query` returning null rows erroneously
- PR #2548 Orc reader: fix non-deterministic data decoding at chunk boundaries
- PR #2557 fix cudautils import in string.py
- PR #2521 Fix casting datetimes from/to the same resolution
- PR #2545 Fix MultiIndexes with datetime levels
- PR #2560 Remove duplicate `dlpack` definition in conda recipe
- PR #2567 Fix ColumnVector.fromScalar issues while dealing with null scalars
- PR #2565 Orc reader: fix incorrect data decoding of int64 data types
- PR #2577 Fix search benchmark compilation error by adding necessary header
- PR #2604 Fix a bug in copying.pyx:_normalize_types that upcasted int32 to int64


# cuDF 0.8.0 (27 June 2019)

## New Features

- PR #1524 Add GPU-accelerated JSON Lines parser with limited feature set
- PR #1569 Add support for Json objects to the JSON Lines reader
- PR #1622 Add Series.loc
- PR #1654 Add cudf::apply_boolean_mask: faster replacement for gdf_apply_stencil
- PR #1487 cython gather/scatter
- PR #1310 Implemented the slice/split functionality.
- PR #1630 Add Python layer to the GPU-accelerated JSON reader
- PR #1745 Add rounding of numeric columns via Numba
- PR #1772 JSON reader: add support for BytesIO and StringIO input
- PR #1527 Support GDF_BOOL8 in readers and writers
- PR #1819 Logical operators (AND, OR, NOT) for libcudf and cuDF
- PR #1813 ORC Reader: Add support for stripe selection
- PR #1828 JSON Reader: add suport for bool8 columns
- PR #1833 Add column iterator with/without nulls
- PR #1665 Add the point-in-polygon GIS function
- PR #1863 Series and Dataframe methods for all and any
- PR #1908 cudf::copy_range and cudf::fill for copying/assigning an index or range to a constant
- PR #1921 Add additional formats for typecasting to/from strings
- PR #1807 Add Series.dropna()
- PR #1987 Allow user defined functions in the form of ptx code to be passed to binops
- PR #1948 Add operator functions like `Series.add()` to DataFrame and Series
- PR #1954 Add skip test argument to GPU build script
- PR #2018 Add bindings for new groupby C++ API
- PR #1984 Add rolling window operations Series.rolling() and DataFrame.rolling()
- PR #1542 Python method and bindings for to_csv
- PR #1995 Add Java API
- PR #1998 Add google benchmark to cudf
- PR #1845 Add cudf::drop_duplicates, DataFrame.drop_duplicates
- PR #1652 Added `Series.where()` feature
- PR #2074 Java Aggregates, logical ops, and better RMM support
- PR #2140 Add a `cudf::transform` function
- PR #2068 Concatenation of different typed columns

## Improvements

- PR #1538 Replacing LesserRTTI with inequality_comparator
- PR #1703 C++: Added non-aggregating `insert` to `concurrent_unordered_map` with specializations to store pairs with a single atomicCAS when possible.
- PR #1422 C++: Added a RAII wrapper for CUDA streams
- PR #1701 Added `unique` method for stringColumns
- PR #1713 Add documentation for Dask-XGBoost
- PR #1666 CSV Reader: Improve performance for files with large number of columns
- PR #1725 Enable the ability to use a single column groupby as its own index
- PR #1759 Add an example showing simultaneous rolling averages to `apply_grouped` documentation
- PR #1746 C++: Remove unused code: `windowed_ops.cu`, `sorting.cu`, `hash_ops.cu`
- PR #1748 C++: Add `bool` nullability flag to `device_table` row operators
- PR #1764 Improve Numerical column: `mean_var` and `mean`
- PR #1767 Speed up Python unit tests
- PR #1770 Added build.sh script, updated CI scripts and documentation
- PR #1739 ORC Reader: Add more pytest coverage
- PR #1696 Added null support in `Series.replace()`.
- PR #1390 Added some basic utility functions for `gdf_column`'s
- PR #1791 Added general column comparison code for testing
- PR #1795 Add printing of git submodule info to `print_env.sh`
- PR #1796 Removing old sort based group by code and gdf_filter
- PR #1811 Added funtions for copying/allocating `cudf::table`s
- PR #1838 Improve columnops.column_empty so that it returns typed columns instead of a generic Column
- PR #1890 Add utils.get_dummies- a pandas-like wrapper around one_hot-encoding
- PR #1823 CSV Reader: default the column type to string for empty dataframes
- PR #1827 Create bindings for scalar-vector binops, and update one_hot_encoding to use them
- PR #1817 Operators now support different sized dataframes as long as they don't share different sized columns
- PR #1855 Transition replace_nulls to new C++ API and update corresponding Cython/Python code
- PR #1858 Add `std::initializer_list` constructor to `column_wrapper`
- PR #1846 C++ type-erased gdf_equal_columns test util; fix gdf_equal_columns logic error
- PR #1390 Added some basic utility functions for `gdf_column`s
- PR #1391 Tidy up bit-resolution-operation and bitmask class code
- PR #1882 Add iloc functionality to MultiIndex dataframes
- PR #1884 Rolling windows: general enhancements and better coverage for unit tests
- PR #1886 support GDF_STRING_CATEGORY columns in apply_boolean_mask, drop_nulls and other libcudf functions
- PR #1896 Improve performance of groupby with levels specified in dask-cudf
- PR #1915 Improve iloc performance for non-contiguous row selection
- PR #1859 Convert read_json into a C++ API
- PR #1919 Rename libcudf namespace gdf to namespace cudf
- PR #1850 Support left_on and right_on for DataFrame merge operator
- PR #1930 Specialize constructor for `cudf::bool8` to cast argument to `bool`
- PR #1938 Add default constructor for `column_wrapper`
- PR #1930 Specialize constructor for `cudf::bool8` to cast argument to `bool`
- PR #1952 consolidate libcudf public API headers in include/cudf
- PR #1949 Improved selection with boolmask using libcudf `apply_boolean_mask`
- PR #1956 Add support for nulls in `query()`
- PR #1973 Update `std::tuple` to `std::pair` in top-most libcudf APIs and C++ transition guide
- PR #1981 Convert read_csv into a C++ API
- PR #1868 ORC Reader: Support row index for speed up on small/medium datasets
- PR #1964 Added support for list-like types in Series.str.cat
- PR #2005 Use HTML5 details tag in bug report issue template
- PR #2003 Removed few redundant unit-tests from test_string.py::test_string_cat
- PR #1944 Groupby design improvements
- PR #2017 Convert `read_orc()` into a C++ API
- PR #2011 Convert `read_parquet()` into a C++ API
- PR #1756 Add documentation "10 Minutes to cuDF and dask_cuDF"
- PR #2034 Adding support for string columns concatenation using "add" binary operator
- PR #2042 Replace old "10 Minutes" guide with new guide for docs build process
- PR #2036 Make library of common test utils to speed up tests compilation
- PR #2022 Facilitating get_dummies to be a high level api too
- PR #2050 Namespace IO readers and add back free-form `read_xxx` functions
- PR #2104 Add a functional ``sort=`` keyword argument to groupby
- PR #2108 Add `find_and_replace` for StringColumn for replacing single values
- PR #1803 cuDF/CuPy interoperability documentation

## Bug Fixes

- PR #1465 Fix for test_orc.py and test_sparse_df.py test failures
- PR #1583 Fix underlying issue in `as_index()` that was causing `Series.quantile()` to fail
- PR #1680 Add errors= keyword to drop() to fix cudf-dask bug
- PR #1651 Fix `query` function on empty dataframe
- PR #1616 Fix CategoricalColumn to access categories by index instead of iteration
- PR #1660 Fix bug in `loc` when indexing with a column name (a string)
- PR #1683 ORC reader: fix timestamp conversion to UTC
- PR #1613 Improve CategoricalColumn.fillna(-1) performance
- PR #1642 Fix failure of CSV_TEST gdf_csv_test.SkiprowsNrows on multiuser systems
- PR #1709 Fix handling of `datetime64[ms]` in `dataframe.select_dtypes`
- PR #1704 CSV Reader: Add support for the plus sign in number fields
- PR #1687 CSV reader: return an empty dataframe for zero size input
- PR #1757 Concatenating columns with null columns
- PR #1755 Add col_level keyword argument to melt
- PR #1758 Fix df.set_index() when setting index from an empty column
- PR #1749 ORC reader: fix long strings of NULL values resulting in incorrect data
- PR #1742 Parquet Reader: Fix index column name to match PANDAS compat
- PR #1782 Update libcudf doc version
- PR #1783 Update conda dependencies
- PR #1786 Maintain the original series name in series.unique output
- PR #1760 CSV Reader: fix segfault when dtype list only includes columns from usecols list
- PR #1831 build.sh: Assuming python is in PATH instead of using PYTHON env var
- PR #1839 Raise an error instead of segfaulting when transposing a DataFrame with StringColumns
- PR #1840 Retain index correctly during merge left_on right_on
- PR #1825 cuDF: Multiaggregation Groupby Failures
- PR #1789 CSV Reader: Fix missing support for specifying `int8` and `int16` dtypes
- PR #1857 Cython Bindings: Handle `bool` columns while calling `column_view_from_NDArrays`
- PR #1849 Allow DataFrame support methods to pass arguments to the methods
- PR #1847 Fixed #1375 by moving the nvstring check into the wrapper function
- PR #1864 Fixing cudf reduction for POWER platform
- PR #1869 Parquet reader: fix Dask timestamps not matching with Pandas (convert to milliseconds)
- PR #1876 add dtype=bool for `any`, `all` to treat integer column correctly
- PR #1875 CSV reader: take NaN values into account in dtype detection
- PR #1873 Add column dtype checking for the all/any methods
- PR #1902 Bug with string iteration in _apply_basic_agg
- PR #1887 Fix for initialization issue in pq_read_arg,orc_read_arg
- PR #1867 JSON reader: add support for null/empty fields, including the 'null' literal
- PR #1891 Fix bug #1750 in string column comparison
- PR #1909 Support of `to_pandas()` of boolean series with null values
- PR #1923 Use prefix removal when two aggs are called on a SeriesGroupBy
- PR #1914 Zero initialize gdf_column local variables
- PR #1959 Add support for comparing boolean Series to scalar
- PR #1966 Ignore index fix in series append
- PR #1967 Compute index __sizeof__ only once for DataFrame __sizeof__
- PR #1977 Support CUDA installation in default system directories
- PR #1982 Fixes incorrect index name after join operation
- PR #1985 Implement `GDF_PYMOD`, a special modulo that follows python's sign rules
- PR #1991 Parquet reader: fix decoding of NULLs
- PR #1990 Fixes a rendering bug in the `apply_grouped` documentation
- PR #1978 Fix for values being filled in an empty dataframe
- PR #2001 Correctly create MultiColumn from Pandas MultiColumn
- PR #2006 Handle empty dataframe groupby construction for dask
- PR #1965 Parquet Reader: Fix duplicate index column when it's already in `use_cols`
- PR #2033 Add pip to conda environment files to fix warning
- PR #2028 CSV Reader: Fix reading of uncompressed files without a recognized file extension
- PR #2073 Fix an issue when gathering columns with NVCategory and nulls
- PR #2053 cudf::apply_boolean_mask return empty column for empty boolean mask
- PR #2066 exclude `IteratorTest.mean_var_output` test from debug build
- PR #2069 Fix JNI code to use read_csv and read_parquet APIs
- PR #2071 Fix bug with unfound transitive dependencies for GTests in Ubuntu 18.04
- PR #2089 Configure Sphinx to render params correctly
- PR #2091 Fix another bug with unfound transitive dependencies for `cudftestutils` in Ubuntu 18.04
- PR #2115 Just apply `--disable-new-dtags` instead of trying to define all the transitive dependencies
- PR #2106 Fix errors in JitCache tests caused by sharing of device memory between processes
- PR #2120 Fix errors in JitCache tests caused by running multiple threads on the same data
- PR #2102 Fix memory leak in groupby
- PR #2113 fixed typo in to_csv code example


# cudf 0.7.2 (16 May 2019)

## New Features

- PR #1735 Added overload for atomicAdd on int64. Streamlined implementation of custom atomic overloads.
- PR #1741 Add MultiIndex concatenation

## Bug Fixes

- PR #1718 Fix issue with SeriesGroupBy MultiIndex in dask-cudf
- PR #1734 Python: fix performance regression for groupby count() aggregations
- PR #1768 Cython: fix handling read only schema buffers in gpuarrow reader


# cudf 0.7.1 (11 May 2019)

## New Features

- PR #1702 Lazy load MultiIndex to return groupby performance to near optimal.

## Bug Fixes

- PR #1708 Fix handling of `datetime64[ms]` in `dataframe.select_dtypes`


# cuDF 0.7.0 (10 May 2019)

## New Features

- PR #982 Implement gdf_group_by_without_aggregations and gdf_unique_indices functions
- PR #1142 Add `GDF_BOOL` column type
- PR #1194 Implement overloads for CUDA atomic operations
- PR #1292 Implemented Bitwise binary ops AND, OR, XOR (&, |, ^)
- PR #1235 Add GPU-accelerated Parquet Reader
- PR #1335 Added local_dict arg in `DataFrame.query()`.
- PR #1282 Add Series and DataFrame.describe()
- PR #1356 Rolling windows
- PR #1381 Add DataFrame._get_numeric_data
- PR #1388 Add CODEOWNERS file to auto-request reviews based on where changes are made
- PR #1396 Add DataFrame.drop method
- PR #1413 Add DataFrame.melt method
- PR #1412 Add DataFrame.pop()
- PR #1419 Initial CSV writer function
- PR #1441 Add Series level cumulative ops (cumsum, cummin, cummax, cumprod)
- PR #1420 Add script to build and test on a local gpuCI image
- PR #1440 Add DatetimeColumn.min(), DatetimeColumn.max()
- PR #1455 Add Series.Shift via Numba kernel
- PR #1441 Add Series level cumulative ops (cumsum, cummin, cummax, cumprod)
- PR #1461 Add Python coverage test to gpu build
- PR #1445 Parquet Reader: Add selective reading of rows and row group
- PR #1532 Parquet Reader: Add support for INT96 timestamps
- PR #1516 Add Series and DataFrame.ndim
- PR #1556 Add libcudf C++ transition guide
- PR #1466 Add GPU-accelerated ORC Reader
- PR #1565 Add build script for nightly doc builds
- PR #1508 Add Series isna, isnull, and notna
- PR #1456 Add Series.diff() via Numba kernel
- PR #1588 Add Index `astype` typecasting
- PR #1301 MultiIndex support
- PR #1599 Level keyword supported in groupby
- PR #929 Add support operations to dataframe
- PR #1609 Groupby accept list of Series
- PR #1658 Support `group_keys=True` keyword in groupby method

## Improvements

- PR #1531 Refactor closures as private functions in gpuarrow
- PR #1404 Parquet reader page data decoding speedup
- PR #1076 Use `type_dispatcher` in join, quantiles, filter, segmented sort, radix sort and hash_groupby
- PR #1202 Simplify README.md
- PR #1149 CSV Reader: Change convertStrToValue() functions to `__device__` only
- PR #1238 Improve performance of the CUDA trie used in the CSV reader
- PR #1245 Use file cache for JIT kernels
- PR #1278 Update CONTRIBUTING for new conda environment yml naming conventions
- PR #1163 Refactored UnaryOps. Reduced API to two functions: `gdf_unary_math` and `gdf_cast`. Added `abs`, `-`, and `~` ops. Changed bindings to Cython
- PR #1284 Update docs version
- PR #1287 add exclude argument to cudf.select_dtype function
- PR #1286 Refactor some of the CSV Reader kernels into generic utility functions
- PR #1291 fillna in `Series.to_gpu_array()` and `Series.to_array()` can accept the scalar too now.
- PR #1005 generic `reduction` and `scan` support
- PR #1349 Replace modernGPU sort join with thrust.
- PR #1363 Add a dataframe.mean(...) that raises NotImplementedError to satisfy `dask.dataframe.utils.is_dataframe_like`
- PR #1319 CSV Reader: Use column wrapper for gdf_column output alloc/dealloc
- PR #1376 Change series quantile default to linear
- PR #1399 Replace CFFI bindings for NVTX functions with Cython bindings
- PR #1389 Refactored `set_null_count()`
- PR #1386 Added macros `GDF_TRY()`, `CUDF_TRY()` and `ASSERT_CUDF_SUCCEEDED()`
- PR #1435 Rework CMake and conda recipes to depend on installed libraries
- PR #1391 Tidy up bit-resolution-operation and bitmask class code
- PR #1439 Add cmake variable to enable compiling CUDA code with -lineinfo
- PR #1462 Add ability to read parquet files from arrow::io::RandomAccessFile
- PR #1453 Convert CSV Reader CFFI to Cython
- PR #1479 Convert Parquet Reader CFFI to Cython
- PR #1397 Add a utility function for producing an overflow-safe kernel launch grid configuration
- PR #1382 Add GPU parsing of nested brackets to cuIO parsing utilities
- PR #1481 Add cudf::table constructor to allocate a set of `gdf_column`s
- PR #1484 Convert GroupBy CFFI to Cython
- PR #1463 Allow and default melt keyword argument var_name to be None
- PR #1486 Parquet Reader: Use device_buffer rather than device_ptr
- PR #1525 Add cudatoolkit conda dependency
- PR #1520 Renamed `src/dataframe` to `src/table` and moved `table.hpp`. Made `types.hpp` to be type declarations only.
- PR #1492 Convert transpose CFFI to Cython
- PR #1495 Convert binary and unary ops CFFI to Cython
- PR #1503 Convert sorting and hashing ops CFFI to Cython
- PR #1522 Use latest release version in update-version CI script
- PR #1533 Remove stale join CFFI, fix memory leaks in join Cython
- PR #1521 Added `row_bitmask` to compute bitmask for rows of a table. Merged `valids_ops.cu` and `bitmask_ops.cu`
- PR #1553 Overload `hash_row` to avoid using intial hash values. Updated `gdf_hash` to select between overloads
- PR #1585 Updated `cudf::table` to maintain own copy of wrapped `gdf_column*`s
- PR #1559 Add `except +` to all Cython function definitions to catch C++ exceptions properly
- PR #1617 `has_nulls` and `column_dtypes` for `cudf::table`
- PR #1590 Remove CFFI from the build / install process entirely
- PR #1536 Convert gpuarrow CFFI to Cython
- PR #1655 Add `Column._pointer` as a way to access underlying `gdf_column*` of a `Column`
- PR #1655 Update readme conda install instructions for cudf version 0.6 and 0.7


## Bug Fixes

- PR #1233 Fix dtypes issue while adding the column to `str` dataframe.
- PR #1254 CSV Reader: fix data type detection for floating-point numbers in scientific notation
- PR #1289 Fix looping over each value instead of each category in concatenation
- PR #1293 Fix Inaccurate error message in join.pyx
- PR #1308 Add atomicCAS overload for `int8_t`, `int16_t`
- PR #1317 Fix catch polymorphic exception by reference in ipc.cu
- PR #1325 Fix dtype of null bitmasks to int8
- PR #1326 Update build documentation to use -DCMAKE_CXX11_ABI=ON
- PR #1334 Add "na_position" argument to CategoricalColumn sort_by_values
- PR #1321 Fix out of bounds warning when checking Bzip2 header
- PR #1359 Add atomicAnd/Or/Xor for integers
- PR #1354 Fix `fillna()` behaviour when replacing values with different dtypes
- PR #1347 Fixed core dump issue while passing dict_dtypes without column names in `cudf.read_csv()`
- PR #1379 Fixed build failure caused due to error: 'col_dtype' may be used uninitialized
- PR #1392 Update cudf Dockerfile and package_versions.sh
- PR #1385 Added INT8 type to `_schema_to_dtype` for use in GpuArrowReader
- PR #1393 Fixed a bug in `gdf_count_nonzero_mask()` for the case of 0 bits to count
- PR #1395 Update CONTRIBUTING to use the environment variable CUDF_HOME
- PR #1416 Fix bug at gdf_quantile_exact and gdf_quantile_appox
- PR #1421 Fix remove creation of series multiple times during `add_column()`
- PR #1405 CSV Reader: Fix memory leaks on read_csv() failure
- PR #1328 Fix CategoricalColumn to_arrow() null mask
- PR #1433 Fix NVStrings/categories includes
- PR #1432 Update NVStrings to 0.7.* to coincide with 0.7 development
- PR #1483 Modify CSV reader to avoid cropping blank quoted characters in non-string fields
- PR #1446 Merge 1275 hotfix from master into branch-0.7
- PR #1447 Fix legacy groupby apply docstring
- PR #1451 Fix hash join estimated result size is not correct
- PR #1454 Fix local build script improperly change directory permissions
- PR #1490 Require Dask 1.1.0+ for `is_dataframe_like` test or skip otherwise.
- PR #1491 Use more specific directories & groups in CODEOWNERS
- PR #1497 Fix Thrust issue on CentOS caused by missing default constructor of host_vector elements
- PR #1498 Add missing include guard to device_atomics.cuh and separated DEVICE_ATOMICS_TEST
- PR #1506 Fix csv-write call to updated NVStrings method
- PR #1510 Added nvstrings `fillna()` function
- PR #1507 Parquet Reader: Default string data to GDF_STRING
- PR #1535 Fix doc issue to ensure correct labelling of cudf.series
- PR #1537 Fix `undefined reference` link error in HashPartitionTest
- PR #1548 Fix ci/local/build.sh README from using an incorrect image example
- PR #1551 CSV Reader: Fix integer column name indexing
- PR #1586 Fix broken `scalar_wrapper::operator==`
- PR #1591 ORC/Parquet Reader: Fix missing import for FileNotFoundError exception
- PR #1573 Parquet Reader: Fix crash due to clash with ORC reader datasource
- PR #1607 Revert change of `column.to_dense_buffer` always return by copy for performance concerns
- PR #1618 ORC reader: fix assert & data output when nrows/skiprows isn't aligned to stripe boundaries
- PR #1631 Fix failure of TYPES_TEST on some gcc-7 based systems.
- PR #1641 CSV Reader: Fix skip_blank_lines behavior with Windows line terminators (\r\n)
- PR #1648 ORC reader: fix non-deterministic output when skiprows is non-zero
- PR #1676 Fix groupby `as_index` behaviour with `MultiIndex`
- PR #1659 Fix bug caused by empty groupbys and multiindex slicing throwing exceptions
- PR #1656 Correct Groupby failure in dask when un-aggregable columns are left in dataframe.
- PR #1689 Fix groupby performance regression
- PR #1694 Add Cython as a runtime dependency since it's required in `setup.py`


# cuDF 0.6.1 (25 Mar 2019)

## Bug Fixes

- PR #1275 Fix CentOS exception in DataFrame.hash_partition from using value "returned" by a void function


# cuDF 0.6.0 (22 Mar 2019)

## New Features

- PR #760 Raise `FileNotFoundError` instead of `GDF_FILE_ERROR` in `read_csv` if the file does not exist
- PR #539 Add Python bindings for replace function
- PR #823 Add Doxygen configuration to enable building HTML documentation for libcudf C/C++ API
- PR #807 CSV Reader: Add byte_range parameter to specify the range in the input file to be read
- PR #857 Add Tail method for Series/DataFrame and update Head method to use iloc
- PR #858 Add series feature hashing support
- PR #871 CSV Reader: Add support for NA values, including user specified strings
- PR #893 Adds PyArrow based parquet readers / writers to Python, fix category dtype handling, fix arrow ingest buffer size issues
- PR #867 CSV Reader: Add support for ignoring blank lines and comment lines
- PR #887 Add Series digitize method
- PR #895 Add Series groupby
- PR #898 Add DataFrame.groupby(level=0) support
- PR #920 Add feather, JSON, HDF5 readers / writers from PyArrow / Pandas
- PR #888 CSV Reader: Add prefix parameter for column names, used when parsing without a header
- PR #913 Add DLPack support: convert between cuDF DataFrame and DLTensor
- PR #939 Add ORC reader from PyArrow
- PR #918 Add Series.groupby(level=0) support
- PR #906 Add binary and comparison ops to DataFrame
- PR #958 Support unary and binary ops on indexes
- PR #964 Add `rename` method to `DataFrame`, `Series`, and `Index`
- PR #985 Add `Series.to_frame` method
- PR #985 Add `drop=` keyword to reset_index method
- PR #994 Remove references to pygdf
- PR #990 Add external series groupby support
- PR #988 Add top-level merge function to cuDF
- PR #992 Add comparison binaryops to DateTime columns
- PR #996 Replace relative path imports with absolute paths in tests
- PR #995 CSV Reader: Add index_col parameter to specify the column name or index to be used as row labels
- PR #1004 Add `from_gpu_matrix` method to DataFrame
- PR #997 Add property index setter
- PR #1007 Replace relative path imports with absolute paths in cudf
- PR #1013 select columns with df.columns
- PR #1016 Rename Series.unique_count() to nunique() to match pandas API
- PR #947 Prefixsum to handle nulls and float types
- PR #1029 Remove rest of relative path imports
- PR #1021 Add filtered selection with assignment for Dataframes
- PR #872 Adding NVCategory support to cudf apis
- PR #1052 Add left/right_index and left/right_on keywords to merge
- PR #1091 Add `indicator=` and `suffixes=` keywords to merge
- PR #1107 Add unsupported keywords to Series.fillna
- PR #1032 Add string support to cuDF python
- PR #1136 Removed `gdf_concat`
- PR #1153 Added function for getting the padded allocation size for valid bitmask
- PR #1148 Add cudf.sqrt for dataframes and Series
- PR #1159 Add Python bindings for libcudf dlpack functions
- PR #1155 Add __array_ufunc__ for DataFrame and Series for sqrt
- PR #1168 to_frame for series accepts a name argument


## Improvements

- PR #1218 Add dask-cudf page to API docs
- PR #892 Add support for heterogeneous types in binary ops with JIT
- PR #730 Improve performance of `gdf_table` constructor
- PR #561 Add Doxygen style comments to Join CUDA functions
- PR #813 unified libcudf API functions by replacing gpu_ with gdf_
- PR #822 Add support for `__cuda_array_interface__` for ingest
- PR #756 Consolidate common helper functions from unordered map and multimap
- PR #753 Improve performance of groupby sum and average, especially for cases with few groups.
- PR #836 Add ingest support for arrow chunked arrays in Column, Series, DataFrame creation
- PR #763 Format doxygen comments for csv_read_arg struct
- PR #532 CSV Reader: Use type dispatcher instead of switch block
- PR #694 Unit test utilities improvements
- PR #878 Add better indexing to Groupby
- PR #554 Add `empty` method and `is_monotonic` attribute to `Index`
- PR #1040 Fixed up Doxygen comment tags
- PR #909 CSV Reader: Avoid host->device->host copy for header row data
- PR #916 Improved unit testing and error checking for `gdf_column_concat`
- PR #941 Replace `numpy` call in `Series.hash_encode` with `numba`
- PR #942 Added increment/decrement operators for wrapper types
- PR #943 Updated `count_nonzero_mask` to return `num_rows` when the mask is null
- PR #952 Added trait to map C++ type to `gdf_dtype`
- PR #966 Updated RMM submodule.
- PR #998 Add IO reader/writer modules to API docs, fix for missing cudf.Series docs
- PR #1017 concatenate along columns for Series and DataFrames
- PR #1002 Support indexing a dataframe with another boolean dataframe
- PR #1018 Better concatenation for Series and Dataframes
- PR #1036 Use Numpydoc style docstrings
- PR #1047 Adding gdf_dtype_extra_info to gdf_column_view_augmented
- PR #1054 Added default ctor to SerialTrieNode to overcome Thrust issue in CentOS7 + CUDA10
- PR #1024 CSV Reader: Add support for hexadecimal integers in integral-type columns
- PR #1033 Update `fillna()` to use libcudf function `gdf_replace_nulls`
- PR #1066 Added inplace assignment for columns and select_dtypes for dataframes
- PR #1026 CSV Reader: Change the meaning and type of the quoting parameter to match Pandas
- PR #1100 Adds `CUDF_EXPECTS` error-checking macro
- PR #1092 Fix select_dtype docstring
- PR #1111 Added cudf::table
- PR #1108 Sorting for datetime columns
- PR #1120 Return a `Series` (not a `Column`) from `Series.cat.set_categories()`
- PR #1128 CSV Reader: The last data row does not need to be line terminated
- PR #1183 Bump Arrow version to 0.12.1
- PR #1208 Default to CXX11_ABI=ON
- PR #1252 Fix NVStrings dependencies for cuda 9.2 and 10.0
- PR #2037 Optimize the existing `gather` and `scatter` routines in `libcudf`

## Bug Fixes

- PR #821 Fix flake8 issues revealed by flake8 update
- PR #808 Resolved renamed `d_columns_valids` variable name
- PR #820 CSV Reader: fix the issue where reader adds additional rows when file uses \r\n as a line terminator
- PR #780 CSV Reader: Fix scientific notation parsing and null values for empty quotes
- PR #815 CSV Reader: Fix data parsing when tabs are present in the input CSV file
- PR #850 Fix bug where left joins where the left df has 0 rows causes a crash
- PR #861 Fix memory leak by preserving the boolean mask index
- PR #875 Handle unnamed indexes in to/from arrow functions
- PR #877 Fix ingest of 1 row arrow tables in from arrow function
- PR #876 Added missing `<type_traits>` include
- PR #889 Deleted test_rmm.py which has now moved to RMM repo
- PR #866 Merge v0.5.1 numpy ABI hotfix into 0.6
- PR #917 value_counts return int type on empty columns
- PR #611 Renamed `gdf_reduce_optimal_output_size()` -> `gdf_reduction_get_intermediate_output_size()`
- PR #923 fix index for negative slicing for cudf dataframe and series
- PR #927 CSV Reader: Fix category GDF_CATEGORY hashes not being computed properly
- PR #921 CSV Reader: Fix parsing errors with delim_whitespace, quotations in the header row, unnamed columns
- PR #933 Fix handling objects of all nulls in series creation
- PR #940 CSV Reader: Fix an issue where the last data row is missing when using byte_range
- PR #945 CSV Reader: Fix incorrect datetime64 when milliseconds or space separator are used
- PR #959 Groupby: Problem with column name lookup
- PR #950 Converting dataframe/recarry with non-contiguous arrays
- PR #963 CSV Reader: Fix another issue with missing data rows when using byte_range
- PR #999 Fix 0 sized kernel launches and empty sort_index exception
- PR #993 Fix dtype in selecting 0 rows from objects
- PR #1009 Fix performance regression in `to_pandas` method on DataFrame
- PR #1008 Remove custom dask communication approach
- PR #1001 CSV Reader: Fix a memory access error when reading a large (>2GB) file with date columns
- PR #1019 Binary Ops: Fix error when one input column has null mask but other doesn't
- PR #1014 CSV Reader: Fix false positives in bool value detection
- PR #1034 CSV Reader: Fix parsing floating point precision and leading zero exponents
- PR #1044 CSV Reader: Fix a segfault when byte range aligns with a page
- PR #1058 Added support for `DataFrame.loc[scalar]`
- PR #1060 Fix column creation with all valid nan values
- PR #1073 CSV Reader: Fix an issue where a column name includes the return character
- PR #1090 Updating Doxygen Comments
- PR #1080 Fix dtypes returned from loc / iloc because of lists
- PR #1102 CSV Reader: Minor fixes and memory usage improvements
- PR #1174: Fix release script typo
- PR #1137 Add prebuild script for CI
- PR #1118 Enhanced the `DataFrame.from_records()` feature
- PR #1129 Fix join performance with index parameter from using numpy array
- PR #1145 Issue with .agg call on multi-column dataframes
- PR #908 Some testing code cleanup
- PR #1167 Fix issue with null_count not being set after inplace fillna()
- PR #1184 Fix iloc performance regression
- PR #1185 Support left_on/right_on and also on=str in merge
- PR #1200 Fix allocating bitmasks with numba instead of rmm in allocate_mask function
- PR #1213 Fix bug with csv reader requesting subset of columns using wrong datatype
- PR #1223 gpuCI: Fix label on rapidsai channel on gpu build scripts
- PR #1242 Add explicit Thrust exec policy to fix NVCATEGORY_TEST segfault on some platforms
- PR #1246 Fix categorical tests that failed due to bad implicit type conversion
- PR #1255 Fix overwriting conda package main label uploads
- PR #1259 Add dlpack includes to pip build


# cuDF 0.5.1 (05 Feb 2019)

## Bug Fixes

- PR #842 Avoid using numpy via cimport to prevent ABI issues in Cython compilation


# cuDF 0.5.0 (28 Jan 2019)

## New Features

- PR #722 Add bzip2 decompression support to `read_csv()`
- PR #693 add ZLIB-based GZIP/ZIP support to `read_csv_strings()`
- PR #411 added null support to gdf_order_by (new API) and cudf_table::sort
- PR #525 Added GitHub Issue templates for bugs, documentation, new features, and questions
- PR #501 CSV Reader: Add support for user-specified decimal point and thousands separator to read_csv_strings()
- PR #455 CSV Reader: Add support for user-specified decimal point and thousands separator to read_csv()
- PR #439 add `DataFrame.drop` method similar to pandas
- PR #356 add `DataFrame.transpose` method and `DataFrame.T` property similar to pandas
- PR #505 CSV Reader: Add support for user-specified boolean values
- PR #350 Implemented Series replace function
- PR #490 Added print_env.sh script to gather relevant environment details when reporting cuDF issues
- PR #474 add ZLIB-based GZIP/ZIP support to `read_csv()`
- PR #547 Added melt similar to `pandas.melt()`
- PR #491 Add CI test script to check for updates to CHANGELOG.md in PRs
- PR #550 Add CI test script to check for style issues in PRs
- PR #558 Add CI scripts for cpu-based conda and gpu-based test builds
- PR #524 Add Boolean Indexing
- PR #564 Update python `sort_values` method to use updated libcudf `gdf_order_by` API
- PR #509 CSV Reader: Input CSV file can now be passed in as a text or a binary buffer
- PR #607 Add `__iter__` and iteritems to DataFrame class
- PR #643 added a new api gdf_replace_nulls that allows a user to replace nulls in a column

## Improvements

- PR #426 Removed sort-based groupby and refactored existing groupby APIs. Also improves C++/CUDA compile time.
- PR #461 Add `CUDF_HOME` variable in README.md to replace relative pathing.
- PR #472 RMM: Created centralized rmm::device_vector alias and rmm::exec_policy
- PR #500 Improved the concurrent hash map class to support partitioned (multi-pass) hash table building.
- PR #454 Improve CSV reader docs and examples
- PR #465 Added templated C++ API for RMM to avoid explicit cast to `void**`
- PR #513 `.gitignore` tweaks
- PR #521 Add `assert_eq` function for testing
- PR #502 Simplify Dockerfile for local dev, eliminate old conda/pip envs
- PR #549 Adds `-rdynamic` compiler flag to nvcc for Debug builds
- PR #472 RMM: Created centralized rmm::device_vector alias and rmm::exec_policy
- PR #577 Added external C++ API for scatter/gather functions
- PR #500 Improved the concurrent hash map class to support partitioned (multi-pass) hash table building
- PR #583 Updated `gdf_size_type` to `int`
- PR #500 Improved the concurrent hash map class to support partitioned (multi-pass) hash table building
- PR #617 Added .dockerignore file. Prevents adding stale cmake cache files to the docker container
- PR #658 Reduced `JOIN_TEST` time by isolating overflow test of hash table size computation
- PR #664 Added Debuging instructions to README
- PR #651 Remove noqa marks in `__init__.py` files
- PR #671 CSV Reader: uncompressed buffer input can be parsed without explicitly specifying compression as None
- PR #684 Make RMM a submodule
- PR #718 Ensure sum, product, min, max methods pandas compatibility on empty datasets
- PR #720 Refactored Index classes to make them more Pandas-like, added CategoricalIndex
- PR #749 Improve to_arrow and from_arrow Pandas compatibility
- PR #766 Remove TravisCI references, remove unused variables from CMake, fix ARROW_VERSION in Cmake
- PR #773 Add build-args back to Dockerfile and handle dependencies based on environment yml file
- PR #781 Move thirdparty submodules to root and symlink in /cpp
- PR #843 Fix broken cudf/python API examples, add new methods to the API index

## Bug Fixes

- PR #569 CSV Reader: Fix days being off-by-one when parsing some dates
- PR #531 CSV Reader: Fix incorrect parsing of quoted numbers
- PR #465 Added templated C++ API for RMM to avoid explicit cast to `void**`
- PR #473 Added missing <random> include
- PR #478 CSV Reader: Add api support for auto column detection, header, mangle_dupe_cols, usecols
- PR #495 Updated README to correct where cffi pytest should be executed
- PR #501 Fix the intermittent segfault caused by the `thousands` and `compression` parameters in the csv reader
- PR #502 Simplify Dockerfile for local dev, eliminate old conda/pip envs
- PR #512 fix bug for `on` parameter in `DataFrame.merge` to allow for None or single column name
- PR #511 Updated python/cudf/bindings/join.pyx to fix cudf merge printing out dtypes
- PR #513 `.gitignore` tweaks
- PR #521 Add `assert_eq` function for testing
- PR #537 Fix CMAKE_CUDA_STANDARD_REQURIED typo in CMakeLists.txt
- PR #447 Fix silent failure in initializing DataFrame from generator
- PR #545 Temporarily disable csv reader thousands test to prevent segfault (test re-enabled in PR #501)
- PR #559 Fix Assertion error while using `applymap` to change the output dtype
- PR #575 Update `print_env.sh` script to better handle missing commands
- PR #612 Prevent an exception from occuring with true division on integer series.
- PR #630 Fix deprecation warning for `pd.core.common.is_categorical_dtype`
- PR #622 Fix Series.append() behaviour when appending values with different numeric dtype
- PR #603 Fix error while creating an empty column using None.
- PR #673 Fix array of strings not being caught in from_pandas
- PR #644 Fix return type and column support of dataframe.quantile()
- PR #634 Fix create `DataFrame.from_pandas()` with numeric column names
- PR #654 Add resolution check for GDF_TIMESTAMP in Join
- PR #648 Enforce one-to-one copy required when using `numba>=0.42.0`
- PR #645 Fix cmake build type handling not setting debug options when CMAKE_BUILD_TYPE=="Debug"
- PR #669 Fix GIL deadlock when launching multiple python threads that make Cython calls
- PR #665 Reworked the hash map to add a way to report the destination partition for a key
- PR #670 CMAKE: Fix env include path taking precedence over libcudf source headers
- PR #674 Check for gdf supported column types
- PR #677 Fix 'gdf_csv_test_Dates' gtest failure due to missing nrows parameter
- PR #604 Fix the parsing errors while reading a csv file using `sep` instead of `delimiter`.
- PR #686 Fix converting nulls to NaT values when converting Series to Pandas/Numpy
- PR #689 CSV Reader: Fix behavior with skiprows+header to match pandas implementation
- PR #691 Fixes Join on empty input DFs
- PR #706 CSV Reader: Fix broken dtype inference when whitespace is in data
- PR #717 CSV reader: fix behavior when parsing a csv file with no data rows
- PR #724 CSV Reader: fix build issue due to parameter type mismatch in a std::max call
- PR #734 Prevents reading undefined memory in gpu_expand_mask_bits numba kernel
- PR #747 CSV Reader: fix an issue where CUDA allocations fail with some large input files
- PR #750 Fix race condition for handling NVStrings in CMake
- PR #719 Fix merge column ordering
- PR #770 Fix issue where RMM submodule pointed to wrong branch and pin other to correct branches
- PR #778 Fix hard coded ABI off setting
- PR #784 Update RMM submodule commit-ish and pip paths
- PR #794 Update `rmm::exec_policy` usage to fix segmentation faults when used as temprory allocator.
- PR #800 Point git submodules to branches of forks instead of exact commits


# cuDF 0.4.0 (05 Dec 2018)

## New Features

- PR #398 add pandas-compatible `DataFrame.shape()` and `Series.shape()`
- PR #394 New documentation feature "10 Minutes to cuDF"
- PR #361 CSV Reader: Add support for strings with delimiters

## Improvements

 - PR #436 Improvements for type_dispatcher and wrapper structs
 - PR #429 Add CHANGELOG.md (this file)
 - PR #266 use faster CUDA-accelerated DataFrame column/Series concatenation.
 - PR #379 new C++ `type_dispatcher` reduces code complexity in supporting many data types.
 - PR #349 Improve performance for creating columns from memoryview objects
 - PR #445 Update reductions to use type_dispatcher. Adds integer types support to sum_of_squares.
 - PR #448 Improve installation instructions in README.md
 - PR #456 Change default CMake build to Release, and added option for disabling compilation of tests

## Bug Fixes

 - PR #444 Fix csv_test CUDA too many resources requested fail.
 - PR #396 added missing output buffer in validity tests for groupbys.
 - PR #408 Dockerfile updates for source reorganization
 - PR #437 Add cffi to Dockerfile conda env, fixes "cannot import name 'librmm'"
 - PR #417 Fix `map_test` failure with CUDA 10
 - PR #414 Fix CMake installation include file paths
 - PR #418 Properly cast string dtypes to programmatic dtypes when instantiating columns
 - PR #427 Fix and tests for Concatenation illegal memory access with nulls


# cuDF 0.3.0 (23 Nov 2018)

## New Features

 - PR #336 CSV Reader string support

## Improvements

 - PR #354 source code refactored for better organization. CMake build system overhaul. Beginning of transition to Cython bindings.
 - PR #290 Add support for typecasting to/from datetime dtype
 - PR #323 Add handling pyarrow boolean arrays in input/out, add tests
 - PR #325 GDF_VALIDITY_UNSUPPORTED now returned for algorithms that don't support non-empty valid bitmasks
 - PR #381 Faster InputTooLarge Join test completes in ms rather than minutes.
 - PR #373 .gitignore improvements
 - PR #367 Doc cleanup & examples for DataFrame methods
 - PR #333 Add Rapids Memory Manager documentation
 - PR #321 Rapids Memory Manager adds file/line location logging and convenience macros
 - PR #334 Implement DataFrame `__copy__` and `__deepcopy__`
 - PR #271 Add NVTX ranges to pygdf
 - PR #311 Document system requirements for conda install

## Bug Fixes

 - PR #337 Retain index on `scale()` function
 - PR #344 Fix test failure due to PyArrow 0.11 Boolean handling
 - PR #364 Remove noexcept from managed_allocator;  CMakeLists fix for NVstrings
 - PR #357 Fix bug that made all series be considered booleans for indexing
 - PR #351 replace conda env configuration for developers
 - PRs #346 #360 Fix CSV reading of negative numbers
 - PR #342 Fix CMake to use conda-installed nvstrings
 - PR #341 Preserve categorical dtype after groupby aggregations
 - PR #315 ReadTheDocs build update to fix missing libcuda.so
 - PR #320 FIX out-of-bounds access error in reductions.cu
 - PR #319 Fix out-of-bounds memory access in libcudf count_valid_bits
 - PR #303 Fix printing empty dataframe


# cuDF 0.2.0 and cuDF 0.1.0

These were initial releases of cuDF based on previously separate pyGDF and libGDF libraries.<|MERGE_RESOLUTION|>--- conflicted
+++ resolved
@@ -41,16 +41,13 @@
 - PR #3396 Update device_atomics with new bool8 and timestamp specializations
 - PR #3411 Java host memory management API
 - PR #3393 Implement df.cov and enable covariance/correlation in dask_cudf
-<<<<<<< HEAD
-- PR #3273 Define and implement new reduction APIs
-=======
 - PR #3401 Add dask_cudf ORC writer (to_orc)
 - PR #3331 Add copy_if_else
 - PR #3427 Define and Implement new multi-search API
 - PR #3442 Add Bool-index + Multi column + DataFrame support for set-item
 - PR #3172 Define and implement new fill/repeat/copy_range APIs
-
->>>>>>> 26a95719
+- PR #3273 Define and implement new reduction APIs
+
 
 ## Improvements
 
