# cuDF 0.7.0 (Date TBD)

## New Features

- PR #1194 Implement overloads for CUDA atomic operations
- PR #1292 Implemented Bitwise binary ops AND, OR, XOR (&, |, ^)
- PR #1235 Add GPU-accelerated Parquet Reader
- PR #1335 Added local_dict arg in `DataFrame.query()`.

## Improvements

- PR #1202 Simplify README.md
- PR #1149 CSV Reader: Change convertStrToValue() functions to `__device__` only
- PR #1238 Improve performance of the CUDA trie used in the CSV reader
- PR #1278 Update CONTRIBUTING for new conda environment yml naming conventions
- PR #1284 Update docs version
- PR #1287 add exclude argument to cudf.select_dtype function
- PR #1286 Refactor some of the CSV Reader kernels into generic utility functions
- PR #1291 fillna in `Series.to_gpu_array()` and `Series.to_array()` can accept the scalar too now.

## Bug Fixes

- PR #1233 Fix dtypes issue while adding the column to `str` dataframe.
- PR #1254 CSV Reader: fix data type detection for floating-point numbers in scientific notation
- PR #1289 Fix looping over each value instead of each category in concatenation
- PR #1293 Fix Inaccurate error message in join.pyx
- PR #1317 Fix catch polymorphic exception by reference in ipc.cu
<<<<<<< HEAD
- PR #1338 CSV Reader: Fix memory leaks on read_csv() failure
=======
- PR #1325 Fix dtype of null bitmasks to int8
- PR #1326 Update build documentation to use -DCMAKE_CXX11_ABI=ON
- PR #1334 Add "na_position" argument to CategoricalColumn sort_by_values
>>>>>>> d9921c80


# cuDF 0.6.0 (Date TBD)

## New Features

- PR #760 Raise `FileNotFoundError` instead of `GDF_FILE_ERROR` in `read_csv` if the file does not exist
- PR #539 Add Python bindings for replace function
- PR #823 Add Doxygen configuration to enable building HTML documentation for libcudf C/C++ API
- PR #807 CSV Reader: Add byte_range parameter to specify the range in the input file to be read
- PR #857 Add Tail method for Series/DataFrame and update Head method to use iloc
- PR #858 Add series feature hashing support
- PR #871 CSV Reader: Add support for NA values, including user specified strings
- PR #893 Adds PyArrow based parquet readers / writers to Python, fix category dtype handling, fix arrow ingest buffer size issues
- PR #867 CSV Reader: Add support for ignoring blank lines and comment lines
- PR #887 Add Series digitize method
- PR #895 Add Series groupby
- PR #898 Add DataFrame.groupby(level=0) support
- PR #920 Add feather, JSON, HDF5 readers / writers from PyArrow / Pandas
- PR #888 CSV Reader: Add prefix parameter for column names, used when parsing without a header
- PR #913 Add DLPack support: convert between cuDF DataFrame and DLTensor
- PR #939 Add ORC reader from PyArrow
- PR #918 Add Series.groupby(level=0) support
- PR #906 Add binary and comparison ops to DataFrame
- PR #958 Support unary and binary ops on indexes
- PR #964 Add `rename` method to `DataFrame`, `Series`, and `Index`
- PR #985 Add `Series.to_frame` method
- PR #985 Add `drop=` keyword to reset_index method
- PR #994 Remove references to pygdf
- PR #990 Add external series groupby support
- PR #988 Add top-level merge function to cuDF
- PR #992 Add comparison binaryops to DateTime columns
- PR #996 Replace relative path imports with absolute paths in tests
- PR #995 CSV Reader: Add index_col parameter to specify the column name or index to be used as row labels
- PR #1004 Add `from_gpu_matrix` method to DataFrame
- PR #997 Add property index setter
- PR #1007 Replace relative path imports with absolute paths in cudf
- PR #1013 select columns with df.columns
- PR #1016 Rename Series.unique_count() to nunique() to match pandas API
- PR #947 Prefixsum to handle nulls and float types
- PR #1029 Remove rest of relative path imports
- PR #1021 Add filtered selection with assignment for Dataframes
- PR #872 Adding NVCategory support to cudf apis
- PR #1052 Add left/right_index and left/right_on keywords to merge
- PR #1091 Add `indicator=` and `suffixes=` keywords to merge
- PR #1107 Add unsupported keywords to Series.fillna
- PR #1032 Add string support to cuDF python
- PR #1136 Removed `gdf_concat`
- PR #1153 Added function for getting the padded allocation size for valid bitmask
- PR #1148 Add cudf.sqrt for dataframes and Series
- PR #1159 Add Python bindings for libcudf dlpack functions
- PR #1155 Add __array_ufunc__ for DataFrame and Series for sqrt
- PR #1168 to_frame for series accepts a name argument

## Improvements

- PR #1218 Add dask-cudf page to API docs
- PR #892 Add support for heterogeneous types in binary ops with JIT
- PR #730 Improve performance of `gdf_table` constructor
- PR #561 Add Doxygen style comments to Join CUDA functions
- PR #813 unified libcudf API functions by replacing gpu_ with gdf_
- PR #822 Add support for `__cuda_array_interface__` for ingest
- PR #756 Consolidate common helper functions from unordered map and multimap
- PR #753 Improve performance of groupby sum and average, especially for cases with few groups.
- PR #836 Add ingest support for arrow chunked arrays in Column, Series, DataFrame creation
- PR #763 Format doxygen comments for csv_read_arg struct
- PR #532 CSV Reader: Use type dispatcher instead of switch block
- PR #694 Unit test utilities improvements
- PR #878 Add better indexing to Groupby
- PR #554 Add `empty` method and `is_monotonic` attribute to `Index`
- PR #1040 Fixed up Doxygen comment tags
- PR #909 CSV Reader: Avoid host->device->host copy for header row data
- PR #916 Improved unit testing and error checking for `gdf_column_concat`
- PR #941 Replace `numpy` call in `Series.hash_encode` with `numba`
- PR #942 Added increment/decrement operators for wrapper types
- PR #943 Updated `count_nonzero_mask` to return `num_rows` when the mask is null
- PR #952 Added trait to map C++ type to `gdf_dtype`
- PR #966 Updated RMM submodule.
- PR #998 Add IO reader/writer modules to API docs, fix for missing cudf.Series docs
- PR #1017 concatenate along columns for Series and DataFrames
- PR #1002 Support indexing a dataframe with another boolean dataframe
- PR #1018 Better concatenation for Series and Dataframes
- PR #1036 Use Numpydoc style docstrings
- PR #1047 Adding gdf_dtype_extra_info to gdf_column_view_augmented
- PR #1054 Added default ctor to SerialTrieNode to overcome Thrust issue in CentOS7 + CUDA10
- PR #1024 CSV Reader: Add support for hexadecimal integers in integral-type columns
- PR #1033 Update `fillna()` to use libcudf function `gdf_replace_nulls`
- PR #1066 Added inplace assignment for columns and select_dtypes for dataframes
- PR #1026 CSV Reader: Change the meaning and type of the quoting parameter to match Pandas
- PR #1100 Adds `CUDF_EXPECTS` error-checking macro
- PR #1092 Fix select_dtype docstring
- PR #1111 Added cudf::table
- PR #1108 Sorting for datetime columns
- PR #1120 Return a `Series` (not a `Column`) from `Series.cat.set_categories()`
- PR #1128 CSV Reader: The last data row does not need to be line terminated
- PR #1183 Bump Arrow version to 0.12.1
- PR #1208 Default to CXX11_ABI=ON
- PR #1252 Fix NVStrings dependencies for cuda 9.2 and 10.0

## Bug Fixes

- PR #821 Fix flake8 issues revealed by flake8 update
- PR #808 Resolved renamed `d_columns_valids` variable name
- PR #820 CSV Reader: fix the issue where reader adds additional rows when file uses \r\n as a line terminator
- PR #780 CSV Reader: Fix scientific notation parsing and null values for empty quotes
- PR #815 CSV Reader: Fix data parsing when tabs are present in the input CSV file
- PR #850 Fix bug where left joins where the left df has 0 rows causes a crash
- PR #861 Fix memory leak by preserving the boolean mask index
- PR #875 Handle unnamed indexes in to/from arrow functions
- PR #877 Fix ingest of 1 row arrow tables in from arrow function
- PR #876 Added missing `<type_traits>` include
- PR #889 Deleted test_rmm.py which has now moved to RMM repo
- PR #866 Merge v0.5.1 numpy ABI hotfix into 0.6
- PR #917 value_counts return int type on empty columns
- PR #611 Renamed `gdf_reduce_optimal_output_size()` -> `gdf_reduction_get_intermediate_output_size()`
- PR #923 fix index for negative slicing for cudf dataframe and series
- PR #927 CSV Reader: Fix category GDF_CATEGORY hashes not being computed properly
- PR #921 CSV Reader: Fix parsing errors with delim_whitespace, quotations in the header row, unnamed columns
- PR #933 Fix handling objects of all nulls in series creation
- PR #940 CSV Reader: Fix an issue where the last data row is missing when using byte_range
- PR #945 CSV Reader: Fix incorrect datetime64 when milliseconds or space separator are used
- PR #959 Groupby: Problem with column name lookup
- PR #950 Converting dataframe/recarry with non-contiguous arrays
- PR #963 CSV Reader: Fix another issue with missing data rows when using byte_range
- PR #999 Fix 0 sized kernel launches and empty sort_index exception
- PR #993 Fix dtype in selecting 0 rows from objects
- PR #1009 Fix performance regression in `to_pandas` method on DataFrame
- PR #1008 Remove custom dask communication approach
- PR #1001 CSV Reader: Fix a memory access error when reading a large (>2GB) file with date columns
- PR #1019 Binary Ops: Fix error when one input column has null mask but other doesn't
- PR #1014 CSV Reader: Fix false positives in bool value detection
- PR #1034 CSV Reader: Fix parsing floating point precision and leading zero exponents
- PR #1044 CSV Reader: Fix a segfault when byte range aligns with a page
- PR #1058 Added support for `DataFrame.loc[scalar]`
- PR #1060 Fix column creation with all valid nan values
- PR #1073 CSV Reader: Fix an issue where a column name includes the return character
- PR #1090 Updating Doxygen Comments
- PR #1080 Fix dtypes returned from loc / iloc because of lists
- PR #1102 CSV Reader: Minor fixes and memory usage improvements
- PR #1174: Fix release script typo
- PR #1137 Add prebuild script for CI
- PR #1118 Enhanced the `DataFrame.from_records()` feature
- PR #1129 Fix join performance with index parameter from using numpy array
- PR #1145 Issue with .agg call on multi-column dataframes
- PR #908 Some testing code cleanup
- PR #1167 Fix issue with null_count not being set after inplace fillna()
- PR #1184 Fix iloc performance regression
- PR #1185 Support left_on/right_on and also on=str in merge
- PR #1200 Fix allocating bitmasks with numba instead of rmm in allocate_mask function
- PR #1223 gpuCI: Fix label on rapidsai channel on gpu build scripts
- PR #1242 Add explicit Thrust exec policy to fix NVCATEGORY_TEST segfault on some platforms
- PR #1246 Fix categorical tests that failed due to bad implicit type conversion
- PR #1255 Fix overwriting conda package main label uploads
- PR #1259 Add dlpack includes to pip build


# cuDF 0.5.1 (05 Feb 2019)

## Bug Fixes

- PR #842 Avoid using numpy via cimport to prevent ABI issues in Cython compilation


# cuDF 0.5.0 (28 Jan 2019)

## New Features

- PR #722 Add bzip2 decompression support to `read_csv()`
- PR #693 add ZLIB-based GZIP/ZIP support to `read_csv_strings()`
- PR #411 added null support to gdf_order_by (new API) and cudf_table::sort
- PR #525 Added GitHub Issue templates for bugs, documentation, new features, and questions
- PR #501 CSV Reader: Add support for user-specified decimal point and thousands separator to read_csv_strings()
- PR #455 CSV Reader: Add support for user-specified decimal point and thousands separator to read_csv()
- PR #439 add `DataFrame.drop` method similar to pandas
- PR #356 add `DataFrame.transpose` method and `DataFrame.T` property similar to pandas
- PR #505 CSV Reader: Add support for user-specified boolean values
- PR #350 Implemented Series replace function
- PR #490 Added print_env.sh script to gather relevant environment details when reporting cuDF issues
- PR #474 add ZLIB-based GZIP/ZIP support to `read_csv()`
- PR #547 Added melt similar to `pandas.melt()`
- PR #491 Add CI test script to check for updates to CHANGELOG.md in PRs
- PR #550 Add CI test script to check for style issues in PRs
- PR #558 Add CI scripts for cpu-based conda and gpu-based test builds
- PR #524 Add Boolean Indexing
- PR #564 Update python `sort_values` method to use updated libcudf `gdf_order_by` API
- PR #509 CSV Reader: Input CSV file can now be passed in as a text or a binary buffer
- PR #607 Add `__iter__` and iteritems to DataFrame class
- PR #643 added a new api gdf_replace_nulls that allows a user to replace nulls in a column

## Improvements

- PR #426 Removed sort-based groupby and refactored existing groupby APIs. Also improves C++/CUDA compile time.
- PR #461 Add `CUDF_HOME` variable in README.md to replace relative pathing.
- PR #472 RMM: Created centralized rmm::device_vector alias and rmm::exec_policy
- PR #500 Improved the concurrent hash map class to support partitioned (multi-pass) hash table building.
- PR #454 Improve CSV reader docs and examples
- PR #465 Added templated C++ API for RMM to avoid explicit cast to `void**`
- PR #513 `.gitignore` tweaks
- PR #521 Add `assert_eq` function for testing
- PR #502 Simplify Dockerfile for local dev, eliminate old conda/pip envs
- PR #549 Adds `-rdynamic` compiler flag to nvcc for Debug builds
- PR #472 RMM: Created centralized rmm::device_vector alias and rmm::exec_policy
- PR #577 Added external C++ API for scatter/gather functions
- PR #500 Improved the concurrent hash map class to support partitioned (multi-pass) hash table building
- PR #583 Updated `gdf_size_type` to `int`
- PR #500 Improved the concurrent hash map class to support partitioned (multi-pass) hash table building
- PR #617 Added .dockerignore file. Prevents adding stale cmake cache files to the docker container
- PR #658 Reduced `JOIN_TEST` time by isolating overflow test of hash table size computation
- PR #664 Added Debuging instructions to README
- PR #651 Remove noqa marks in `__init__.py` files
- PR #671 CSV Reader: uncompressed buffer input can be parsed without explicitly specifying compression as None
- PR #684 Make RMM a submodule
- PR #718 Ensure sum, product, min, max methods pandas compatibility on empty datasets
- PR #720 Refactored Index classes to make them more Pandas-like, added CategoricalIndex
- PR #749 Improve to_arrow and from_arrow Pandas compatibility
- PR #766 Remove TravisCI references, remove unused variables from CMake, fix ARROW_VERSION in Cmake
- PR #773 Add build-args back to Dockerfile and handle dependencies based on environment yml file
- PR #781 Move thirdparty submodules to root and symlink in /cpp
- PR #843 Fix broken cudf/python API examples, add new methods to the API index

## Bug Fixes

- PR #569 CSV Reader: Fix days being off-by-one when parsing some dates
- PR #531 CSV Reader: Fix incorrect parsing of quoted numbers
- PR #465 Added templated C++ API for RMM to avoid explicit cast to `void**`
- PR #473 Added missing <random> include
- PR #478 CSV Reader: Add api support for auto column detection, header, mangle_dupe_cols, usecols
- PR #495 Updated README to correct where cffi pytest should be executed
- PR #501 Fix the intermittent segfault caused by the `thousands` and `compression` parameters in the csv reader
- PR #502 Simplify Dockerfile for local dev, eliminate old conda/pip envs
- PR #512 fix bug for `on` parameter in `DataFrame.merge` to allow for None or single column name
- PR #511 Updated python/cudf/bindings/join.pyx to fix cudf merge printing out dtypes
- PR #513 `.gitignore` tweaks
- PR #521 Add `assert_eq` function for testing
- PR #537 Fix CMAKE_CUDA_STANDARD_REQURIED typo in CMakeLists.txt
- PR #447 Fix silent failure in initializing DataFrame from generator
- PR #545 Temporarily disable csv reader thousands test to prevent segfault (test re-enabled in PR #501)
- PR #559 Fix Assertion error while using `applymap` to change the output dtype
- PR #575 Update `print_env.sh` script to better handle missing commands
- PR #612 Prevent an exception from occuring with true division on integer series.
- PR #630 Fix deprecation warning for `pd.core.common.is_categorical_dtype`
- PR #622 Fix Series.append() behaviour when appending values with different numeric dtype
- PR #603 Fix error while creating an empty column using None.
- PR #673 Fix array of strings not being caught in from_pandas
- PR #644 Fix return type and column support of dataframe.quantile()
- PR #634 Fix create `DataFrame.from_pandas()` with numeric column names
- PR #654 Add resolution check for GDF_TIMESTAMP in Join
- PR #648 Enforce one-to-one copy required when using `numba>=0.42.0`
- PR #645 Fix cmake build type handling not setting debug options when CMAKE_BUILD_TYPE=="Debug"
- PR #669 Fix GIL deadlock when launching multiple python threads that make Cython calls
- PR #665 Reworked the hash map to add a way to report the destination partition for a key
- PR #670 CMAKE: Fix env include path taking precedence over libcudf source headers
- PR #674 Check for gdf supported column types
- PR #677 Fix 'gdf_csv_test_Dates' gtest failure due to missing nrows parameter
- PR #604 Fix the parsing errors while reading a csv file using `sep` instead of `delimiter`.
- PR #686 Fix converting nulls to NaT values when converting Series to Pandas/Numpy
- PR #689 CSV Reader: Fix behavior with skiprows+header to match pandas implementation
- PR #691 Fixes Join on empty input DFs
- PR #706 CSV Reader: Fix broken dtype inference when whitespace is in data
- PR #717 CSV reader: fix behavior when parsing a csv file with no data rows
- PR #724 CSV Reader: fix build issue due to parameter type mismatch in a std::max call
- PR #734 Prevents reading undefined memory in gpu_expand_mask_bits numba kernel
- PR #747 CSV Reader: fix an issue where CUDA allocations fail with some large input files
- PR #750 Fix race condition for handling NVStrings in CMake
- PR #719 Fix merge column ordering
- PR #770 Fix issue where RMM submodule pointed to wrong branch and pin other to correct branches
- PR #778 Fix hard coded ABI off setting
- PR #784 Update RMM submodule commit-ish and pip paths
- PR #794 Update `rmm::exec_policy` usage to fix segmentation faults when used as temprory allocator.
- PR #800 Point git submodules to branches of forks instead of exact commits


# cuDF 0.4.0 (05 Dec 2018)

## New Features

- PR #398 add pandas-compatible `DataFrame.shape()` and `Series.shape()`
- PR #394 New documentation feature "10 Minutes to cuDF"
- PR #361 CSV Reader: Add support for strings with delimiters

## Improvements

 - PR #436 Improvements for type_dispatcher and wrapper structs
 - PR #429 Add CHANGELOG.md (this file)
 - PR #266 use faster CUDA-accelerated DataFrame column/Series concatenation.
 - PR #379 new C++ `type_dispatcher` reduces code complexity in supporting many data types.
 - PR #349 Improve performance for creating columns from memoryview objects
 - PR #445 Update reductions to use type_dispatcher. Adds integer types support to sum_of_squares.
 - PR #448 Improve installation instructions in README.md
 - PR #456 Change default CMake build to Release, and added option for disabling compilation of tests

## Bug Fixes

 - PR #444 Fix csv_test CUDA too many resources requested fail.
 - PR #396 added missing output buffer in validity tests for groupbys.
 - PR #408 Dockerfile updates for source reorganization
 - PR #437 Add cffi to Dockerfile conda env, fixes "cannot import name 'librmm'"
 - PR #417 Fix `map_test` failure with CUDA 10
 - PR #414 Fix CMake installation include file paths
 - PR #418 Properly cast string dtypes to programmatic dtypes when instantiating columns
 - PR #427 Fix and tests for Concatenation illegal memory access with nulls


# cuDF 0.3.0 (23 Nov 2018)

## New Features

 - PR #336 CSV Reader string support

## Improvements

 - PR #354 source code refactored for better organization. CMake build system overhaul. Beginning of transition to Cython bindings.
 - PR #290 Add support for typecasting to/from datetime dtype
 - PR #323 Add handling pyarrow boolean arrays in input/out, add tests
 - PR #325 GDF_VALIDITY_UNSUPPORTED now returned for algorithms that don't support non-empty valid bitmasks
 - PR #381 Faster InputTooLarge Join test completes in ms rather than minutes.
 - PR #373 .gitignore improvements
 - PR #367 Doc cleanup & examples for DataFrame methods
 - PR #333 Add Rapids Memory Manager documentation
 - PR #321 Rapids Memory Manager adds file/line location logging and convenience macros
 - PR #334 Implement DataFrame `__copy__` and `__deepcopy__`
 - PR #271 Add NVTX ranges to pygdf
 - PR #311 Document system requirements for conda install

## Bug Fixes

 - PR #337 Retain index on `scale()` function
 - PR #344 Fix test failure due to PyArrow 0.11 Boolean handling
 - PR #364 Remove noexcept from managed_allocator;  CMakeLists fix for NVstrings
 - PR #357 Fix bug that made all series be considered booleans for indexing
 - PR #351 replace conda env configuration for developers
 - PRs #346 #360 Fix CSV reading of negative numbers
 - PR #342 Fix CMake to use conda-installed nvstrings
 - PR #341 Preserve categorical dtype after groupby aggregations
 - PR #315 ReadTheDocs build update to fix missing libcuda.so
 - PR #320 FIX out-of-bounds access error in reductions.cu
 - PR #319 Fix out-of-bounds memory access in libcudf count_valid_bits
 - PR #303 Fix printing empty dataframe


# cuDF 0.2.0 and cuDF 0.1.0

These were initial releases of cuDF based on previously separate pyGDF and libGDF libraries.
<|MERGE_RESOLUTION|>--- conflicted
+++ resolved
@@ -25,13 +25,10 @@
 - PR #1289 Fix looping over each value instead of each category in concatenation
 - PR #1293 Fix Inaccurate error message in join.pyx
 - PR #1317 Fix catch polymorphic exception by reference in ipc.cu
-<<<<<<< HEAD
-- PR #1338 CSV Reader: Fix memory leaks on read_csv() failure
-=======
 - PR #1325 Fix dtype of null bitmasks to int8
 - PR #1326 Update build documentation to use -DCMAKE_CXX11_ABI=ON
 - PR #1334 Add "na_position" argument to CategoricalColumn sort_by_values
->>>>>>> d9921c80
+- PR #1338 CSV Reader: Fix memory leaks on read_csv() failure
 
 
 # cuDF 0.6.0 (Date TBD)
