
# cuDF 0.5.0 (Date TBD)

## New Features

- PR #411 added null support to gdf_order_by (new API) and cudf_table::sort
- PR #525 Added GitHub Issue templates for bugs, documentation, new features, and questions
- PR #501 CSV Reader: Add support for user-specified decimal point and thousands separator to read_csv_strings()
- PR #455 CSV Reader: Add support for user-specified decimal point and thousands separator to read_csv()
- PR #439 add `DataFrame.drop` method similar to pandas
- PR #505 CSV Reader: Add support for user-specified boolean values
- PR #350 Implemented Series replace function
- PR #490 Added print_env.sh script to gather relevant environment details when reporting cuDF issues
- PR #474 add ZLIB-based GZIP/ZIP support to `read_csv()`
- PR #491 Add CI test script to check for updates to CHANGELOG.md in PRs
- PR #550 Add CI test script to check for style issues in PRs
- PR #558 Add CI scripts for cpu-based conda and gpu-based test builds
- PR #524 Add Boolean Indexing
- PR #564 Update python `sort_values` method to use updated libcudf `gdf_order_by` API
- PR #509 CSV Reader: Input CSV file can now be passed in as a text or a binary buffer
- PR #607 Add `__iter__` and iteritems to DataFrame class
- PR #600 Enable deep or shallow copy
- PR #635 Add Doxygen template
- PR #649 Add `cudf.from_pandas` function
- PR #633 CSV Reader: Add support for the nrows parameter to specify the number of rows to read from the input file

## Improvements

- PR #426 Removed sort-based groupby and refactored existing groupby APIs. Also improves C++/CUDA compile time
- PR #454 Improve CSV reader docs and examples
- PR #465 Added templated C++ API for RMM to avoid explicit cast to `void**`
- PR #513 `.gitignore` tweaks
- PR #521 Add `assert_eq` function for testing
- PR #502 Simplify Dockerfile for local dev, eliminate old conda/pip envs
- PR #549 Adds `-rdynamic` compiler flag to nvcc for Debug builds
- PR #472 RMM: Created centralized rmm::device_vector alias and rmm::exec_policy
- PR #500 Improved the concurrent hash map class to support partitioned (multi-pass) hash table building
- PR #617 Added .dockerignore file. Prevents adding stale cmake cache files to the docker container
- PR #658 Reduced `JOIN_TEST` time by isolating overflow test of hash table size computation
<<<<<<< HEAD
- PR #664 Added Debuging instructions to README
=======
- PR #651 Remove noqa marks in `__init__.py` files
- PR #671 CSV Reader: uncompressed buffer input can be parsed without explicitly specifying compression as None
>>>>>>> ad0e8af6

## Bug Fixes

- PR #569 CSV Reader: Fix days being off-by-one when parsing some dates
- PR #531 CSV Reader: Fix incorrect parsing of quoted numbers
- PR #465 Added templated C++ API for RMM to avoid explicit cast to `void**`
- PR #473 Added missing <random> include
- PR #478 CSV Reader: Add api support for auto column detection, header, mangle_dupe_cols, usecols
- PR #495 Updated README to correct where cffi pytest should be executed
- PR #501 Fix the intermittent segfault caused by the `thousands` and `compression` parameters in the csv reader
- PR #502 Simplify Dockerfile for local dev, eliminate old conda/pip envs
- PR #512 fix bug for `on` parameter in `DataFrame.merge` to allow for None or single column name
- PR #511 Updated python/cudf/bindings/join.pyx to fix cudf merge printing out dtypes
- PR #513 `.gitignore` tweaks
- PR #521 Add `assert_eq` function for testing
- PR #537 Fix CMAKE_CUDA_STANDARD_REQURIED typo in CMakeLists.txt
- PR #545 Temporarily disable csv reader thousands test to prevent segfault (test re-enabled in PR #501)
- PR #559 Fix Assertion error while using `applymap` to change the output dtype
- PR #575 Update `print_env.sh` script to better handle missing commands
- PR #612 Prevent an exception from occuring with true division on integer series.
- PR #630 Fix deprecation warning for `pd.core.common.is_categorical_dtype`
- PR #622 Fix Series.append() behaviour when appending values with different numeric dtype
- PR #644 Fix return type and column support of dataframe.quantile()
- PR #634 Fix create `DataFrame.from_pandas()` with numeric column names
- PR #654 Add resolution check for GDF_TIMESTAMP in Join
- PR #648 Enforce one-to-one copy required when using `numba>=0.42.0`
- PR #645 Fix cmake build type handling not setting debug options when CMAKE_BUILD_TYPE=="Debug"
- PR #665 Reworked the hash map to add a way to report the destination partition for a key
- PR #670 CMAKE: Fix env include path taking precedence over libcudf source headers
- PR #674 Check for gdf supported column types
- PR #677 Fix 'gdf_csv_test_Dates' gtest failure due to missing nrows parameter
- PR #686 Fix converting nulls to NaT values when converting Series to Pandas/Numpy


# cuDF 0.4.0 (05 Dec 2018)

## New Features

- PR #398 add pandas-compatible `DataFrame.shape()` and `Series.shape()`
- PR #394 New documentation feature "10 Minutes to cuDF"
- PR #361 CSV Reader: Add support for strings with delimiters

## Improvements

 - PR #436 Improvements for type_dispatcher and wrapper structs
 - PR #429 Add CHANGELOG.md (this file)
 - PR #266 use faster CUDA-accelerated DataFrame column/Series concatenation.
 - PR #379 new C++ `type_dispatcher` reduces code complexity in supporting many data types.
 - PR #349 Improve performance for creating columns from memoryview objects
 - PR #445 Update reductions to use type_dispatcher. Adds integer types support to sum_of_squares.
 - PR #448 Improve installation instructions in README.md
 - PR #456 Change default CMake build to Release, and added option for disabling compilation of tests

## Bug Fixes

 - PR #444 Fix csv_test CUDA too many resources requested fail.
 - PR #396 added missing output buffer in validity tests for groupbys.
 - PR #408 Dockerfile updates for source reorganization
 - PR #437 Add cffi to Dockerfile conda env, fixes "cannot import name 'librmm'"
 - PR #417 Fix `map_test` failure with CUDA 10
 - PR #414 Fix CMake installation include file paths
 - PR #418 Properly cast string dtypes to programmatic dtypes when instantiating columns
 - PR #427 Fix and tests for Concatenation illegal memory access with nulls


# cuDF 0.3.0 (23 Nov 2018)

## New Features

 - PR #336 CSV Reader string support

## Improvements

 - PR #354 source code refactored for better organization. CMake build system overhaul. Beginning of transition to Cython bindings.
 - PR #290 Add support for typecasting to/from datetime dtype
 - PR #323 Add handling pyarrow boolean arrays in input/out, add tests
 - PR #325 GDF_VALIDITY_UNSUPPORTED now returned for algorithms that don't support non-empty valid bitmasks
 - PR #381 Faster InputTooLarge Join test completes in ms rather than minutes.
 - PR #373 .gitignore improvements
 - PR #367 Doc cleanup & examples for DataFrame methods
 - PR #333 Add Rapids Memory Manager documentation
 - PR #321 Rapids Memory Manager adds file/line location logging and convenience macros
 - PR #334 Implement DataFrame `__copy__` and `__deepcopy__`
 - PR #271 Add NVTX ranges to pygdf
 - PR #311 Document system requirements for conda install

## Bug Fixes

 - PR #337 Retain index on `scale()` function
 - PR #344 Fix test failure due to PyArrow 0.11 Boolean handling
 - PR #364 Remove noexcept from managed_allocator;  CMakeLists fix for NVstrings
 - PR #357 Fix bug that made all series be considered booleans for indexing
 - PR #351 replace conda env configuration for developers
 - PRs #346 #360 Fix CSV reading of negative numbers
 - PR #342 Fix CMake to use conda-installed nvstrings
 - PR #341 Preserve categorical dtype after groupby aggregations
 - PR #315 ReadTheDocs build update to fix missing libcuda.so
 - PR #320 FIX out-of-bounds access error in reductions.cu
 - PR #319 Fix out-of-bounds memory access in libcudf count_valid_bits
 - PR #303 Fix printing empty dataframe


# cuDF 0.2.0 and cuDF 0.1.0

These were initial releases of cuDF based on previously separate pyGDF and libGDF libraries.
<|MERGE_RESOLUTION|>--- conflicted
+++ resolved
@@ -37,12 +37,9 @@
 - PR #500 Improved the concurrent hash map class to support partitioned (multi-pass) hash table building
 - PR #617 Added .dockerignore file. Prevents adding stale cmake cache files to the docker container
 - PR #658 Reduced `JOIN_TEST` time by isolating overflow test of hash table size computation
-<<<<<<< HEAD
 - PR #664 Added Debuging instructions to README
-=======
 - PR #651 Remove noqa marks in `__init__.py` files
 - PR #671 CSV Reader: uncompressed buffer input can be parsed without explicitly specifying compression as None
->>>>>>> ad0e8af6
 
 ## Bug Fixes
 
