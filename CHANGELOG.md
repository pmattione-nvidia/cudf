# cuDF 0.11.0 (Date TBD)

## New Features

- PR #2930 JSON Reader: Support ARROW_RANDOM_FILE input
- PR #2956 Add `cudf::stack` and `cudf::tile`
- PR #2980 Added nvtext is_vowel/is_consonant functions
- PR #2987 Add `inplace` arg to `DataFrame.reset_index` and `Series`
- PR #3011 Added libcudf++ transition guide
- PR #3129 Add strings column factory from `std::vector`s
- PR #3054 Add parquet reader support for decimal data types
- PR #3022 adds DataFrame.astype for cuDF dataframes
- PR #2962 Add isnull(), notnull() and related functions
- PR #3025 Move search files to legacy
- PR #3068 Add `scalar` class
- PR #3094 Adding `any` and `all` support from libcudf
- PR #3130 Define and implement new `column_wrapper`
- PR #3143 Define and implement new copying APIs `slice` and `split`
- PR #3161 Move merge files to legacy
- PR #3079 Added support to write ORC files given a local path
- PR #3192 Add dtype param to cast `DataFrame` on init
- PR #3222 Add nvtext character tokenizer
- PR #3223 Java expose underlying buffers
<<<<<<< HEAD
- PR #3255 Add utility to print column
=======
- PR #3300 Add `DataFrame.insert`
>>>>>>> 7da356d6
- PR #3263 Define and implement new `valid_if`
- PR #3278 Add `to_host` utility to copy `column_view` to host
- PR #3087 Add new cudf::experimental bool8 wrapper
- PR #3219 Construct column from column_view
- PR #2691 Row-wise reduction and scan operations via CuPy
- PR #3291 Add normalize_nans_and_zeros

## Improvements

- PR #2904 Move gpu decompressors to cudf::io namespace
- PR #2977 Moved old C++ test utilities to legacy directory.
- PR #2965 Fix slow orc reader perf with large uncompressed blocks
- PR #2995 Move JIT type utilities to legacy directory
- PR #2927 Add ``Table`` and ``TableView`` extension classes that wrap legacy cudf::table
- PR #3005 Renames `cudf::exp` namespace to `cudf::experimental`
- PR #3008 Make safe versions of `is_null` and `is_valid` in `column_device_view`
- PR #3026 Move fill and repeat files to legacy
- PR #3027 Move copying.hpp and related source to legacy folder
- PR #3014 Snappy decompression optimizations
- PR #3032 Use `asarray` to coerce indices to a NumPy array
- PR #2996 IO Readers: Replace `cuio::device_buffer` with `rmm::device_buffer`
- PR #3051 Specialized hash function for strings column
- PR #3065 Select and Concat for cudf::experimental::table
- PR #3080 Move `valid_if.cuh` to `legacy/`
- PR #3052 Moved replace.hpp functionality to legacy
- PR #3091 Move join files to legacy
- PR #3092 Implicitly init RMM if Java allocates before init
- PR #3029 Update gdf_ numeric types with stdint and move to cudf namespace
- PR #3052 Moved replace.hpp functionality to legacy
- PR #2955 Add cmake option to only build for present GPU architecture
- PR #3070 Move functions.h and related source to legacy
- PR #2951 Allow set_index to handle a list of column names
- PR #3093 Move groupby files to legacy
- PR #2988 Removing GIS functionality (now part of cuSpatial library)
- PR #3067 Java method to return size of device memory buffer
- PR #3083 Improved some binary operation tests to include null testing.
- PR #3084 Update to arrow-cpp and pyarrow 0.15.0
- PR #3071 Move cuIO to legacy
- PR #3126 Round 2 of snappy decompression optimizations
- PR #3046 Define and implement new copying APIs `empty_like` and `allocate_like`
- PR #3128 Support MultiIndex in DataFrame.join
- PR #2971 Added initial gather and scatter methods for strings_column_view
- PR #3133 Port NVStrings to cudf column: count_characters and count_bytes
- PR #2991 Added strings column functions concatenate and join_strings
- PR #3028 Port gather and scatter to libcudf++
- PR #3135 Add nvtx utilities to cudf::nvtx namespace
- PR #3021 Java host side concat of serialized buffers
- PR #3159 Port NVStrings is-chars-types function to cudf strings column
- PR #3138 Move unary files to legacy
- PR #3154 Make `table_view_base.column()` const and add `mutable_table_view.column()`
- PR #3175 Set cmake cuda version variables
- PR #3171 Move deprecated error macros to legacy
- PR #3193 Add cuPy as a formal dependency
- PR #3195 Support for zero columned `table_view`
- PR #3165 Java device memory size for string category
- PR #3205 Move transform files to legacy
- PR #3202 Rename and move error.hpp to public headers
- PR #2878 Use upstream merge code in dask_cudf
- PR #3217 Port NVStrings upper and lower case conversion functions
- PR #3231 Add `column::release()` to give up ownership of contents.
- PR #3157 Use enum class rather than enum for mask_allocation_policy
- PR #3232 Port NVStrings datetime conversion to cudf strings column
- PR #3245 Move binaryop files to legacy
- PR #3241 Move stream_compaction files to legacy
- PR #3166 Move reductions to legacy
- PR #3261 Small cleanup: remove `== true`
- PR #3266 Remove optional checks for CuPy
- PR #3268 Adding null ordering per column feature when sorting
- PR #3239 Adding floating point specialization to comparators for NaNs
- PR #3270 Move predicates files to legacy
- PR #3281 Add to_host specialization for strings in column test utilities
- PR #3282 Add `num_bitmask_words`
- PR #3252 Add new factory methods to include passing an existing null mask
- PR #3288 Make `bit.cuh` utilities usable from host code.
- PR #3287 Move rolling windows files to legacy
- PR #3182 Define and implement new unary APIs `is_null` and `is_not_null`
- PR #3314 Drop `cython` from run requirements
- PR #3301 Add tests for empty column wrapper.
- PR #3294 Update to arrow-cpp and pyarrow 0.15.1
- PR #3310 Add `row_hasher` and `element_hasher` utilities
- PR #3286 Clean up the starter code on README

## Bug Fixes

- PR #2895 Fixed dask_cudf group_split behavior to handle upstream rearrange_by_divisions
- PR #3048 Support for zero columned tables
- PR #3030 Fix snappy decoding regression in PR #3014
- PR #3041 Fixed exp to experimental namespace name change issue
- PR #3056 Add additional cmake hint for finding local build of RMM files
- PR #3060 Move copying.hpp includes to legacy
- PR #3139 Fixed java RMM auto initalization
- PR #3141 Java fix for relocated IO headers
- PR #3149 Rename column_wrapper.cuh to column_wrapper.hpp
- PR #3168 Fix mutable_column_device_view head const_cast
- PR #3199 Update JNI includes for legacy moves
- PR #3204 ORC writer: Fix ByteRLE encoding of NULLs
- PR #2994 Fix split_out-support but with hash_object_dispatch
- PR #3212 Fix string to date casting when format is not specified
- PR #3218 Fixes `row_lexicographic_comparator` issue with handling two tables
- PR #3228 Default initialize RMM when Java native dependencies are loaded
- PR #3012 replacing instances of `to_gpu_array` with `mem`
- PR #3236 Fix Numba 0.46+/CuPy 6.3 interface compatibility
- PR #3276 Update JNI includes for legacy moves
- PR #3256 Fix orc writer crash with multiple string columns
- PR #3211 Fix breaking change caused by rapidsai/rmm#167
- PR #3265 Fix dangling pointer in `is_sorted`
- PR #3267 ORC writer: fix incorrect ByteRLE encoding of long literal runs
- PR #3277 Fix invalid reference to deleted temporary in `is_sorted`.
- PR #3274 ORC writer: fix integer RLEv2 mode2 unsigned base value encoding
- PR #3279 Fix shutdown hang issues with pinned memory pool init executor
- PR #3280 Invalid children check in mutable_column_device_view
- PR #3289 fix java memory usage API for empty columns
- PR #3293 Fix loading of csv files zipped on MacOS (disabled zip min version check)
- PR #3295 Fix storing storing invalid RMM exec policies.
- PR #3307 Add pd.RangeIndex to from_pandas to fix dask_cudf meta_nonempty bug
- PR #3313 Fix public headers including non-public headers
- PR #3318 Revert arrow to 0.15.0 temporarily to unblock downstream projects CI
- PR #3317 Fix index-argument bug in dask_cudf parquet reader
- PR #3323 Fix `insert` non-assert test case


# cuDF 0.10.0 (16 Oct 2019)

## New Features

- PR #2423 Added `groupby.quantile()`
- PR #2522 Add Java bindings for NVStrings backed upper and lower case mutators
- PR #2605 Added Sort based groupby in libcudf
- PR #2607 Add Java bindings for parsing JSON
- PR #2629 Add dropna= parameter to groupby
- PR #2585 ORC & Parquet Readers: Remove millisecond timestamp restriction
- PR #2507 Add GPU-accelerated ORC Writer
- PR #2559 Add Series.tolist()
- PR #2653 Add Java bindings for rolling window operations
- PR #2480 Merge `custreamz` codebase into `cudf` repo
- PR #2674 Add __contains__ for Index/Series/Column
- PR #2635 Add support to read from remote and cloud sources like s3, gcs, hdfs
- PR #2722 Add Java bindings for NVTX ranges
- PR #2702 Add make_bool to dataset generation functions
- PR #2394 Move `rapidsai/custrings` into `cudf`
- PR #2734 Final sync of custrings source into cudf
- PR #2724 Add libcudf support for __contains__
- PR #2777 Add python bindings for porter stemmer measure functionality
- PR #2781 Add issorted to is_monotonic
- PR #2685 Add cudf::scatter_to_tables and cython binding
- PR #2743 Add Java bindings for NVStrings timestamp2long as part of String ColumnVector casting
- PR #2785 Add nvstrings Python docs
- PR #2786 Add benchmarks option to root build.sh
- PR #2802 Add `cudf::repeat()` and `cudf.Series.repeat()`
- PR #2773 Add Fisher's unbiased kurtosis and skew for Series/DataFrame
- PR #2748 Parquet Reader: Add option to specify loading of PANDAS index
- PR #2807 Add scatter_by_map to DataFrame python API
- PR #2836 Add nvstrings.code_points method
- PR #2844 Add Series/DataFrame notnull
- PR #2858 Add GTest type list utilities
- PR #2870 Add support for grouping by Series of arbitrary length
- PR #2719 Series covariance and Pearson correlation
- PR #2207 Beginning of libcudf overhaul: introduce new column and table types
- PR #2869 Add `cudf.CategoricalDtype`
- PR #2838 CSV Reader: Support ARROW_RANDOM_FILE input
- PR #2655 CuPy-based Series and Dataframe .values property
- PR #2803 Added `edit_distance_matrix()` function to calculate pairwise edit distance for each string on a given nvstrings object.
- PR #2811 Start of cudf strings column work based on 2207
- PR #2872 Add Java pinned memory pool allocator
- PR #2969 Add findAndReplaceAll to ColumnVector
- PR #2814 Add Datetimeindex.weekday
- PR #2999 Add timestamp conversion support for string categories
- PR #2918 Add cudf::column timestamp wrapper types

## Improvements

- PR #2578 Update legacy_groupby to use libcudf group_by_without_aggregation
- PR #2581 Removed `managed` allocator from hash map classes.
- PR #2571 Remove unnecessary managed memory from gdf_column_concat
- PR #2648 Cython/Python reorg
- PR #2588 Update Series.append documentation
- PR #2632 Replace dask-cudf set_index code with upstream
- PR #2682 Add cudf.set_allocator() function for easier allocator init
- PR #2642 Improve null printing and testing
- PR #2747 Add missing Cython headers / cudftestutil lib to conda package for cuspatial build
- PR #2706 Compute CSV format in device code to speedup performance
- PR #2673 Add support for np.longlong type
- PR #2703 move dask serialization dispatch into cudf
- PR #2728 Add YYMMDD to version tag for nightly conda packages
- PR #2729 Handle file-handle input in to_csv
- PR #2741 CSV Reader: Move kernel functions into its own file
- PR #2766 Improve nvstrings python cmake flexibility
- PR #2756 Add out_time_unit option to csv reader, support timestamp resolutions
- PR #2771 Stopgap alias for to_gpu_matrix()
- PR #2783 Support mapping input columns to function arguments in apply kernels
- PR #2645 libcudf unique_count for Series.nunique
- PR #2817 Dask-cudf: `read_parquet` support for remote filesystems
- PR #2823 improve java data movement debugging
- PR #2806 CSV Reader: Clean-up row offset operations
- PR #2640 Add dask wait/persist exmaple to 10 minute guide
- PR #2828 Optimizations of kernel launch configuration for `DataFrame.apply_rows` and `DataFrame.apply_chunks`
- PR #2831 Add `column` argument to `DataFrame.drop`
- PR #2775 Various optimizations to improve __getitem__ and __setitem__ performance
- PR #2810 cudf::allocate_like can optionally always allocate a mask.
- PR #2833 Parquet reader: align page data allocation sizes to 4-bytes to satisfy cuda-memcheck
- PR #2832 Using the new Python bindings for UCX
- PR #2856 Update group_split_cudf to use scatter_by_map
- PR #2890 Optionally keep serialized table data on the host.
- PR #2778 Doc: Updated and fixed some docstrings that were formatted incorrectly.
- PR #2830 Use YYMMDD tag in custreamz nightly build
- PR #2875 Java: Remove synchronized from register methods in MemoryCleaner
- PR #2887 Minor snappy decompression optimization
- PR #2899 Use new RMM API based on Cython
- PR #2788 Guide to Python UDFs
- PR #2919 Change java API to use operators in groupby namespace
- PR #2909 CSV Reader: Avoid row offsets host vector default init
- PR #2834 DataFrame supports setting columns via attribute syntax `df.x = col`
- PR #3147 DataFrame can be initialized from rows via list of tuples

## Bug Fixes

- PR #2584 ORC Reader: fix parsing of `DECIMAL` index positions
- PR #2619 Fix groupby serialization/deserialization
- PR #2614 Update Java version to match
- PR #2601 Fixes nlargest(1) issue in Series and Dataframe
- PR #2610 Fix a bug in index serialization (properly pass DeviceNDArray)
- PR #2621 Fixes the floordiv issue of not promoting float type when rhs is 0
- PR #2611 Types Test: fix static casting from negative int to string
- PR #2618 IO Readers: Fix datasource memory map failure for multiple reads
- PR #2628 groupby_without_aggregation non-nullable input table produces non-nullable output
- PR #2615 fix string category partitioning in java API
- PR #2641 fix string category and timeunit concat in the java API
- PR #2649 Fix groupby issue resulting from column_empty bug
- PR #2658 Fix astype() for null categorical columns
- PR #2660 fix column string category and timeunit concat in the java API
- PR #2664 ORC reader: fix `skip_rows` larger than first stripe
- PR #2654 Allow Java gdfOrderBy to work with string categories
- PR #2669 AVRO reader: fix non-deterministic output
- PR #2668 Update Java bindings to specify timestamp units for ORC and Parquet readers
- PR #2679 AVRO reader: fix cuda errors when decoding compressed streams
- PR #2692 Add concatenation for data-frame with different headers (empty and non-empty)
- PR #2651 Remove nvidia driver installation from ci/cpu/build.sh
- PR #2697 Ensure csv reader sets datetime column time units
- PR #2698 Return RangeIndex from contiguous slice of RangeIndex
- PR #2672 Fix null and integer handling in round
- PR #2704 Parquet Reader: Fix crash when loading string column with nulls
- PR #2725 Fix Jitify issue with running on Turing using CUDA version < 10
- PR #2731 Fix building of benchmarks
- PR #2738 Fix java to find new NVStrings locations
- PR #2736 Pin Jitify branch to v0.10 version
- PR #2742 IO Readers: Fix possible silent failures when creating `NvStrings` instance
- PR #2753 Fix java quantile API calls
- PR #2762 Fix validity processing for time in java
- PR #2796 Fix handling string slicing and other nvstrings delegated methods with dask
- PR #2769 Fix link to API docs in README.md
- PR #2772 Handle multiindex pandas Series #2772
- PR #2749 Fix apply_rows/apply_chunks pessimistic null mask to use in_cols null masks only
- PR #2752 CSV Reader: Fix exception when there's no rows to process
- PR #2716 Added Exception for `StringMethods` in string methods
- PR #2787 Fix Broadcasting `None` to `cudf-series`
- PR #2794 Fix async race in NVCategory::get_value and get_value_bounds
- PR #2795 Fix java build/cast error
- PR #2496 Fix improper merge of two dataframes when names differ
- PR #2824 Fix issue with incorrect result when Numeric Series replace is called several times
- PR #2751 Replace value with null
- PR #2765 Fix Java inequality comparisons for string category
- PR #2818 Fix java join API to use new C++ join API
- PR #2841 Fix nvstrings.slice and slice_from for range (0,0)
- PR #2837 Fix join benchmark
- PR #2809 Add hash_df and group_split dispatch functions for dask
- PR #2843 Parquet reader: fix skip_rows when not aligned with page or row_group boundaries
- PR #2851 Deleted existing dask-cudf/record.txt
- PR #2854 Fix column creation from ephemeral objects exposing __cuda_array_interface__
- PR #2860 Fix boolean indexing when the result is a single row
- PR #2859 Fix tail method issue for string columns
- PR #2852 Fixed `cumsum()` and `cumprod()` on boolean series.
- PR #2865 DaskIO: Fix `read_csv` and `read_orc` when input is list of files
- PR #2750 Fixed casting values to cudf::bool8 so non-zero values always cast to true
- PR #2873 Fixed dask_cudf read_partition bug by generating ParquetDatasetPiece
- PR #2850 Fixes dask_cudf.read_parquet on partitioned datasets
- PR #2896 Properly handle `axis` string keywords in `concat`
- PR #2926 Update rounding algorithm to avoid using fmod
- PR #2968 Fix Java dependency loading when using NVTX
- PR #2963 Fix ORC writer uncompressed block indexing
- PR #2928 CSV Reader: Fix using `byte_range` for large datasets
- PR #2983 Fix sm_70+ race condition in gpu_unsnap
- PR #2964 ORC Writer: Segfault when writing mixed numeric and string columns
- PR #3007 Java: Remove unit test that frees RMM invalid pointer
- PR #3009 Fix orc reader RLEv2 patch position regression from PR #2507
- PR #3002 Fix CUDA invalid configuration errors reported after loading an ORC file without data
- PR #3035 Update update-version.sh for new docs locations
- PR #3038 Fix uninitialized stream parameter in device_table deleter
- PR #3064 Fixes groupby performance issue
- PR #3061 Add rmmInitialize to nvstrings gtests
- PR #3058 Fix UDF doc markdown formatting
- PR #3059 Add nvstrings python build instructions to contributing.md


# cuDF 0.9.0 (21 Aug 2019)

## New Features

- PR #1993 Add CUDA-accelerated series aggregations: mean, var, std
- PR #2111 IO Readers: Support memory buffer, file-like object, and URL inputs
- PR #2012 Add `reindex()` to DataFrame and Series
- PR #2097 Add GPU-accelerated AVRO reader
- PR #2098 Support binary ops on DFs and Series with mismatched indices
- PR #2160 Merge `dask-cudf` codebase into `cudf` repo
- PR #2149 CSV Reader: Add `hex` dtype for explicit hexadecimal parsing
- PR #2156 Add `upper_bound()` and `lower_bound()` for libcudf tables and `searchsorted()` for cuDF Series
- PR #2158 CSV Reader: Support single, non-list/dict argument for `dtype`
- PR #2177 CSV Reader: Add `parse_dates` parameter for explicit date inference
- PR #1744 cudf::apply_boolean_mask and cudf::drop_nulls support for cudf::table inputs (multi-column)
- PR #2196 Add `DataFrame.dropna()`
- PR #2197 CSV Writer: add `chunksize` parameter for `to_csv`
- PR #2215 `type_dispatcher` benchmark
- PR #2179 Add Java quantiles
- PR #2157 Add __array_function__ to DataFrame and Series
- PR #2212 Java support for ORC reader
- PR #2224 Add DataFrame isna, isnull, notna functions
- PR #2236 Add Series.drop_duplicates
- PR #2105 Add hash-based join benchmark
- PR #2316 Add unique, nunique, and value_counts for datetime columns
- PR #2337 Add Java support for slicing a ColumnVector
- PR #2049 Add cudf::merge (sorted merge)
- PR #2368 Full cudf+dask Parquet Support
- PR #2380 New cudf::is_sorted checks whether cudf::table is sorted
- PR #2356 Java column vector standard deviation support
- PR #2221 MultiIndex full indexing - Support iloc and wildcards for loc
- PR #2429 Java support for getting length of strings in a ColumnVector
- PR #2415 Add `value_counts` for series of any type
- PR #2446 Add __array_function__ for index
- PR #2437 ORC reader: Add 'use_np_dtypes' option
- PR #2382 Add CategoricalAccessor add, remove, rename, and ordering methods
- PR #2464 Native implement `__cuda_array_interface__` for Series/Index/Column objects
- PR #2425 Rolling window now accepts array-based user-defined functions
- PR #2442 Add __setitem__
- PR #2449 Java support for getting byte count of strings in a ColumnVector
- PR #2492 Add groupby.size() method
- PR #2358 Add cudf::nans_to_nulls: convert floating point column into bitmask
- PR #2489 Add drop argument to set_index
- PR #2491 Add Java bindings for ORC reader 'use_np_dtypes' option
- PR #2213 Support s/ms/us/ns DatetimeColumn time unit resolutions
- PR #2536 Add _constructor properties to Series and DataFrame

## Improvements

- PR #2103 Move old `column` and `bitmask` files into `legacy/` directory
- PR #2109 added name to Python column classes
- PR #1947 Cleanup serialization code
- PR #2125 More aggregate in java API
- PR #2127 Add in java Scalar tests
- PR #2088 Refactor of Python groupby code
- PR #2130 Java serialization and deserialization of tables.
- PR #2131 Chunk rows logic added to csv_writer
- PR #2129 Add functions in the Java API to support nullable column filtering
- PR #2165 made changes to get_dummies api for it to be available in MethodCache
- PR #2171 Add CodeCov integration, fix doc version, make --skip-tests work when invoking with source
- PR #2184 handle remote orc files for dask-cudf
- PR #2186 Add `getitem` and `getattr` style access to Rolling objects
- PR #2168 Use cudf.Column for CategoricalColumn's categories instead of a tuple
- PR #2193 DOC: cudf::type_dispatcher documentation for specializing dispatched functors
- PR #2199 Better java support for appending strings
- PR #2176 Added column dtype support for datetime, int8, int16 to csv_writer
- PR #2209 Matching `get_dummies` & `select_dtypes` behavior to pandas
- PR #2217 Updated Java bindings to use the new groupby API
- PR #2214 DOC: Update doc instructions to build/install `cudf` and `dask-cudf`
- PR #2220 Update Java bindings for reduction rename
- PR #2232 Move CodeCov upload from build script to Jenkins
- PR #2225 refactor to use libcudf for gathering columns in dataframes
- PR #2293 Improve join performance (faster compute_join_output_size)
- PR #2300 Create separate dask codeowners for dask-cudf codebase
- PR #2304 gdf_group_by_without_aggregations returns gdf_column
- PR #2309 Java readers: remove redundant copy of result pointers
- PR #2307 Add `black` and `isort` to style checker script
- PR #2345 Restore removal of old groupby implementation
- PR #2342 Improve `astype()` to operate all ways
- PR #2329 using libcudf cudf::copy for column deep copy
- PR #2344 DOC: docs on code formatting for contributors
- PR #2376 Add inoperative axis= and win_type= arguments to Rolling()
- PR #2378 remove dask for (de-)serialization of cudf objects
- PR #2353 Bump Arrow and Dask versions
- PR #2377 Replace `standard_python_slice` with just `slice.indices()`
- PR #2373 cudf.DataFrame enchancements & Series.values support
- PR #2392 Remove dlpack submodule; make cuDF's Cython API externally accessible
- PR #2430 Updated Java bindings to use the new unary API
- PR #2406 Moved all existing `table` related files to a `legacy/` directory
- PR #2350 Performance related changes to get_dummies
- PR #2420 Remove `cudautils.astype` and replace with `typecast.apply_cast`
- PR #2456 Small improvement to typecast utility
- PR #2458 Fix handling of thirdparty packages in `isort` config
- PR #2459 IO Readers: Consolidate all readers to use `datasource` class
- PR #2475 Exposed type_dispatcher.hpp, nvcategory_util.hpp and wrapper_types.hpp in the include folder
- PR #2484 Enabled building libcudf as a static library
- PR #2453 Streamline CUDA_REL environment variable
- PR #2483 Bundle Boost filesystem dependency in the Java jar
- PR #2486 Java API hash functions
- PR #2481 Adds the ignore_null_keys option to the java api
- PR #2490 Java api: support multiple aggregates for the same column
- PR #2510 Java api: uses table based apply_boolean_mask
- PR #2432 Use pandas formatting for console, html, and latex output
- PR #2573 Bump numba version to 0.45.1
- PR #2606 Fix references to notebooks-contrib

## Bug Fixes

- PR #2086 Fixed quantile api behavior mismatch in series & dataframe
- PR #2128 Add offset param to host buffer readers in java API.
- PR #2145 Work around binops validity checks for java
- PR #2146 Work around unary_math validity checks for java
- PR #2151 Fixes bug in cudf::copy_range where null_count was invalid
- PR #2139 matching to pandas describe behavior & fixing nan values issue
- PR #2161 Implicitly convert unsigned to signed integer types in binops
- PR #2154 CSV Reader: Fix bools misdetected as strings dtype
- PR #2178 Fix bug in rolling bindings where a view of an ephemeral column was being taken
- PR #2180 Fix issue with isort reordering `importorskip` below imports depending on them
- PR #2187 fix to honor dtype when numpy arrays are passed to columnops.as_column
- PR #2190 Fix issue in astype conversion of string column to 'str'
- PR #2208 Fix issue with calling `head()` on one row dataframe
- PR #2229 Propagate exceptions from Cython cdef functions
- PR #2234 Fix issue with local build script not properly building
- PR #2223 Fix CUDA invalid configuration errors reported after loading small compressed ORC files
- PR #2162 Setting is_unique and is_monotonic-related attributes
- PR #2244 Fix ORC RLEv2 delta mode decoding with nonzero residual delta width
- PR #2297 Work around `var/std` unsupported only at debug build
- PR #2302 Fixed java serialization corner case
- PR #2355 Handle float16 in binary operations
- PR #2311 Fix copy behaviour for GenericIndex
- PR #2349 Fix issues with String filter in java API
- PR #2323 Fix groupby on categoricals
- PR #2328 Ensure order is preserved in CategoricalAccessor._set_categories
- PR #2202 Fix issue with unary ops mishandling empty input
- PR #2326 Fix for bug in DLPack when reading multiple columns
- PR #2324 Fix cudf Docker build
- PR #2325 Fix ORC RLEv2 patched base mode decoding with nonzero patch width
- PR #2235 Fix get_dummies to be compatible with dask
- PR #2332 Zero initialize gdf_dtype_extra_info
- PR #2355 Handle float16 in binary operations
- PR #2360 Fix missing dtype handling in cudf.Series & columnops.as_column
- PR #2364 Fix quantile api and other trivial issues around it
- PR #2361 Fixed issue with `codes` of CategoricalIndex
- PR #2357 Fixed inconsistent type of index created with from_pandas vs direct construction
- PR #2389 Fixed Rolling __getattr__ and __getitem__ for offset based windows
- PR #2402 Fixed bug in valid mask computation in cudf::copy_if (apply_boolean_mask)
- PR #2401 Fix to a scalar datetime(of type Days) issue
- PR #2386 Correctly allocate output valids in groupby
- PR #2411 Fixed failures on binary op on single element string column
- PR #2422 Fix Pandas logical binary operation incompatibilites
- PR #2447 Fix CodeCov posting build statuses temporarily
- PR #2450 Fix erroneous null handling in `cudf.DataFrame`'s `apply_rows`
- PR #2470 Fix issues with empty strings and string categories (Java)
- PR #2471 Fix String Column Validity.
- PR #2481 Fix java validity buffer serialization
- PR #2485 Updated bytes calculation to use size_t to avoid overflow in column concat
- PR #2461 Fix groupby multiple aggregations same column
- PR #2514 Fix cudf::drop_nulls threshold handling in Cython
- PR #2516 Fix utilities include paths and meta.yaml header paths
- PR #2517 Fix device memory leak in to_dlpack tensor deleter
- PR #2431 Fix local build generated file ownerships
- PR #2511 Added import of orc, refactored exception handlers to not squash fatal exceptions
- PR #2527 Fix index and column input handling in dask_cudf read_parquet
- PR #2466 Fix `dataframe.query` returning null rows erroneously
- PR #2548 Orc reader: fix non-deterministic data decoding at chunk boundaries
- PR #2557 fix cudautils import in string.py
- PR #2521 Fix casting datetimes from/to the same resolution
- PR #2545 Fix MultiIndexes with datetime levels
- PR #2560 Remove duplicate `dlpack` definition in conda recipe
- PR #2567 Fix ColumnVector.fromScalar issues while dealing with null scalars
- PR #2565 Orc reader: fix incorrect data decoding of int64 data types
- PR #2577 Fix search benchmark compilation error by adding necessary header
- PR #2604 Fix a bug in copying.pyx:_normalize_types that upcasted int32 to int64


# cuDF 0.8.0 (27 June 2019)

## New Features

- PR #1524 Add GPU-accelerated JSON Lines parser with limited feature set
- PR #1569 Add support for Json objects to the JSON Lines reader
- PR #1622 Add Series.loc
- PR #1654 Add cudf::apply_boolean_mask: faster replacement for gdf_apply_stencil
- PR #1487 cython gather/scatter
- PR #1310 Implemented the slice/split functionality.
- PR #1630 Add Python layer to the GPU-accelerated JSON reader
- PR #1745 Add rounding of numeric columns via Numba
- PR #1772 JSON reader: add support for BytesIO and StringIO input
- PR #1527 Support GDF_BOOL8 in readers and writers
- PR #1819 Logical operators (AND, OR, NOT) for libcudf and cuDF
- PR #1813 ORC Reader: Add support for stripe selection
- PR #1828 JSON Reader: add suport for bool8 columns
- PR #1833 Add column iterator with/without nulls
- PR #1665 Add the point-in-polygon GIS function
- PR #1863 Series and Dataframe methods for all and any
- PR #1908 cudf::copy_range and cudf::fill for copying/assigning an index or range to a constant
- PR #1921 Add additional formats for typecasting to/from strings
- PR #1807 Add Series.dropna()
- PR #1987 Allow user defined functions in the form of ptx code to be passed to binops
- PR #1948 Add operator functions like `Series.add()` to DataFrame and Series
- PR #1954 Add skip test argument to GPU build script
- PR #2018 Add bindings for new groupby C++ API
- PR #1984 Add rolling window operations Series.rolling() and DataFrame.rolling()
- PR #1542 Python method and bindings for to_csv
- PR #1995 Add Java API
- PR #1998 Add google benchmark to cudf
- PR #1845 Add cudf::drop_duplicates, DataFrame.drop_duplicates
- PR #1652 Added `Series.where()` feature
- PR #2074 Java Aggregates, logical ops, and better RMM support
- PR #2140 Add a `cudf::transform` function
- PR #2068 Concatenation of different typed columns

## Improvements

- PR #1538 Replacing LesserRTTI with inequality_comparator
- PR #1703 C++: Added non-aggregating `insert` to `concurrent_unordered_map` with specializations to store pairs with a single atomicCAS when possible.
- PR #1422 C++: Added a RAII wrapper for CUDA streams
- PR #1701 Added `unique` method for stringColumns
- PR #1713 Add documentation for Dask-XGBoost
- PR #1666 CSV Reader: Improve performance for files with large number of columns
- PR #1725 Enable the ability to use a single column groupby as its own index
- PR #1759 Add an example showing simultaneous rolling averages to `apply_grouped` documentation
- PR #1746 C++: Remove unused code: `windowed_ops.cu`, `sorting.cu`, `hash_ops.cu`
- PR #1748 C++: Add `bool` nullability flag to `device_table` row operators
- PR #1764 Improve Numerical column: `mean_var` and `mean`
- PR #1767 Speed up Python unit tests
- PR #1770 Added build.sh script, updated CI scripts and documentation
- PR #1739 ORC Reader: Add more pytest coverage
- PR #1696 Added null support in `Series.replace()`.
- PR #1390 Added some basic utility functions for `gdf_column`'s
- PR #1791 Added general column comparison code for testing
- PR #1795 Add printing of git submodule info to `print_env.sh`
- PR #1796 Removing old sort based group by code and gdf_filter
- PR #1811 Added funtions for copying/allocating `cudf::table`s
- PR #1838 Improve columnops.column_empty so that it returns typed columns instead of a generic Column
- PR #1890 Add utils.get_dummies- a pandas-like wrapper around one_hot-encoding
- PR #1823 CSV Reader: default the column type to string for empty dataframes
- PR #1827 Create bindings for scalar-vector binops, and update one_hot_encoding to use them
- PR #1817 Operators now support different sized dataframes as long as they don't share different sized columns
- PR #1855 Transition replace_nulls to new C++ API and update corresponding Cython/Python code
- PR #1858 Add `std::initializer_list` constructor to `column_wrapper`
- PR #1846 C++ type-erased gdf_equal_columns test util; fix gdf_equal_columns logic error
- PR #1390 Added some basic utility functions for `gdf_column`s
- PR #1391 Tidy up bit-resolution-operation and bitmask class code
- PR #1882 Add iloc functionality to MultiIndex dataframes
- PR #1884 Rolling windows: general enhancements and better coverage for unit tests
- PR #1886 support GDF_STRING_CATEGORY columns in apply_boolean_mask, drop_nulls and other libcudf functions
- PR #1896 Improve performance of groupby with levels specified in dask-cudf
- PR #1915 Improve iloc performance for non-contiguous row selection
- PR #1859 Convert read_json into a C++ API
- PR #1919 Rename libcudf namespace gdf to namespace cudf
- PR #1850 Support left_on and right_on for DataFrame merge operator
- PR #1930 Specialize constructor for `cudf::bool8` to cast argument to `bool`
- PR #1938 Add default constructor for `column_wrapper`
- PR #1930 Specialize constructor for `cudf::bool8` to cast argument to `bool`
- PR #1952 consolidate libcudf public API headers in include/cudf
- PR #1949 Improved selection with boolmask using libcudf `apply_boolean_mask`
- PR #1956 Add support for nulls in `query()`
- PR #1973 Update `std::tuple` to `std::pair` in top-most libcudf APIs and C++ transition guide
- PR #1981 Convert read_csv into a C++ API
- PR #1868 ORC Reader: Support row index for speed up on small/medium datasets
- PR #1964 Added support for list-like types in Series.str.cat
- PR #2005 Use HTML5 details tag in bug report issue template
- PR #2003 Removed few redundant unit-tests from test_string.py::test_string_cat
- PR #1944 Groupby design improvements
- PR #2017 Convert `read_orc()` into a C++ API
- PR #2011 Convert `read_parquet()` into a C++ API
- PR #1756 Add documentation "10 Minutes to cuDF and dask_cuDF"
- PR #2034 Adding support for string columns concatenation using "add" binary operator
- PR #2042 Replace old "10 Minutes" guide with new guide for docs build process
- PR #2036 Make library of common test utils to speed up tests compilation
- PR #2022 Facilitating get_dummies to be a high level api too
- PR #2050 Namespace IO readers and add back free-form `read_xxx` functions
- PR #2104 Add a functional ``sort=`` keyword argument to groupby
- PR #2108 Add `find_and_replace` for StringColumn for replacing single values
- PR #1803 cuDF/CuPy interoperability documentation

## Bug Fixes

- PR #1465 Fix for test_orc.py and test_sparse_df.py test failures
- PR #1583 Fix underlying issue in `as_index()` that was causing `Series.quantile()` to fail
- PR #1680 Add errors= keyword to drop() to fix cudf-dask bug
- PR #1651 Fix `query` function on empty dataframe
- PR #1616 Fix CategoricalColumn to access categories by index instead of iteration
- PR #1660 Fix bug in `loc` when indexing with a column name (a string)
- PR #1683 ORC reader: fix timestamp conversion to UTC
- PR #1613 Improve CategoricalColumn.fillna(-1) performance
- PR #1642 Fix failure of CSV_TEST gdf_csv_test.SkiprowsNrows on multiuser systems
- PR #1709 Fix handling of `datetime64[ms]` in `dataframe.select_dtypes`
- PR #1704 CSV Reader: Add support for the plus sign in number fields
- PR #1687 CSV reader: return an empty dataframe for zero size input
- PR #1757 Concatenating columns with null columns
- PR #1755 Add col_level keyword argument to melt
- PR #1758 Fix df.set_index() when setting index from an empty column
- PR #1749 ORC reader: fix long strings of NULL values resulting in incorrect data
- PR #1742 Parquet Reader: Fix index column name to match PANDAS compat
- PR #1782 Update libcudf doc version
- PR #1783 Update conda dependencies
- PR #1786 Maintain the original series name in series.unique output
- PR #1760 CSV Reader: fix segfault when dtype list only includes columns from usecols list
- PR #1831 build.sh: Assuming python is in PATH instead of using PYTHON env var
- PR #1839 Raise an error instead of segfaulting when transposing a DataFrame with StringColumns
- PR #1840 Retain index correctly during merge left_on right_on
- PR #1825 cuDF: Multiaggregation Groupby Failures
- PR #1789 CSV Reader: Fix missing support for specifying `int8` and `int16` dtypes
- PR #1857 Cython Bindings: Handle `bool` columns while calling `column_view_from_NDArrays`
- PR #1849 Allow DataFrame support methods to pass arguments to the methods
- PR #1847 Fixed #1375 by moving the nvstring check into the wrapper function
- PR #1864 Fixing cudf reduction for POWER platform
- PR #1869 Parquet reader: fix Dask timestamps not matching with Pandas (convert to milliseconds)
- PR #1876 add dtype=bool for `any`, `all` to treat integer column correctly
- PR #1875 CSV reader: take NaN values into account in dtype detection
- PR #1873 Add column dtype checking for the all/any methods
- PR #1902 Bug with string iteration in _apply_basic_agg
- PR #1887 Fix for initialization issue in pq_read_arg,orc_read_arg
- PR #1867 JSON reader: add support for null/empty fields, including the 'null' literal
- PR #1891 Fix bug #1750 in string column comparison
- PR #1909 Support of `to_pandas()` of boolean series with null values
- PR #1923 Use prefix removal when two aggs are called on a SeriesGroupBy
- PR #1914 Zero initialize gdf_column local variables
- PR #1959 Add support for comparing boolean Series to scalar
- PR #1966 Ignore index fix in series append
- PR #1967 Compute index __sizeof__ only once for DataFrame __sizeof__
- PR #1977 Support CUDA installation in default system directories
- PR #1982 Fixes incorrect index name after join operation
- PR #1985 Implement `GDF_PYMOD`, a special modulo that follows python's sign rules
- PR #1991 Parquet reader: fix decoding of NULLs
- PR #1990 Fixes a rendering bug in the `apply_grouped` documentation
- PR #1978 Fix for values being filled in an empty dataframe
- PR #2001 Correctly create MultiColumn from Pandas MultiColumn
- PR #2006 Handle empty dataframe groupby construction for dask
- PR #1965 Parquet Reader: Fix duplicate index column when it's already in `use_cols`
- PR #2033 Add pip to conda environment files to fix warning
- PR #2028 CSV Reader: Fix reading of uncompressed files without a recognized file extension
- PR #2073 Fix an issue when gathering columns with NVCategory and nulls
- PR #2053 cudf::apply_boolean_mask return empty column for empty boolean mask
- PR #2066 exclude `IteratorTest.mean_var_output` test from debug build
- PR #2069 Fix JNI code to use read_csv and read_parquet APIs
- PR #2071 Fix bug with unfound transitive dependencies for GTests in Ubuntu 18.04
- PR #2089 Configure Sphinx to render params correctly
- PR #2091 Fix another bug with unfound transitive dependencies for `cudftestutils` in Ubuntu 18.04
- PR #2115 Just apply `--disable-new-dtags` instead of trying to define all the transitive dependencies
- PR #2106 Fix errors in JitCache tests caused by sharing of device memory between processes
- PR #2120 Fix errors in JitCache tests caused by running multiple threads on the same data
- PR #2102 Fix memory leak in groupby
- PR #2113 fixed typo in to_csv code example


# cudf 0.7.2 (16 May 2019)

## New Features

- PR #1735 Added overload for atomicAdd on int64. Streamlined implementation of custom atomic overloads.
- PR #1741 Add MultiIndex concatenation

## Bug Fixes

- PR #1718 Fix issue with SeriesGroupBy MultiIndex in dask-cudf
- PR #1734 Python: fix performance regression for groupby count() aggregations
- PR #1768 Cython: fix handling read only schema buffers in gpuarrow reader


# cudf 0.7.1 (11 May 2019)

## New Features

- PR #1702 Lazy load MultiIndex to return groupby performance to near optimal.

## Bug Fixes

- PR #1708 Fix handling of `datetime64[ms]` in `dataframe.select_dtypes`


# cuDF 0.7.0 (10 May 2019)

## New Features

- PR #982 Implement gdf_group_by_without_aggregations and gdf_unique_indices functions
- PR #1142 Add `GDF_BOOL` column type
- PR #1194 Implement overloads for CUDA atomic operations
- PR #1292 Implemented Bitwise binary ops AND, OR, XOR (&, |, ^)
- PR #1235 Add GPU-accelerated Parquet Reader
- PR #1335 Added local_dict arg in `DataFrame.query()`.
- PR #1282 Add Series and DataFrame.describe()
- PR #1356 Rolling windows
- PR #1381 Add DataFrame._get_numeric_data
- PR #1388 Add CODEOWNERS file to auto-request reviews based on where changes are made
- PR #1396 Add DataFrame.drop method
- PR #1413 Add DataFrame.melt method
- PR #1412 Add DataFrame.pop()
- PR #1419 Initial CSV writer function
- PR #1441 Add Series level cumulative ops (cumsum, cummin, cummax, cumprod)
- PR #1420 Add script to build and test on a local gpuCI image
- PR #1440 Add DatetimeColumn.min(), DatetimeColumn.max()
- PR #1455 Add Series.Shift via Numba kernel
- PR #1441 Add Series level cumulative ops (cumsum, cummin, cummax, cumprod)
- PR #1461 Add Python coverage test to gpu build
- PR #1445 Parquet Reader: Add selective reading of rows and row group
- PR #1532 Parquet Reader: Add support for INT96 timestamps
- PR #1516 Add Series and DataFrame.ndim
- PR #1556 Add libcudf C++ transition guide
- PR #1466 Add GPU-accelerated ORC Reader
- PR #1565 Add build script for nightly doc builds
- PR #1508 Add Series isna, isnull, and notna
- PR #1456 Add Series.diff() via Numba kernel
- PR #1588 Add Index `astype` typecasting
- PR #1301 MultiIndex support
- PR #1599 Level keyword supported in groupby
- PR #929 Add support operations to dataframe
- PR #1609 Groupby accept list of Series
- PR #1658 Support `group_keys=True` keyword in groupby method

## Improvements

- PR #1531 Refactor closures as private functions in gpuarrow
- PR #1404 Parquet reader page data decoding speedup
- PR #1076 Use `type_dispatcher` in join, quantiles, filter, segmented sort, radix sort and hash_groupby
- PR #1202 Simplify README.md
- PR #1149 CSV Reader: Change convertStrToValue() functions to `__device__` only
- PR #1238 Improve performance of the CUDA trie used in the CSV reader
- PR #1245 Use file cache for JIT kernels
- PR #1278 Update CONTRIBUTING for new conda environment yml naming conventions
- PR #1163 Refactored UnaryOps. Reduced API to two functions: `gdf_unary_math` and `gdf_cast`. Added `abs`, `-`, and `~` ops. Changed bindings to Cython
- PR #1284 Update docs version
- PR #1287 add exclude argument to cudf.select_dtype function
- PR #1286 Refactor some of the CSV Reader kernels into generic utility functions
- PR #1291 fillna in `Series.to_gpu_array()` and `Series.to_array()` can accept the scalar too now.
- PR #1005 generic `reduction` and `scan` support
- PR #1349 Replace modernGPU sort join with thrust.
- PR #1363 Add a dataframe.mean(...) that raises NotImplementedError to satisfy `dask.dataframe.utils.is_dataframe_like`
- PR #1319 CSV Reader: Use column wrapper for gdf_column output alloc/dealloc
- PR #1376 Change series quantile default to linear
- PR #1399 Replace CFFI bindings for NVTX functions with Cython bindings
- PR #1389 Refactored `set_null_count()`
- PR #1386 Added macros `GDF_TRY()`, `CUDF_TRY()` and `ASSERT_CUDF_SUCCEEDED()`
- PR #1435 Rework CMake and conda recipes to depend on installed libraries
- PR #1391 Tidy up bit-resolution-operation and bitmask class code
- PR #1439 Add cmake variable to enable compiling CUDA code with -lineinfo
- PR #1462 Add ability to read parquet files from arrow::io::RandomAccessFile
- PR #1453 Convert CSV Reader CFFI to Cython
- PR #1479 Convert Parquet Reader CFFI to Cython
- PR #1397 Add a utility function for producing an overflow-safe kernel launch grid configuration
- PR #1382 Add GPU parsing of nested brackets to cuIO parsing utilities
- PR #1481 Add cudf::table constructor to allocate a set of `gdf_column`s
- PR #1484 Convert GroupBy CFFI to Cython
- PR #1463 Allow and default melt keyword argument var_name to be None
- PR #1486 Parquet Reader: Use device_buffer rather than device_ptr
- PR #1525 Add cudatoolkit conda dependency
- PR #1520 Renamed `src/dataframe` to `src/table` and moved `table.hpp`. Made `types.hpp` to be type declarations only.
- PR #1492 Convert transpose CFFI to Cython
- PR #1495 Convert binary and unary ops CFFI to Cython
- PR #1503 Convert sorting and hashing ops CFFI to Cython
- PR #1522 Use latest release version in update-version CI script
- PR #1533 Remove stale join CFFI, fix memory leaks in join Cython
- PR #1521 Added `row_bitmask` to compute bitmask for rows of a table. Merged `valids_ops.cu` and `bitmask_ops.cu`
- PR #1553 Overload `hash_row` to avoid using intial hash values. Updated `gdf_hash` to select between overloads
- PR #1585 Updated `cudf::table` to maintain own copy of wrapped `gdf_column*`s
- PR #1559 Add `except +` to all Cython function definitions to catch C++ exceptions properly
- PR #1617 `has_nulls` and `column_dtypes` for `cudf::table`
- PR #1590 Remove CFFI from the build / install process entirely
- PR #1536 Convert gpuarrow CFFI to Cython
- PR #1655 Add `Column._pointer` as a way to access underlying `gdf_column*` of a `Column`
- PR #1655 Update readme conda install instructions for cudf version 0.6 and 0.7


## Bug Fixes

- PR #1233 Fix dtypes issue while adding the column to `str` dataframe.
- PR #1254 CSV Reader: fix data type detection for floating-point numbers in scientific notation
- PR #1289 Fix looping over each value instead of each category in concatenation
- PR #1293 Fix Inaccurate error message in join.pyx
- PR #1308 Add atomicCAS overload for `int8_t`, `int16_t`
- PR #1317 Fix catch polymorphic exception by reference in ipc.cu
- PR #1325 Fix dtype of null bitmasks to int8
- PR #1326 Update build documentation to use -DCMAKE_CXX11_ABI=ON
- PR #1334 Add "na_position" argument to CategoricalColumn sort_by_values
- PR #1321 Fix out of bounds warning when checking Bzip2 header
- PR #1359 Add atomicAnd/Or/Xor for integers
- PR #1354 Fix `fillna()` behaviour when replacing values with different dtypes
- PR #1347 Fixed core dump issue while passing dict_dtypes without column names in `cudf.read_csv()`
- PR #1379 Fixed build failure caused due to error: 'col_dtype' may be used uninitialized
- PR #1392 Update cudf Dockerfile and package_versions.sh
- PR #1385 Added INT8 type to `_schema_to_dtype` for use in GpuArrowReader
- PR #1393 Fixed a bug in `gdf_count_nonzero_mask()` for the case of 0 bits to count
- PR #1395 Update CONTRIBUTING to use the environment variable CUDF_HOME
- PR #1416 Fix bug at gdf_quantile_exact and gdf_quantile_appox
- PR #1421 Fix remove creation of series multiple times during `add_column()`
- PR #1405 CSV Reader: Fix memory leaks on read_csv() failure
- PR #1328 Fix CategoricalColumn to_arrow() null mask
- PR #1433 Fix NVStrings/categories includes
- PR #1432 Update NVStrings to 0.7.* to coincide with 0.7 development
- PR #1483 Modify CSV reader to avoid cropping blank quoted characters in non-string fields
- PR #1446 Merge 1275 hotfix from master into branch-0.7
- PR #1447 Fix legacy groupby apply docstring
- PR #1451 Fix hash join estimated result size is not correct
- PR #1454 Fix local build script improperly change directory permissions
- PR #1490 Require Dask 1.1.0+ for `is_dataframe_like` test or skip otherwise.
- PR #1491 Use more specific directories & groups in CODEOWNERS
- PR #1497 Fix Thrust issue on CentOS caused by missing default constructor of host_vector elements
- PR #1498 Add missing include guard to device_atomics.cuh and separated DEVICE_ATOMICS_TEST
- PR #1506 Fix csv-write call to updated NVStrings method
- PR #1510 Added nvstrings `fillna()` function
- PR #1507 Parquet Reader: Default string data to GDF_STRING
- PR #1535 Fix doc issue to ensure correct labelling of cudf.series
- PR #1537 Fix `undefined reference` link error in HashPartitionTest
- PR #1548 Fix ci/local/build.sh README from using an incorrect image example
- PR #1551 CSV Reader: Fix integer column name indexing
- PR #1586 Fix broken `scalar_wrapper::operator==`
- PR #1591 ORC/Parquet Reader: Fix missing import for FileNotFoundError exception
- PR #1573 Parquet Reader: Fix crash due to clash with ORC reader datasource
- PR #1607 Revert change of `column.to_dense_buffer` always return by copy for performance concerns
- PR #1618 ORC reader: fix assert & data output when nrows/skiprows isn't aligned to stripe boundaries
- PR #1631 Fix failure of TYPES_TEST on some gcc-7 based systems.
- PR #1641 CSV Reader: Fix skip_blank_lines behavior with Windows line terminators (\r\n)
- PR #1648 ORC reader: fix non-deterministic output when skiprows is non-zero
- PR #1676 Fix groupby `as_index` behaviour with `MultiIndex`
- PR #1659 Fix bug caused by empty groupbys and multiindex slicing throwing exceptions
- PR #1656 Correct Groupby failure in dask when un-aggregable columns are left in dataframe.
- PR #1689 Fix groupby performance regression
- PR #1694 Add Cython as a runtime dependency since it's required in `setup.py`


# cuDF 0.6.1 (25 Mar 2019)

## Bug Fixes

- PR #1275 Fix CentOS exception in DataFrame.hash_partition from using value "returned" by a void function


# cuDF 0.6.0 (22 Mar 2019)

## New Features

- PR #760 Raise `FileNotFoundError` instead of `GDF_FILE_ERROR` in `read_csv` if the file does not exist
- PR #539 Add Python bindings for replace function
- PR #823 Add Doxygen configuration to enable building HTML documentation for libcudf C/C++ API
- PR #807 CSV Reader: Add byte_range parameter to specify the range in the input file to be read
- PR #857 Add Tail method for Series/DataFrame and update Head method to use iloc
- PR #858 Add series feature hashing support
- PR #871 CSV Reader: Add support for NA values, including user specified strings
- PR #893 Adds PyArrow based parquet readers / writers to Python, fix category dtype handling, fix arrow ingest buffer size issues
- PR #867 CSV Reader: Add support for ignoring blank lines and comment lines
- PR #887 Add Series digitize method
- PR #895 Add Series groupby
- PR #898 Add DataFrame.groupby(level=0) support
- PR #920 Add feather, JSON, HDF5 readers / writers from PyArrow / Pandas
- PR #888 CSV Reader: Add prefix parameter for column names, used when parsing without a header
- PR #913 Add DLPack support: convert between cuDF DataFrame and DLTensor
- PR #939 Add ORC reader from PyArrow
- PR #918 Add Series.groupby(level=0) support
- PR #906 Add binary and comparison ops to DataFrame
- PR #958 Support unary and binary ops on indexes
- PR #964 Add `rename` method to `DataFrame`, `Series`, and `Index`
- PR #985 Add `Series.to_frame` method
- PR #985 Add `drop=` keyword to reset_index method
- PR #994 Remove references to pygdf
- PR #990 Add external series groupby support
- PR #988 Add top-level merge function to cuDF
- PR #992 Add comparison binaryops to DateTime columns
- PR #996 Replace relative path imports with absolute paths in tests
- PR #995 CSV Reader: Add index_col parameter to specify the column name or index to be used as row labels
- PR #1004 Add `from_gpu_matrix` method to DataFrame
- PR #997 Add property index setter
- PR #1007 Replace relative path imports with absolute paths in cudf
- PR #1013 select columns with df.columns
- PR #1016 Rename Series.unique_count() to nunique() to match pandas API
- PR #947 Prefixsum to handle nulls and float types
- PR #1029 Remove rest of relative path imports
- PR #1021 Add filtered selection with assignment for Dataframes
- PR #872 Adding NVCategory support to cudf apis
- PR #1052 Add left/right_index and left/right_on keywords to merge
- PR #1091 Add `indicator=` and `suffixes=` keywords to merge
- PR #1107 Add unsupported keywords to Series.fillna
- PR #1032 Add string support to cuDF python
- PR #1136 Removed `gdf_concat`
- PR #1153 Added function for getting the padded allocation size for valid bitmask
- PR #1148 Add cudf.sqrt for dataframes and Series
- PR #1159 Add Python bindings for libcudf dlpack functions
- PR #1155 Add __array_ufunc__ for DataFrame and Series for sqrt
- PR #1168 to_frame for series accepts a name argument


## Improvements

- PR #1218 Add dask-cudf page to API docs
- PR #892 Add support for heterogeneous types in binary ops with JIT
- PR #730 Improve performance of `gdf_table` constructor
- PR #561 Add Doxygen style comments to Join CUDA functions
- PR #813 unified libcudf API functions by replacing gpu_ with gdf_
- PR #822 Add support for `__cuda_array_interface__` for ingest
- PR #756 Consolidate common helper functions from unordered map and multimap
- PR #753 Improve performance of groupby sum and average, especially for cases with few groups.
- PR #836 Add ingest support for arrow chunked arrays in Column, Series, DataFrame creation
- PR #763 Format doxygen comments for csv_read_arg struct
- PR #532 CSV Reader: Use type dispatcher instead of switch block
- PR #694 Unit test utilities improvements
- PR #878 Add better indexing to Groupby
- PR #554 Add `empty` method and `is_monotonic` attribute to `Index`
- PR #1040 Fixed up Doxygen comment tags
- PR #909 CSV Reader: Avoid host->device->host copy for header row data
- PR #916 Improved unit testing and error checking for `gdf_column_concat`
- PR #941 Replace `numpy` call in `Series.hash_encode` with `numba`
- PR #942 Added increment/decrement operators for wrapper types
- PR #943 Updated `count_nonzero_mask` to return `num_rows` when the mask is null
- PR #952 Added trait to map C++ type to `gdf_dtype`
- PR #966 Updated RMM submodule.
- PR #998 Add IO reader/writer modules to API docs, fix for missing cudf.Series docs
- PR #1017 concatenate along columns for Series and DataFrames
- PR #1002 Support indexing a dataframe with another boolean dataframe
- PR #1018 Better concatenation for Series and Dataframes
- PR #1036 Use Numpydoc style docstrings
- PR #1047 Adding gdf_dtype_extra_info to gdf_column_view_augmented
- PR #1054 Added default ctor to SerialTrieNode to overcome Thrust issue in CentOS7 + CUDA10
- PR #1024 CSV Reader: Add support for hexadecimal integers in integral-type columns
- PR #1033 Update `fillna()` to use libcudf function `gdf_replace_nulls`
- PR #1066 Added inplace assignment for columns and select_dtypes for dataframes
- PR #1026 CSV Reader: Change the meaning and type of the quoting parameter to match Pandas
- PR #1100 Adds `CUDF_EXPECTS` error-checking macro
- PR #1092 Fix select_dtype docstring
- PR #1111 Added cudf::table
- PR #1108 Sorting for datetime columns
- PR #1120 Return a `Series` (not a `Column`) from `Series.cat.set_categories()`
- PR #1128 CSV Reader: The last data row does not need to be line terminated
- PR #1183 Bump Arrow version to 0.12.1
- PR #1208 Default to CXX11_ABI=ON
- PR #1252 Fix NVStrings dependencies for cuda 9.2 and 10.0
- PR #2037 Optimize the existing `gather` and `scatter` routines in `libcudf`

## Bug Fixes

- PR #821 Fix flake8 issues revealed by flake8 update
- PR #808 Resolved renamed `d_columns_valids` variable name
- PR #820 CSV Reader: fix the issue where reader adds additional rows when file uses \r\n as a line terminator
- PR #780 CSV Reader: Fix scientific notation parsing and null values for empty quotes
- PR #815 CSV Reader: Fix data parsing when tabs are present in the input CSV file
- PR #850 Fix bug where left joins where the left df has 0 rows causes a crash
- PR #861 Fix memory leak by preserving the boolean mask index
- PR #875 Handle unnamed indexes in to/from arrow functions
- PR #877 Fix ingest of 1 row arrow tables in from arrow function
- PR #876 Added missing `<type_traits>` include
- PR #889 Deleted test_rmm.py which has now moved to RMM repo
- PR #866 Merge v0.5.1 numpy ABI hotfix into 0.6
- PR #917 value_counts return int type on empty columns
- PR #611 Renamed `gdf_reduce_optimal_output_size()` -> `gdf_reduction_get_intermediate_output_size()`
- PR #923 fix index for negative slicing for cudf dataframe and series
- PR #927 CSV Reader: Fix category GDF_CATEGORY hashes not being computed properly
- PR #921 CSV Reader: Fix parsing errors with delim_whitespace, quotations in the header row, unnamed columns
- PR #933 Fix handling objects of all nulls in series creation
- PR #940 CSV Reader: Fix an issue where the last data row is missing when using byte_range
- PR #945 CSV Reader: Fix incorrect datetime64 when milliseconds or space separator are used
- PR #959 Groupby: Problem with column name lookup
- PR #950 Converting dataframe/recarry with non-contiguous arrays
- PR #963 CSV Reader: Fix another issue with missing data rows when using byte_range
- PR #999 Fix 0 sized kernel launches and empty sort_index exception
- PR #993 Fix dtype in selecting 0 rows from objects
- PR #1009 Fix performance regression in `to_pandas` method on DataFrame
- PR #1008 Remove custom dask communication approach
- PR #1001 CSV Reader: Fix a memory access error when reading a large (>2GB) file with date columns
- PR #1019 Binary Ops: Fix error when one input column has null mask but other doesn't
- PR #1014 CSV Reader: Fix false positives in bool value detection
- PR #1034 CSV Reader: Fix parsing floating point precision and leading zero exponents
- PR #1044 CSV Reader: Fix a segfault when byte range aligns with a page
- PR #1058 Added support for `DataFrame.loc[scalar]`
- PR #1060 Fix column creation with all valid nan values
- PR #1073 CSV Reader: Fix an issue where a column name includes the return character
- PR #1090 Updating Doxygen Comments
- PR #1080 Fix dtypes returned from loc / iloc because of lists
- PR #1102 CSV Reader: Minor fixes and memory usage improvements
- PR #1174: Fix release script typo
- PR #1137 Add prebuild script for CI
- PR #1118 Enhanced the `DataFrame.from_records()` feature
- PR #1129 Fix join performance with index parameter from using numpy array
- PR #1145 Issue with .agg call on multi-column dataframes
- PR #908 Some testing code cleanup
- PR #1167 Fix issue with null_count not being set after inplace fillna()
- PR #1184 Fix iloc performance regression
- PR #1185 Support left_on/right_on and also on=str in merge
- PR #1200 Fix allocating bitmasks with numba instead of rmm in allocate_mask function
- PR #1213 Fix bug with csv reader requesting subset of columns using wrong datatype
- PR #1223 gpuCI: Fix label on rapidsai channel on gpu build scripts
- PR #1242 Add explicit Thrust exec policy to fix NVCATEGORY_TEST segfault on some platforms
- PR #1246 Fix categorical tests that failed due to bad implicit type conversion
- PR #1255 Fix overwriting conda package main label uploads
- PR #1259 Add dlpack includes to pip build


# cuDF 0.5.1 (05 Feb 2019)

## Bug Fixes

- PR #842 Avoid using numpy via cimport to prevent ABI issues in Cython compilation


# cuDF 0.5.0 (28 Jan 2019)

## New Features

- PR #722 Add bzip2 decompression support to `read_csv()`
- PR #693 add ZLIB-based GZIP/ZIP support to `read_csv_strings()`
- PR #411 added null support to gdf_order_by (new API) and cudf_table::sort
- PR #525 Added GitHub Issue templates for bugs, documentation, new features, and questions
- PR #501 CSV Reader: Add support for user-specified decimal point and thousands separator to read_csv_strings()
- PR #455 CSV Reader: Add support for user-specified decimal point and thousands separator to read_csv()
- PR #439 add `DataFrame.drop` method similar to pandas
- PR #356 add `DataFrame.transpose` method and `DataFrame.T` property similar to pandas
- PR #505 CSV Reader: Add support for user-specified boolean values
- PR #350 Implemented Series replace function
- PR #490 Added print_env.sh script to gather relevant environment details when reporting cuDF issues
- PR #474 add ZLIB-based GZIP/ZIP support to `read_csv()`
- PR #547 Added melt similar to `pandas.melt()`
- PR #491 Add CI test script to check for updates to CHANGELOG.md in PRs
- PR #550 Add CI test script to check for style issues in PRs
- PR #558 Add CI scripts for cpu-based conda and gpu-based test builds
- PR #524 Add Boolean Indexing
- PR #564 Update python `sort_values` method to use updated libcudf `gdf_order_by` API
- PR #509 CSV Reader: Input CSV file can now be passed in as a text or a binary buffer
- PR #607 Add `__iter__` and iteritems to DataFrame class
- PR #643 added a new api gdf_replace_nulls that allows a user to replace nulls in a column

## Improvements

- PR #426 Removed sort-based groupby and refactored existing groupby APIs. Also improves C++/CUDA compile time.
- PR #461 Add `CUDF_HOME` variable in README.md to replace relative pathing.
- PR #472 RMM: Created centralized rmm::device_vector alias and rmm::exec_policy
- PR #500 Improved the concurrent hash map class to support partitioned (multi-pass) hash table building.
- PR #454 Improve CSV reader docs and examples
- PR #465 Added templated C++ API for RMM to avoid explicit cast to `void**`
- PR #513 `.gitignore` tweaks
- PR #521 Add `assert_eq` function for testing
- PR #502 Simplify Dockerfile for local dev, eliminate old conda/pip envs
- PR #549 Adds `-rdynamic` compiler flag to nvcc for Debug builds
- PR #472 RMM: Created centralized rmm::device_vector alias and rmm::exec_policy
- PR #577 Added external C++ API for scatter/gather functions
- PR #500 Improved the concurrent hash map class to support partitioned (multi-pass) hash table building
- PR #583 Updated `gdf_size_type` to `int`
- PR #500 Improved the concurrent hash map class to support partitioned (multi-pass) hash table building
- PR #617 Added .dockerignore file. Prevents adding stale cmake cache files to the docker container
- PR #658 Reduced `JOIN_TEST` time by isolating overflow test of hash table size computation
- PR #664 Added Debuging instructions to README
- PR #651 Remove noqa marks in `__init__.py` files
- PR #671 CSV Reader: uncompressed buffer input can be parsed without explicitly specifying compression as None
- PR #684 Make RMM a submodule
- PR #718 Ensure sum, product, min, max methods pandas compatibility on empty datasets
- PR #720 Refactored Index classes to make them more Pandas-like, added CategoricalIndex
- PR #749 Improve to_arrow and from_arrow Pandas compatibility
- PR #766 Remove TravisCI references, remove unused variables from CMake, fix ARROW_VERSION in Cmake
- PR #773 Add build-args back to Dockerfile and handle dependencies based on environment yml file
- PR #781 Move thirdparty submodules to root and symlink in /cpp
- PR #843 Fix broken cudf/python API examples, add new methods to the API index

## Bug Fixes

- PR #569 CSV Reader: Fix days being off-by-one when parsing some dates
- PR #531 CSV Reader: Fix incorrect parsing of quoted numbers
- PR #465 Added templated C++ API for RMM to avoid explicit cast to `void**`
- PR #473 Added missing <random> include
- PR #478 CSV Reader: Add api support for auto column detection, header, mangle_dupe_cols, usecols
- PR #495 Updated README to correct where cffi pytest should be executed
- PR #501 Fix the intermittent segfault caused by the `thousands` and `compression` parameters in the csv reader
- PR #502 Simplify Dockerfile for local dev, eliminate old conda/pip envs
- PR #512 fix bug for `on` parameter in `DataFrame.merge` to allow for None or single column name
- PR #511 Updated python/cudf/bindings/join.pyx to fix cudf merge printing out dtypes
- PR #513 `.gitignore` tweaks
- PR #521 Add `assert_eq` function for testing
- PR #537 Fix CMAKE_CUDA_STANDARD_REQURIED typo in CMakeLists.txt
- PR #447 Fix silent failure in initializing DataFrame from generator
- PR #545 Temporarily disable csv reader thousands test to prevent segfault (test re-enabled in PR #501)
- PR #559 Fix Assertion error while using `applymap` to change the output dtype
- PR #575 Update `print_env.sh` script to better handle missing commands
- PR #612 Prevent an exception from occuring with true division on integer series.
- PR #630 Fix deprecation warning for `pd.core.common.is_categorical_dtype`
- PR #622 Fix Series.append() behaviour when appending values with different numeric dtype
- PR #603 Fix error while creating an empty column using None.
- PR #673 Fix array of strings not being caught in from_pandas
- PR #644 Fix return type and column support of dataframe.quantile()
- PR #634 Fix create `DataFrame.from_pandas()` with numeric column names
- PR #654 Add resolution check for GDF_TIMESTAMP in Join
- PR #648 Enforce one-to-one copy required when using `numba>=0.42.0`
- PR #645 Fix cmake build type handling not setting debug options when CMAKE_BUILD_TYPE=="Debug"
- PR #669 Fix GIL deadlock when launching multiple python threads that make Cython calls
- PR #665 Reworked the hash map to add a way to report the destination partition for a key
- PR #670 CMAKE: Fix env include path taking precedence over libcudf source headers
- PR #674 Check for gdf supported column types
- PR #677 Fix 'gdf_csv_test_Dates' gtest failure due to missing nrows parameter
- PR #604 Fix the parsing errors while reading a csv file using `sep` instead of `delimiter`.
- PR #686 Fix converting nulls to NaT values when converting Series to Pandas/Numpy
- PR #689 CSV Reader: Fix behavior with skiprows+header to match pandas implementation
- PR #691 Fixes Join on empty input DFs
- PR #706 CSV Reader: Fix broken dtype inference when whitespace is in data
- PR #717 CSV reader: fix behavior when parsing a csv file with no data rows
- PR #724 CSV Reader: fix build issue due to parameter type mismatch in a std::max call
- PR #734 Prevents reading undefined memory in gpu_expand_mask_bits numba kernel
- PR #747 CSV Reader: fix an issue where CUDA allocations fail with some large input files
- PR #750 Fix race condition for handling NVStrings in CMake
- PR #719 Fix merge column ordering
- PR #770 Fix issue where RMM submodule pointed to wrong branch and pin other to correct branches
- PR #778 Fix hard coded ABI off setting
- PR #784 Update RMM submodule commit-ish and pip paths
- PR #794 Update `rmm::exec_policy` usage to fix segmentation faults when used as temprory allocator.
- PR #800 Point git submodules to branches of forks instead of exact commits


# cuDF 0.4.0 (05 Dec 2018)

## New Features

- PR #398 add pandas-compatible `DataFrame.shape()` and `Series.shape()`
- PR #394 New documentation feature "10 Minutes to cuDF"
- PR #361 CSV Reader: Add support for strings with delimiters

## Improvements

 - PR #436 Improvements for type_dispatcher and wrapper structs
 - PR #429 Add CHANGELOG.md (this file)
 - PR #266 use faster CUDA-accelerated DataFrame column/Series concatenation.
 - PR #379 new C++ `type_dispatcher` reduces code complexity in supporting many data types.
 - PR #349 Improve performance for creating columns from memoryview objects
 - PR #445 Update reductions to use type_dispatcher. Adds integer types support to sum_of_squares.
 - PR #448 Improve installation instructions in README.md
 - PR #456 Change default CMake build to Release, and added option for disabling compilation of tests

## Bug Fixes

 - PR #444 Fix csv_test CUDA too many resources requested fail.
 - PR #396 added missing output buffer in validity tests for groupbys.
 - PR #408 Dockerfile updates for source reorganization
 - PR #437 Add cffi to Dockerfile conda env, fixes "cannot import name 'librmm'"
 - PR #417 Fix `map_test` failure with CUDA 10
 - PR #414 Fix CMake installation include file paths
 - PR #418 Properly cast string dtypes to programmatic dtypes when instantiating columns
 - PR #427 Fix and tests for Concatenation illegal memory access with nulls


# cuDF 0.3.0 (23 Nov 2018)

## New Features

 - PR #336 CSV Reader string support

## Improvements

 - PR #354 source code refactored for better organization. CMake build system overhaul. Beginning of transition to Cython bindings.
 - PR #290 Add support for typecasting to/from datetime dtype
 - PR #323 Add handling pyarrow boolean arrays in input/out, add tests
 - PR #325 GDF_VALIDITY_UNSUPPORTED now returned for algorithms that don't support non-empty valid bitmasks
 - PR #381 Faster InputTooLarge Join test completes in ms rather than minutes.
 - PR #373 .gitignore improvements
 - PR #367 Doc cleanup & examples for DataFrame methods
 - PR #333 Add Rapids Memory Manager documentation
 - PR #321 Rapids Memory Manager adds file/line location logging and convenience macros
 - PR #334 Implement DataFrame `__copy__` and `__deepcopy__`
 - PR #271 Add NVTX ranges to pygdf
 - PR #311 Document system requirements for conda install

## Bug Fixes

 - PR #337 Retain index on `scale()` function
 - PR #344 Fix test failure due to PyArrow 0.11 Boolean handling
 - PR #364 Remove noexcept from managed_allocator;  CMakeLists fix for NVstrings
 - PR #357 Fix bug that made all series be considered booleans for indexing
 - PR #351 replace conda env configuration for developers
 - PRs #346 #360 Fix CSV reading of negative numbers
 - PR #342 Fix CMake to use conda-installed nvstrings
 - PR #341 Preserve categorical dtype after groupby aggregations
 - PR #315 ReadTheDocs build update to fix missing libcuda.so
 - PR #320 FIX out-of-bounds access error in reductions.cu
 - PR #319 Fix out-of-bounds memory access in libcudf count_valid_bits
 - PR #303 Fix printing empty dataframe


# cuDF 0.2.0 and cuDF 0.1.0

These were initial releases of cuDF based on previously separate pyGDF and libGDF libraries.<|MERGE_RESOLUTION|>--- conflicted
+++ resolved
@@ -21,11 +21,8 @@
 - PR #3192 Add dtype param to cast `DataFrame` on init
 - PR #3222 Add nvtext character tokenizer
 - PR #3223 Java expose underlying buffers
-<<<<<<< HEAD
 - PR #3255 Add utility to print column
-=======
 - PR #3300 Add `DataFrame.insert`
->>>>>>> 7da356d6
 - PR #3263 Define and implement new `valid_if`
 - PR #3278 Add `to_host` utility to copy `column_view` to host
 - PR #3087 Add new cudf::experimental bool8 wrapper
