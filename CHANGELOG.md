--- conflicted
+++ resolved
@@ -13,13 +13,9 @@
 - PR #3590 Specialize hash functions for floating point
 - PR #3569 Use `np.asarray` in `StringColumn.deserialize`
 - PR #3553 Support Python NoneType in numeric binops
-<<<<<<< HEAD
+- PR #3608 Update OPS codeowner group name
+- PR #3431 Port NVStrings translate to cudf strings column
 - PR #3402 Define and implement new quantiles APIs
-=======
-- PR #3608 Update OPS codeowner group name
-
-- PR #3431 Port NVStrings translate to cudf strings column
->>>>>>> 318fb898
 
 ## Bug Fixes
 
