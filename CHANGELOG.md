# cuDF 0.11.0 (Date TBD)

## New Features

- PR #2930 JSON Reader: Support ARROW_RANDOM_FILE input
- PR #2956 Add `cudf::stack` and `cudf::tile`
- PR #2987 Add `inplace` arg to `DataFrame.reset_index` and `Series`
- PR #3129 Add strings column factory from `std::vector`s
- PR #3054 Add parquet reader support for decimal data types
- PR #3022 adds DataFrame.astype for cuDF dataframes
- PR #2962 Add isnull(), notnull() and related functions
- PR #3025 Move search files to legacy
- PR #3094 Adding `any` and `all` support from libcudf
- PR #3130 Define and implement new `column_wrapper`
- PR #3161 Move merge files to legacy
- PR #3079 Added support to write ORC files given a local path
- PR #3192 Add dtype param to cast `DataFrame` on init

## Improvements

- PR #2904 Move gpu decompressors to cudf::io namespace
- PR #2977 Moved old C++ test utilities to legacy directory.
- PR #2965 Fix slow orc reader perf with large uncompressed blocks
- PR #2987 Add `inplace` arg to `DataFrame.reset_index` and `Series`
- PR #2995 Move JIT type utilities to legacy directory
- PR #2927 Add ``Table`` and ``TableView`` extension classes that wrap legacy cudf::table
- PR #3005 Renames `cudf::exp` namespace to `cudf::experimental`
- PR #3008 Make safe versions of `is_null` and `is_valid` in `column_device_view`
- PR #3026 Move fill and repeat files to legacy
- PR #3027 Move copying.hpp and related source to legacy folder
- PR #3014 Snappy decompression optimizations
- PR #3032 Use `asarray` to coerce indices to a NumPy array
- PR #2996 IO Readers: Replace `cuio::device_buffer` with `rmm::device_buffer`
- PR #3052 Moved replace.hpp functionality to legacy
- PR #3091 Move join files to legacy
- PR #3092 Implicitly init RMM if Java allocates before init
- PR #3029 Update gdf_ numeric types with stdint and move to cudf namespace
- PR #2955 Add cmake option to only build for present GPU architecture
- PR #3070 Move functions.h and related source to legacy
- PR #2951 Allow set_index to handle a list of column names
- PR #3093 Move groupby files to legacy
- PR #2988 Removing GIS functionality (now part of cuSpatial library)
- PR #3067 Java method to return size of device memory buffer
- PR #3083 Improved some binary operation tests to include null testing.
- PR #3084 Update to arrow-cpp and pyarrow 0.15.0
- PR #3071 Move cuIO to legacy
- PR #3126 Round 2 of snappy decompression optimizations
- PR #3046 Define and implement new copying APIs `empty_like` and `allocate_like`
- PR #3128 Support MultiIndex in DataFrame.join
- PR #3135 Add nvtx utilities to cudf::nvtx namespace
- PR #3021 Java host side concat of serialized buffers
- PR #3138 Movey unary files to legacy
- PR #3175 Set cmake cuda version variables
- PR #3171 Move deprecated error macros to legacy
<<<<<<< HEAD
- PR #3191 Port NVStrings integer convert ops to cudf column

=======
- PR #3195 Support for zero columned `table_view`
- PR #3165 Java device memory size for string category
>>>>>>> 0ab8b974

## Bug Fixes

- PR #2895 Fixed dask_cudf group_split behavior to handle upstream rearrange_by_divisions
- PR #3048 Support for zero columned tables
- PR #3030 Fix snappy decoding regression in PR #3014
- PR #3041 Fixed exp to experimental namespace name change issue
- PR #3056 Add additional cmake hint for finding local build of RMM files
- PR #3060 Move copying.hpp includes to legacy
- PR #3139 Fixed java RMM auto initalization
- PR #3141 Java fix for relocated IO headers
- PR #3149 Rename column_wrapper.cuh to column_wrapper.hpp
- PR #3168 Fix mutable_column_device_view head const_cast


# cuDF 0.10.0 (16 Oct 2019)

## New Features

- PR #2423 Added `groupby.quantile()`
- PR #2522 Add Java bindings for NVStrings backed upper and lower case mutators
- PR #2605 Added Sort based groupby in libcudf
- PR #2607 Add Java bindings for parsing JSON
- PR #2629 Add dropna= parameter to groupby
- PR #2585 ORC & Parquet Readers: Remove millisecond timestamp restriction
- PR #2507 Add GPU-accelerated ORC Writer
- PR #2559 Add Series.tolist()
- PR #2653 Add Java bindings for rolling window operations
- PR #2480 Merge `custreamz` codebase into `cudf` repo
- PR #2674 Add __contains__ for Index/Series/Column
- PR #2635 Add support to read from remote and cloud sources like s3, gcs, hdfs
- PR #2722 Add Java bindings for NVTX ranges
- PR #2702 Add make_bool to dataset generation functions
- PR #2394 Move `rapidsai/custrings` into `cudf`
- PR #2734 Final sync of custrings source into cudf
- PR #2724 Add libcudf support for __contains__
- PR #2777 Add python bindings for porter stemmer measure functionality
- PR #2781 Add issorted to is_monotonic
- PR #2685 Add cudf::scatter_to_tables and cython binding
- PR #2743 Add Java bindings for NVStrings timestamp2long as part of String ColumnVector casting
- PR #2785 Add nvstrings Python docs
- PR #2786 Add benchmarks option to root build.sh
- PR #2802 Add `cudf::repeat()` and `cudf.Series.repeat()`
- PR #2773 Add Fisher's unbiased kurtosis and skew for Series/DataFrame
- PR #2748 Parquet Reader: Add option to specify loading of PANDAS index
- PR #2807 Add scatter_by_map to DataFrame python API
- PR #2836 Add nvstrings.code_points method
- PR #2844 Add Series/DataFrame notnull
- PR #2858 Add GTest type list utilities
- PR #2870 Add support for grouping by Series of arbitrary length
- PR #2719 Series covariance and Pearson correlation
- PR #2207 Beginning of libcudf overhaul: introduce new column and table types
- PR #2869 Add `cudf.CategoricalDtype`
- PR #2838 CSV Reader: Support ARROW_RANDOM_FILE input
- PR #2655 CuPy-based Series and Dataframe .values property
- PR #2803 Added `edit_distance_matrix()` function to calculate pairwise edit distance for each string on a given nvstrings object.
- PR #2811 Start of cudf strings column work based on 2207
- PR #2872 Add Java pinned memory pool allocator
- PR #2971 Added initial gather and scatter methods for strings_column_view
- PR #2969 Add findAndReplaceAll to ColumnVector
- PR #2814 Add Datetimeindex.weekday
- PR #2999 Add timestamp conversion support for string categories
- PR #2918 Add cudf::column timestamp wrapper types

## Improvements

- PR #2578 Update legacy_groupby to use libcudf group_by_without_aggregation
- PR #2581 Removed `managed` allocator from hash map classes.
- PR #2571 Remove unnecessary managed memory from gdf_column_concat
- PR #2648 Cython/Python reorg
- PR #2588 Update Series.append documentation
- PR #2632 Replace dask-cudf set_index code with upstream
- PR #2682 Add cudf.set_allocator() function for easier allocator init
- PR #2642 Improve null printing and testing
- PR #2747 Add missing Cython headers / cudftestutil lib to conda package for cuspatial build
- PR #2706 Compute CSV format in device code to speedup performance
- PR #2673 Add support for np.longlong type
- PR #2703 move dask serialization dispatch into cudf
- PR #2728 Add YYMMDD to version tag for nightly conda packages
- PR #2729 Handle file-handle input in to_csv
- PR #2741 CSV Reader: Move kernel functions into its own file
- PR #2766 Improve nvstrings python cmake flexibility
- PR #2756 Add out_time_unit option to csv reader, support timestamp resolutions
- PR #2771 Stopgap alias for to_gpu_matrix()
- PR #2783 Support mapping input columns to function arguments in apply kernels
- PR #2645 libcudf unique_count for Series.nunique
- PR #2817 Dask-cudf: `read_parquet` support for remote filesystems
- PR #2823 improve java data movement debugging
- PR #2806 CSV Reader: Clean-up row offset operations
- PR #2640 Add dask wait/persist exmaple to 10 minute guide
- PR #2828 Optimizations of kernel launch configuration for `DataFrame.apply_rows` and `DataFrame.apply_chunks`
- PR #2831 Add `column` argument to `DataFrame.drop`
- PR #2775 Various optimizations to improve __getitem__ and __setitem__ performance
- PR #2810 cudf::allocate_like can optionally always allocate a mask.
- PR #2833 Parquet reader: align page data allocation sizes to 4-bytes to satisfy cuda-memcheck
- PR #2832 Using the new Python bindings for UCX
- PR #2856 Update group_split_cudf to use scatter_by_map
- PR #2890 Optionally keep serialized table data on the host.
- PR #2778 Doc: Updated and fixed some docstrings that were formatted incorrectly.
- PR #2830 Use YYMMDD tag in custreamz nightly build
- PR #2875 Java: Remove synchronized from register methods in MemoryCleaner
- PR #2887 Minor snappy decompression optimization
- PR #2899 Use new RMM API based on Cython
- PR #2788 Guide to Python UDFs
- PR #2919 Change java API to use operators in groupby namespace
- PR #2909 CSV Reader: Avoid row offsets host vector default init
- PR #2834 DataFrame supports setting columns via attribute syntax `df.x = col`
- PR #3147 DataFrame can be initialized from rows via list of tuples

## Bug Fixes

- PR #2584 ORC Reader: fix parsing of `DECIMAL` index positions
- PR #2619 Fix groupby serialization/deserialization
- PR #2614 Update Java version to match
- PR #2601 Fixes nlargest(1) issue in Series and Dataframe
- PR #2610 Fix a bug in index serialization (properly pass DeviceNDArray)
- PR #2621 Fixes the floordiv issue of not promoting float type when rhs is 0
- PR #2611 Types Test: fix static casting from negative int to string
- PR #2618 IO Readers: Fix datasource memory map failure for multiple reads
- PR #2628 groupby_without_aggregation non-nullable input table produces non-nullable output
- PR #2615 fix string category partitioning in java API
- PR #2641 fix string category and timeunit concat in the java API
- PR #2649 Fix groupby issue resulting from column_empty bug
- PR #2658 Fix astype() for null categorical columns
- PR #2660 fix column string category and timeunit concat in the java API
- PR #2664 ORC reader: fix `skip_rows` larger than first stripe
- PR #2654 Allow Java gdfOrderBy to work with string categories
- PR #2669 AVRO reader: fix non-deterministic output
- PR #2668 Update Java bindings to specify timestamp units for ORC and Parquet readers
- PR #2679 AVRO reader: fix cuda errors when decoding compressed streams
- PR #2692 Add concatenation for data-frame with different headers (empty and non-empty)
- PR #2651 Remove nvidia driver installation from ci/cpu/build.sh
- PR #2697 Ensure csv reader sets datetime column time units
- PR #2698 Return RangeIndex from contiguous slice of RangeIndex
- PR #2672 Fix null and integer handling in round
- PR #2704 Parquet Reader: Fix crash when loading string column with nulls
- PR #2725 Fix Jitify issue with running on Turing using CUDA version < 10
- PR #2731 Fix building of benchmarks
- PR #2738 Fix java to find new NVStrings locations
- PR #2736 Pin Jitify branch to v0.10 version
- PR #2742 IO Readers: Fix possible silent failures when creating `NvStrings` instance
- PR #2753 Fix java quantile API calls
- PR #2762 Fix validity processing for time in java
- PR #2796 Fix handling string slicing and other nvstrings delegated methods with dask
- PR #2769 Fix link to API docs in README.md
- PR #2772 Handle multiindex pandas Series #2772
- PR #2749 Fix apply_rows/apply_chunks pessimistic null mask to use in_cols null masks only
- PR #2752 CSV Reader: Fix exception when there's no rows to process
- PR #2716 Added Exception for `StringMethods` in string methods
- PR #2787 Fix Broadcasting `None` to `cudf-series`
- PR #2794 Fix async race in NVCategory::get_value and get_value_bounds
- PR #2795 Fix java build/cast error
- PR #2496 Fix improper merge of two dataframes when names differ
- PR #2824 Fix issue with incorrect result when Numeric Series replace is called several times
- PR #2751 Replace value with null
- PR #2765 Fix Java inequality comparisons for string category
- PR #2818 Fix java join API to use new C++ join API
- PR #2841 Fix nvstrings.slice and slice_from for range (0,0)
- PR #2837 Fix join benchmark
- PR #2809 Add hash_df and group_split dispatch functions for dask
- PR #2843 Parquet reader: fix skip_rows when not aligned with page or row_group boundaries
- PR #2851 Deleted existing dask-cudf/record.txt
- PR #2854 Fix column creation from ephemeral objects exposing __cuda_array_interface__
- PR #2860 Fix boolean indexing when the result is a single row
- PR #2859 Fix tail method issue for string columns
- PR #2852 Fixed `cumsum()` and `cumprod()` on boolean series.
- PR #2865 DaskIO: Fix `read_csv` and `read_orc` when input is list of files
- PR #2750 Fixed casting values to cudf::bool8 so non-zero values always cast to true
- PR #2873 Fixed dask_cudf read_partition bug by generating ParquetDatasetPiece
- PR #2850 Fixes dask_cudf.read_parquet on partitioned datasets
- PR #2896 Properly handle `axis` string keywords in `concat`
- PR #2926 Update rounding algorithm to avoid using fmod
- PR #2968 Fix Java dependency loading when using NVTX
- PR #2963 Fix ORC writer uncompressed block indexing
- PR #2928 CSV Reader: Fix using `byte_range` for large datasets
- PR #2983 Fix sm_70+ race condition in gpu_unsnap
- PR #2964 ORC Writer: Segfault when writing mixed numeric and string columns
- PR #3007 Java: Remove unit test that frees RMM invalid pointer
- PR #3009 Fix orc reader RLEv2 patch position regression from PR #2507
- PR #3002 Fix CUDA invalid configuration errors reported after loading an ORC file without data
- PR #3035 Update update-version.sh for new docs locations
- PR #3038 Fix uninitialized stream parameter in device_table deleter
- PR #3064 Fixes groupby performance issue
- PR #3061 Add rmmInitialize to nvstrings gtests
- PR #3058 Fix UDF doc markdown formatting
- PR #3059 Add nvstrings python build instructions to contributing.md


# cuDF 0.9.0 (21 Aug 2019)

## New Features

- PR #1993 Add CUDA-accelerated series aggregations: mean, var, std
- PR #2111 IO Readers: Support memory buffer, file-like object, and URL inputs
- PR #2012 Add `reindex()` to DataFrame and Series
- PR #2097 Add GPU-accelerated AVRO reader
- PR #2098 Support binary ops on DFs and Series with mismatched indices
- PR #2160 Merge `dask-cudf` codebase into `cudf` repo
- PR #2149 CSV Reader: Add `hex` dtype for explicit hexadecimal parsing
- PR #2156 Add `upper_bound()` and `lower_bound()` for libcudf tables and `searchsorted()` for cuDF Series
- PR #2158 CSV Reader: Support single, non-list/dict argument for `dtype`
- PR #2177 CSV Reader: Add `parse_dates` parameter for explicit date inference
- PR #1744 cudf::apply_boolean_mask and cudf::drop_nulls support for cudf::table inputs (multi-column)
- PR #2196 Add `DataFrame.dropna()`
- PR #2197 CSV Writer: add `chunksize` parameter for `to_csv`
- PR #2215 `type_dispatcher` benchmark
- PR #2179 Add Java quantiles
- PR #2157 Add __array_function__ to DataFrame and Series
- PR #2212 Java support for ORC reader
- PR #2224 Add DataFrame isna, isnull, notna functions
- PR #2236 Add Series.drop_duplicates
- PR #2105 Add hash-based join benchmark
- PR #2316 Add unique, nunique, and value_counts for datetime columns
- PR #2337 Add Java support for slicing a ColumnVector
- PR #2049 Add cudf::merge (sorted merge)
- PR #2368 Full cudf+dask Parquet Support
- PR #2380 New cudf::is_sorted checks whether cudf::table is sorted
- PR #2356 Java column vector standard deviation support
- PR #2221 MultiIndex full indexing - Support iloc and wildcards for loc
- PR #2429 Java support for getting length of strings in a ColumnVector
- PR #2415 Add `value_counts` for series of any type
- PR #2446 Add __array_function__ for index
- PR #2437 ORC reader: Add 'use_np_dtypes' option
- PR #2382 Add CategoricalAccessor add, remove, rename, and ordering methods
- PR #2464 Native implement `__cuda_array_interface__` for Series/Index/Column objects
- PR #2425 Rolling window now accepts array-based user-defined functions
- PR #2442 Add __setitem__
- PR #2449 Java support for getting byte count of strings in a ColumnVector
- PR #2492 Add groupby.size() method
- PR #2358 Add cudf::nans_to_nulls: convert floating point column into bitmask
- PR #2489 Add drop argument to set_index
- PR #2491 Add Java bindings for ORC reader 'use_np_dtypes' option
- PR #2213 Support s/ms/us/ns DatetimeColumn time unit resolutions
- PR #2536 Add _constructor properties to Series and DataFrame

## Improvements

- PR #2103 Move old `column` and `bitmask` files into `legacy/` directory
- PR #2109 added name to Python column classes
- PR #1947 Cleanup serialization code
- PR #2125 More aggregate in java API
- PR #2127 Add in java Scalar tests
- PR #2088 Refactor of Python groupby code
- PR #2130 Java serialization and deserialization of tables.
- PR #2131 Chunk rows logic added to csv_writer
- PR #2129 Add functions in the Java API to support nullable column filtering
- PR #2165 made changes to get_dummies api for it to be available in MethodCache
- PR #2171 Add CodeCov integration, fix doc version, make --skip-tests work when invoking with source
- PR #2184 handle remote orc files for dask-cudf
- PR #2186 Add `getitem` and `getattr` style access to Rolling objects
- PR #2168 Use cudf.Column for CategoricalColumn's categories instead of a tuple
- PR #2193 DOC: cudf::type_dispatcher documentation for specializing dispatched functors
- PR #2199 Better java support for appending strings
- PR #2176 Added column dtype support for datetime, int8, int16 to csv_writer
- PR #2209 Matching `get_dummies` & `select_dtypes` behavior to pandas
- PR #2217 Updated Java bindings to use the new groupby API
- PR #2214 DOC: Update doc instructions to build/install `cudf` and `dask-cudf`
- PR #2220 Update Java bindings for reduction rename
- PR #2232 Move CodeCov upload from build script to Jenkins
- PR #2225 refactor to use libcudf for gathering columns in dataframes
- PR #2293 Improve join performance (faster compute_join_output_size)
- PR #2300 Create separate dask codeowners for dask-cudf codebase
- PR #2304 gdf_group_by_without_aggregations returns gdf_column
- PR #2309 Java readers: remove redundant copy of result pointers
- PR #2307 Add `black` and `isort` to style checker script
- PR #2345 Restore removal of old groupby implementation
- PR #2342 Improve `astype()` to operate all ways
- PR #2329 using libcudf cudf::copy for column deep copy
- PR #2344 DOC: docs on code formatting for contributors
- PR #2376 Add inoperative axis= and win_type= arguments to Rolling()
- PR #2378 remove dask for (de-)serialization of cudf objects
- PR #2353 Bump Arrow and Dask versions
- PR #2377 Replace `standard_python_slice` with just `slice.indices()`
- PR #2373 cudf.DataFrame enchancements & Series.values support
- PR #2392 Remove dlpack submodule; make cuDF's Cython API externally accessible
- PR #2430 Updated Java bindings to use the new unary API
- PR #2406 Moved all existing `table` related files to a `legacy/` directory
- PR #2350 Performance related changes to get_dummies
- PR #2420 Remove `cudautils.astype` and replace with `typecast.apply_cast`
- PR #2456 Small improvement to typecast utility
- PR #2458 Fix handling of thirdparty packages in `isort` config
- PR #2459 IO Readers: Consolidate all readers to use `datasource` class
- PR #2475 Exposed type_dispatcher.hpp, nvcategory_util.hpp and wrapper_types.hpp in the include folder
- PR #2484 Enabled building libcudf as a static library
- PR #2453 Streamline CUDA_REL environment variable
- PR #2483 Bundle Boost filesystem dependency in the Java jar
- PR #2486 Java API hash functions
- PR #2481 Adds the ignore_null_keys option to the java api
- PR #2490 Java api: support multiple aggregates for the same column
- PR #2510 Java api: uses table based apply_boolean_mask
- PR #2432 Use pandas formatting for console, html, and latex output
- PR #2573 Bump numba version to 0.45.1
- PR #2606 Fix references to notebooks-contrib

## Bug Fixes

- PR #2086 Fixed quantile api behavior mismatch in series & dataframe
- PR #2128 Add offset param to host buffer readers in java API.
- PR #2145 Work around binops validity checks for java
- PR #2146 Work around unary_math validity checks for java
- PR #2151 Fixes bug in cudf::copy_range where null_count was invalid
- PR #2139 matching to pandas describe behavior & fixing nan values issue
- PR #2161 Implicitly convert unsigned to signed integer types in binops
- PR #2154 CSV Reader: Fix bools misdetected as strings dtype
- PR #2178 Fix bug in rolling bindings where a view of an ephemeral column was being taken
- PR #2180 Fix issue with isort reordering `importorskip` below imports depending on them
- PR #2187 fix to honor dtype when numpy arrays are passed to columnops.as_column
- PR #2190 Fix issue in astype conversion of string column to 'str'
- PR #2208 Fix issue with calling `head()` on one row dataframe
- PR #2229 Propagate exceptions from Cython cdef functions
- PR #2234 Fix issue with local build script not properly building
- PR #2223 Fix CUDA invalid configuration errors reported after loading small compressed ORC files
- PR #2162 Setting is_unique and is_monotonic-related attributes
- PR #2244 Fix ORC RLEv2 delta mode decoding with nonzero residual delta width
- PR #2297 Work around `var/std` unsupported only at debug build
- PR #2302 Fixed java serialization corner case
- PR #2355 Handle float16 in binary operations
- PR #2311 Fix copy behaviour for GenericIndex
- PR #2349 Fix issues with String filter in java API
- PR #2323 Fix groupby on categoricals
- PR #2328 Ensure order is preserved in CategoricalAccessor._set_categories
- PR #2202 Fix issue with unary ops mishandling empty input
- PR #2326 Fix for bug in DLPack when reading multiple columns
- PR #2324 Fix cudf Docker build
- PR #2325 Fix ORC RLEv2 patched base mode decoding with nonzero patch width
- PR #2235 Fix get_dummies to be compatible with dask
- PR #2332 Zero initialize gdf_dtype_extra_info
- PR #2355 Handle float16 in binary operations
- PR #2360 Fix missing dtype handling in cudf.Series & columnops.as_column
- PR #2364 Fix quantile api and other trivial issues around it
- PR #2361 Fixed issue with `codes` of CategoricalIndex
- PR #2357 Fixed inconsistent type of index created with from_pandas vs direct construction
- PR #2389 Fixed Rolling __getattr__ and __getitem__ for offset based windows
- PR #2402 Fixed bug in valid mask computation in cudf::copy_if (apply_boolean_mask)
- PR #2401 Fix to a scalar datetime(of type Days) issue
- PR #2386 Correctly allocate output valids in groupby
- PR #2411 Fixed failures on binary op on single element string column
- PR #2422 Fix Pandas logical binary operation incompatibilites
- PR #2447 Fix CodeCov posting build statuses temporarily
- PR #2450 Fix erroneous null handling in `cudf.DataFrame`'s `apply_rows`
- PR #2470 Fix issues with empty strings and string categories (Java)
- PR #2471 Fix String Column Validity.
- PR #2481 Fix java validity buffer serialization
- PR #2485 Updated bytes calculation to use size_t to avoid overflow in column concat
- PR #2461 Fix groupby multiple aggregations same column
- PR #2514 Fix cudf::drop_nulls threshold handling in Cython
- PR #2516 Fix utilities include paths and meta.yaml header paths
- PR #2517 Fix device memory leak in to_dlpack tensor deleter
- PR #2431 Fix local build generated file ownerships
- PR #2511 Added import of orc, refactored exception handlers to not squash fatal exceptions
- PR #2527 Fix index and column input handling in dask_cudf read_parquet
- PR #2466 Fix `dataframe.query` returning null rows erroneously
- PR #2548 Orc reader: fix non-deterministic data decoding at chunk boundaries
- PR #2557 fix cudautils import in string.py
- PR #2521 Fix casting datetimes from/to the same resolution
- PR #2545 Fix MultiIndexes with datetime levels
- PR #2560 Remove duplicate `dlpack` definition in conda recipe
- PR #2567 Fix ColumnVector.fromScalar issues while dealing with null scalars
- PR #2565 Orc reader: fix incorrect data decoding of int64 data types
- PR #2577 Fix search benchmark compilation error by adding necessary header
- PR #2604 Fix a bug in copying.pyx:_normalize_types that upcasted int32 to int64


# cuDF 0.8.0 (27 June 2019)

## New Features

- PR #1524 Add GPU-accelerated JSON Lines parser with limited feature set
- PR #1569 Add support for Json objects to the JSON Lines reader
- PR #1622 Add Series.loc
- PR #1654 Add cudf::apply_boolean_mask: faster replacement for gdf_apply_stencil
- PR #1487 cython gather/scatter
- PR #1310 Implemented the slice/split functionality.
- PR #1630 Add Python layer to the GPU-accelerated JSON reader
- PR #1745 Add rounding of numeric columns via Numba
- PR #1772 JSON reader: add support for BytesIO and StringIO input
- PR #1527 Support GDF_BOOL8 in readers and writers
- PR #1819 Logical operators (AND, OR, NOT) for libcudf and cuDF
- PR #1813 ORC Reader: Add support for stripe selection
- PR #1828 JSON Reader: add suport for bool8 columns
- PR #1833 Add column iterator with/without nulls
- PR #1665 Add the point-in-polygon GIS function
- PR #1863 Series and Dataframe methods for all and any
- PR #1908 cudf::copy_range and cudf::fill for copying/assigning an index or range to a constant
- PR #1921 Add additional formats for typecasting to/from strings
- PR #1807 Add Series.dropna()
- PR #1987 Allow user defined functions in the form of ptx code to be passed to binops
- PR #1948 Add operator functions like `Series.add()` to DataFrame and Series
- PR #1954 Add skip test argument to GPU build script
- PR #2018 Add bindings for new groupby C++ API
- PR #1984 Add rolling window operations Series.rolling() and DataFrame.rolling()
- PR #1542 Python method and bindings for to_csv
- PR #1995 Add Java API
- PR #1998 Add google benchmark to cudf
- PR #1845 Add cudf::drop_duplicates, DataFrame.drop_duplicates
- PR #1652 Added `Series.where()` feature
- PR #2074 Java Aggregates, logical ops, and better RMM support
- PR #2140 Add a `cudf::transform` function
- PR #2068 Concatenation of different typed columns

## Improvements

- PR #1538 Replacing LesserRTTI with inequality_comparator
- PR #1703 C++: Added non-aggregating `insert` to `concurrent_unordered_map` with specializations to store pairs with a single atomicCAS when possible.
- PR #1422 C++: Added a RAII wrapper for CUDA streams
- PR #1701 Added `unique` method for stringColumns
- PR #1713 Add documentation for Dask-XGBoost
- PR #1666 CSV Reader: Improve performance for files with large number of columns
- PR #1725 Enable the ability to use a single column groupby as its own index
- PR #1759 Add an example showing simultaneous rolling averages to `apply_grouped` documentation
- PR #1746 C++: Remove unused code: `windowed_ops.cu`, `sorting.cu`, `hash_ops.cu`
- PR #1748 C++: Add `bool` nullability flag to `device_table` row operators
- PR #1764 Improve Numerical column: `mean_var` and `mean`
- PR #1767 Speed up Python unit tests
- PR #1770 Added build.sh script, updated CI scripts and documentation
- PR #1739 ORC Reader: Add more pytest coverage
- PR #1696 Added null support in `Series.replace()`.
- PR #1390 Added some basic utility functions for `gdf_column`'s
- PR #1791 Added general column comparison code for testing
- PR #1795 Add printing of git submodule info to `print_env.sh`
- PR #1796 Removing old sort based group by code and gdf_filter
- PR #1811 Added funtions for copying/allocating `cudf::table`s
- PR #1838 Improve columnops.column_empty so that it returns typed columns instead of a generic Column
- PR #1890 Add utils.get_dummies- a pandas-like wrapper around one_hot-encoding
- PR #1823 CSV Reader: default the column type to string for empty dataframes
- PR #1827 Create bindings for scalar-vector binops, and update one_hot_encoding to use them
- PR #1817 Operators now support different sized dataframes as long as they don't share different sized columns
- PR #1855 Transition replace_nulls to new C++ API and update corresponding Cython/Python code
- PR #1858 Add `std::initializer_list` constructor to `column_wrapper`
- PR #1846 C++ type-erased gdf_equal_columns test util; fix gdf_equal_columns logic error
- PR #1390 Added some basic utility functions for `gdf_column`s
- PR #1391 Tidy up bit-resolution-operation and bitmask class code
- PR #1882 Add iloc functionality to MultiIndex dataframes
- PR #1884 Rolling windows: general enhancements and better coverage for unit tests
- PR #1886 support GDF_STRING_CATEGORY columns in apply_boolean_mask, drop_nulls and other libcudf functions
- PR #1896 Improve performance of groupby with levels specified in dask-cudf
- PR #1915 Improve iloc performance for non-contiguous row selection
- PR #1859 Convert read_json into a C++ API
- PR #1919 Rename libcudf namespace gdf to namespace cudf
- PR #1850 Support left_on and right_on for DataFrame merge operator
- PR #1930 Specialize constructor for `cudf::bool8` to cast argument to `bool`
- PR #1938 Add default constructor for `column_wrapper`
- PR #1930 Specialize constructor for `cudf::bool8` to cast argument to `bool`
- PR #1952 consolidate libcudf public API headers in include/cudf
- PR #1949 Improved selection with boolmask using libcudf `apply_boolean_mask`
- PR #1956 Add support for nulls in `query()`
- PR #1973 Update `std::tuple` to `std::pair` in top-most libcudf APIs and C++ transition guide
- PR #1981 Convert read_csv into a C++ API
- PR #1868 ORC Reader: Support row index for speed up on small/medium datasets
- PR #1964 Added support for list-like types in Series.str.cat
- PR #2005 Use HTML5 details tag in bug report issue template
- PR #2003 Removed few redundant unit-tests from test_string.py::test_string_cat
- PR #1944 Groupby design improvements
- PR #2017 Convert `read_orc()` into a C++ API
- PR #2011 Convert `read_parquet()` into a C++ API
- PR #1756 Add documentation "10 Minutes to cuDF and dask_cuDF"
- PR #2034 Adding support for string columns concatenation using "add" binary operator
- PR #2042 Replace old "10 Minutes" guide with new guide for docs build process
- PR #2036 Make library of common test utils to speed up tests compilation
- PR #2022 Facilitating get_dummies to be a high level api too
- PR #2050 Namespace IO readers and add back free-form `read_xxx` functions
- PR #2104 Add a functional ``sort=`` keyword argument to groupby
- PR #2108 Add `find_and_replace` for StringColumn for replacing single values
- PR #1803 cuDF/CuPy interoperability documentation

## Bug Fixes

- PR #1465 Fix for test_orc.py and test_sparse_df.py test failures
- PR #1583 Fix underlying issue in `as_index()` that was causing `Series.quantile()` to fail
- PR #1680 Add errors= keyword to drop() to fix cudf-dask bug
- PR #1651 Fix `query` function on empty dataframe
- PR #1616 Fix CategoricalColumn to access categories by index instead of iteration
- PR #1660 Fix bug in `loc` when indexing with a column name (a string)
- PR #1683 ORC reader: fix timestamp conversion to UTC
- PR #1613 Improve CategoricalColumn.fillna(-1) performance
- PR #1642 Fix failure of CSV_TEST gdf_csv_test.SkiprowsNrows on multiuser systems
- PR #1709 Fix handling of `datetime64[ms]` in `dataframe.select_dtypes`
- PR #1704 CSV Reader: Add support for the plus sign in number fields
- PR #1687 CSV reader: return an empty dataframe for zero size input
- PR #1757 Concatenating columns with null columns
- PR #1755 Add col_level keyword argument to melt
- PR #1758 Fix df.set_index() when setting index from an empty column
- PR #1749 ORC reader: fix long strings of NULL values resulting in incorrect data
- PR #1742 Parquet Reader: Fix index column name to match PANDAS compat
- PR #1782 Update libcudf doc version
- PR #1783 Update conda dependencies
- PR #1786 Maintain the original series name in series.unique output
- PR #1760 CSV Reader: fix segfault when dtype list only includes columns from usecols list
- PR #1831 build.sh: Assuming python is in PATH instead of using PYTHON env var
- PR #1839 Raise an error instead of segfaulting when transposing a DataFrame with StringColumns
- PR #1840 Retain index correctly during merge left_on right_on
- PR #1825 cuDF: Multiaggregation Groupby Failures
- PR #1789 CSV Reader: Fix missing support for specifying `int8` and `int16` dtypes
- PR #1857 Cython Bindings: Handle `bool` columns while calling `column_view_from_NDArrays`
- PR #1849 Allow DataFrame support methods to pass arguments to the methods
- PR #1847 Fixed #1375 by moving the nvstring check into the wrapper function
- PR #1864 Fixing cudf reduction for POWER platform
- PR #1869 Parquet reader: fix Dask timestamps not matching with Pandas (convert to milliseconds)
- PR #1876 add dtype=bool for `any`, `all` to treat integer column correctly
- PR #1875 CSV reader: take NaN values into account in dtype detection
- PR #1873 Add column dtype checking for the all/any methods
- PR #1902 Bug with string iteration in _apply_basic_agg
- PR #1887 Fix for initialization issue in pq_read_arg,orc_read_arg
- PR #1867 JSON reader: add support for null/empty fields, including the 'null' literal
- PR #1891 Fix bug #1750 in string column comparison
- PR #1909 Support of `to_pandas()` of boolean series with null values
- PR #1923 Use prefix removal when two aggs are called on a SeriesGroupBy
- PR #1914 Zero initialize gdf_column local variables
- PR #1959 Add support for comparing boolean Series to scalar
- PR #1966 Ignore index fix in series append
- PR #1967 Compute index __sizeof__ only once for DataFrame __sizeof__
- PR #1977 Support CUDA installation in default system directories
- PR #1982 Fixes incorrect index name after join operation
- PR #1985 Implement `GDF_PYMOD`, a special modulo that follows python's sign rules
- PR #1991 Parquet reader: fix decoding of NULLs
- PR #1990 Fixes a rendering bug in the `apply_grouped` documentation
- PR #1978 Fix for values being filled in an empty dataframe
- PR #2001 Correctly create MultiColumn from Pandas MultiColumn
- PR #2006 Handle empty dataframe groupby construction for dask
- PR #1965 Parquet Reader: Fix duplicate index column when it's already in `use_cols`
- PR #2033 Add pip to conda environment files to fix warning
- PR #2028 CSV Reader: Fix reading of uncompressed files without a recognized file extension
- PR #2073 Fix an issue when gathering columns with NVCategory and nulls
- PR #2053 cudf::apply_boolean_mask return empty column for empty boolean mask
- PR #2066 exclude `IteratorTest.mean_var_output` test from debug build
- PR #2069 Fix JNI code to use read_csv and read_parquet APIs
- PR #2071 Fix bug with unfound transitive dependencies for GTests in Ubuntu 18.04
- PR #2089 Configure Sphinx to render params correctly
- PR #2091 Fix another bug with unfound transitive dependencies for `cudftestutils` in Ubuntu 18.04
- PR #2115 Just apply `--disable-new-dtags` instead of trying to define all the transitive dependencies
- PR #2106 Fix errors in JitCache tests caused by sharing of device memory between processes
- PR #2120 Fix errors in JitCache tests caused by running multiple threads on the same data
- PR #2102 Fix memory leak in groupby
- PR #2113 fixed typo in to_csv code example


# cudf 0.7.2 (16 May 2019)

## New Features

- PR #1735 Added overload for atomicAdd on int64. Streamlined implementation of custom atomic overloads.
- PR #1741 Add MultiIndex concatenation

## Bug Fixes

- PR #1718 Fix issue with SeriesGroupBy MultiIndex in dask-cudf
- PR #1734 Python: fix performance regression for groupby count() aggregations
- PR #1768 Cython: fix handling read only schema buffers in gpuarrow reader


# cudf 0.7.1 (11 May 2019)

## New Features

- PR #1702 Lazy load MultiIndex to return groupby performance to near optimal.

## Bug Fixes

- PR #1708 Fix handling of `datetime64[ms]` in `dataframe.select_dtypes`


# cuDF 0.7.0 (10 May 2019)

## New Features

- PR #982 Implement gdf_group_by_without_aggregations and gdf_unique_indices functions
- PR #1142 Add `GDF_BOOL` column type
- PR #1194 Implement overloads for CUDA atomic operations
- PR #1292 Implemented Bitwise binary ops AND, OR, XOR (&, |, ^)
- PR #1235 Add GPU-accelerated Parquet Reader
- PR #1335 Added local_dict arg in `DataFrame.query()`.
- PR #1282 Add Series and DataFrame.describe()
- PR #1356 Rolling windows
- PR #1381 Add DataFrame._get_numeric_data
- PR #1388 Add CODEOWNERS file to auto-request reviews based on where changes are made
- PR #1396 Add DataFrame.drop method
- PR #1413 Add DataFrame.melt method
- PR #1412 Add DataFrame.pop()
- PR #1419 Initial CSV writer function
- PR #1441 Add Series level cumulative ops (cumsum, cummin, cummax, cumprod)
- PR #1420 Add script to build and test on a local gpuCI image
- PR #1440 Add DatetimeColumn.min(), DatetimeColumn.max()
- PR #1455 Add Series.Shift via Numba kernel
- PR #1441 Add Series level cumulative ops (cumsum, cummin, cummax, cumprod)
- PR #1461 Add Python coverage test to gpu build
- PR #1445 Parquet Reader: Add selective reading of rows and row group
- PR #1532 Parquet Reader: Add support for INT96 timestamps
- PR #1516 Add Series and DataFrame.ndim
- PR #1556 Add libcudf C++ transition guide
- PR #1466 Add GPU-accelerated ORC Reader
- PR #1565 Add build script for nightly doc builds
- PR #1508 Add Series isna, isnull, and notna
- PR #1456 Add Series.diff() via Numba kernel
- PR #1588 Add Index `astype` typecasting
- PR #1301 MultiIndex support
- PR #1599 Level keyword supported in groupby
- PR #929 Add support operations to dataframe
- PR #1609 Groupby accept list of Series
- PR #1658 Support `group_keys=True` keyword in groupby method

## Improvements

- PR #1531 Refactor closures as private functions in gpuarrow
- PR #1404 Parquet reader page data decoding speedup
- PR #1076 Use `type_dispatcher` in join, quantiles, filter, segmented sort, radix sort and hash_groupby
- PR #1202 Simplify README.md
- PR #1149 CSV Reader: Change convertStrToValue() functions to `__device__` only
- PR #1238 Improve performance of the CUDA trie used in the CSV reader
- PR #1245 Use file cache for JIT kernels
- PR #1278 Update CONTRIBUTING for new conda environment yml naming conventions
- PR #1163 Refactored UnaryOps. Reduced API to two functions: `gdf_unary_math` and `gdf_cast`. Added `abs`, `-`, and `~` ops. Changed bindings to Cython
- PR #1284 Update docs version
- PR #1287 add exclude argument to cudf.select_dtype function
- PR #1286 Refactor some of the CSV Reader kernels into generic utility functions
- PR #1291 fillna in `Series.to_gpu_array()` and `Series.to_array()` can accept the scalar too now.
- PR #1005 generic `reduction` and `scan` support
- PR #1349 Replace modernGPU sort join with thrust.
- PR #1363 Add a dataframe.mean(...) that raises NotImplementedError to satisfy `dask.dataframe.utils.is_dataframe_like`
- PR #1319 CSV Reader: Use column wrapper for gdf_column output alloc/dealloc
- PR #1376 Change series quantile default to linear
- PR #1399 Replace CFFI bindings for NVTX functions with Cython bindings
- PR #1389 Refactored `set_null_count()`
- PR #1386 Added macros `GDF_TRY()`, `CUDF_TRY()` and `ASSERT_CUDF_SUCCEEDED()`
- PR #1435 Rework CMake and conda recipes to depend on installed libraries
- PR #1391 Tidy up bit-resolution-operation and bitmask class code
- PR #1439 Add cmake variable to enable compiling CUDA code with -lineinfo
- PR #1462 Add ability to read parquet files from arrow::io::RandomAccessFile
- PR #1453 Convert CSV Reader CFFI to Cython
- PR #1479 Convert Parquet Reader CFFI to Cython
- PR #1397 Add a utility function for producing an overflow-safe kernel launch grid configuration
- PR #1382 Add GPU parsing of nested brackets to cuIO parsing utilities
- PR #1481 Add cudf::table constructor to allocate a set of `gdf_column`s
- PR #1484 Convert GroupBy CFFI to Cython
- PR #1463 Allow and default melt keyword argument var_name to be None
- PR #1486 Parquet Reader: Use device_buffer rather than device_ptr
- PR #1525 Add cudatoolkit conda dependency
- PR #1520 Renamed `src/dataframe` to `src/table` and moved `table.hpp`. Made `types.hpp` to be type declarations only.
- PR #1492 Convert transpose CFFI to Cython
- PR #1495 Convert binary and unary ops CFFI to Cython
- PR #1503 Convert sorting and hashing ops CFFI to Cython
- PR #1522 Use latest release version in update-version CI script
- PR #1533 Remove stale join CFFI, fix memory leaks in join Cython
- PR #1521 Added `row_bitmask` to compute bitmask for rows of a table. Merged `valids_ops.cu` and `bitmask_ops.cu`
- PR #1553 Overload `hash_row` to avoid using intial hash values. Updated `gdf_hash` to select between overloads
- PR #1585 Updated `cudf::table` to maintain own copy of wrapped `gdf_column*`s
- PR #1559 Add `except +` to all Cython function definitions to catch C++ exceptions properly
- PR #1617 `has_nulls` and `column_dtypes` for `cudf::table`
- PR #1590 Remove CFFI from the build / install process entirely
- PR #1536 Convert gpuarrow CFFI to Cython
- PR #1655 Add `Column._pointer` as a way to access underlying `gdf_column*` of a `Column`
- PR #1655 Update readme conda install instructions for cudf version 0.6 and 0.7


## Bug Fixes

- PR #1233 Fix dtypes issue while adding the column to `str` dataframe.
- PR #1254 CSV Reader: fix data type detection for floating-point numbers in scientific notation
- PR #1289 Fix looping over each value instead of each category in concatenation
- PR #1293 Fix Inaccurate error message in join.pyx
- PR #1308 Add atomicCAS overload for `int8_t`, `int16_t`
- PR #1317 Fix catch polymorphic exception by reference in ipc.cu
- PR #1325 Fix dtype of null bitmasks to int8
- PR #1326 Update build documentation to use -DCMAKE_CXX11_ABI=ON
- PR #1334 Add "na_position" argument to CategoricalColumn sort_by_values
- PR #1321 Fix out of bounds warning when checking Bzip2 header
- PR #1359 Add atomicAnd/Or/Xor for integers
- PR #1354 Fix `fillna()` behaviour when replacing values with different dtypes
- PR #1347 Fixed core dump issue while passing dict_dtypes without column names in `cudf.read_csv()`
- PR #1379 Fixed build failure caused due to error: 'col_dtype' may be used uninitialized
- PR #1392 Update cudf Dockerfile and package_versions.sh
- PR #1385 Added INT8 type to `_schema_to_dtype` for use in GpuArrowReader
- PR #1393 Fixed a bug in `gdf_count_nonzero_mask()` for the case of 0 bits to count
- PR #1395 Update CONTRIBUTING to use the environment variable CUDF_HOME
- PR #1416 Fix bug at gdf_quantile_exact and gdf_quantile_appox
- PR #1421 Fix remove creation of series multiple times during `add_column()`
- PR #1405 CSV Reader: Fix memory leaks on read_csv() failure
- PR #1328 Fix CategoricalColumn to_arrow() null mask
- PR #1433 Fix NVStrings/categories includes
- PR #1432 Update NVStrings to 0.7.* to coincide with 0.7 development
- PR #1483 Modify CSV reader to avoid cropping blank quoted characters in non-string fields
- PR #1446 Merge 1275 hotfix from master into branch-0.7
- PR #1447 Fix legacy groupby apply docstring
- PR #1451 Fix hash join estimated result size is not correct
- PR #1454 Fix local build script improperly change directory permissions
- PR #1490 Require Dask 1.1.0+ for `is_dataframe_like` test or skip otherwise.
- PR #1491 Use more specific directories & groups in CODEOWNERS
- PR #1497 Fix Thrust issue on CentOS caused by missing default constructor of host_vector elements
- PR #1498 Add missing include guard to device_atomics.cuh and separated DEVICE_ATOMICS_TEST
- PR #1506 Fix csv-write call to updated NVStrings method
- PR #1510 Added nvstrings `fillna()` function
- PR #1507 Parquet Reader: Default string data to GDF_STRING
- PR #1535 Fix doc issue to ensure correct labelling of cudf.series
- PR #1537 Fix `undefined reference` link error in HashPartitionTest
- PR #1548 Fix ci/local/build.sh README from using an incorrect image example
- PR #1551 CSV Reader: Fix integer column name indexing
- PR #1586 Fix broken `scalar_wrapper::operator==`
- PR #1591 ORC/Parquet Reader: Fix missing import for FileNotFoundError exception
- PR #1573 Parquet Reader: Fix crash due to clash with ORC reader datasource
- PR #1607 Revert change of `column.to_dense_buffer` always return by copy for performance concerns
- PR #1618 ORC reader: fix assert & data output when nrows/skiprows isn't aligned to stripe boundaries
- PR #1631 Fix failure of TYPES_TEST on some gcc-7 based systems.
- PR #1641 CSV Reader: Fix skip_blank_lines behavior with Windows line terminators (\r\n)
- PR #1648 ORC reader: fix non-deterministic output when skiprows is non-zero
- PR #1676 Fix groupby `as_index` behaviour with `MultiIndex`
- PR #1659 Fix bug caused by empty groupbys and multiindex slicing throwing exceptions
- PR #1656 Correct Groupby failure in dask when un-aggregable columns are left in dataframe.
- PR #1689 Fix groupby performance regression
- PR #1694 Add Cython as a runtime dependency since it's required in `setup.py`


# cuDF 0.6.1 (25 Mar 2019)

## Bug Fixes

- PR #1275 Fix CentOS exception in DataFrame.hash_partition from using value "returned" by a void function


# cuDF 0.6.0 (22 Mar 2019)

## New Features

- PR #760 Raise `FileNotFoundError` instead of `GDF_FILE_ERROR` in `read_csv` if the file does not exist
- PR #539 Add Python bindings for replace function
- PR #823 Add Doxygen configuration to enable building HTML documentation for libcudf C/C++ API
- PR #807 CSV Reader: Add byte_range parameter to specify the range in the input file to be read
- PR #857 Add Tail method for Series/DataFrame and update Head method to use iloc
- PR #858 Add series feature hashing support
- PR #871 CSV Reader: Add support for NA values, including user specified strings
- PR #893 Adds PyArrow based parquet readers / writers to Python, fix category dtype handling, fix arrow ingest buffer size issues
- PR #867 CSV Reader: Add support for ignoring blank lines and comment lines
- PR #887 Add Series digitize method
- PR #895 Add Series groupby
- PR #898 Add DataFrame.groupby(level=0) support
- PR #920 Add feather, JSON, HDF5 readers / writers from PyArrow / Pandas
- PR #888 CSV Reader: Add prefix parameter for column names, used when parsing without a header
- PR #913 Add DLPack support: convert between cuDF DataFrame and DLTensor
- PR #939 Add ORC reader from PyArrow
- PR #918 Add Series.groupby(level=0) support
- PR #906 Add binary and comparison ops to DataFrame
- PR #958 Support unary and binary ops on indexes
- PR #964 Add `rename` method to `DataFrame`, `Series`, and `Index`
- PR #985 Add `Series.to_frame` method
- PR #985 Add `drop=` keyword to reset_index method
- PR #994 Remove references to pygdf
- PR #990 Add external series groupby support
- PR #988 Add top-level merge function to cuDF
- PR #992 Add comparison binaryops to DateTime columns
- PR #996 Replace relative path imports with absolute paths in tests
- PR #995 CSV Reader: Add index_col parameter to specify the column name or index to be used as row labels
- PR #1004 Add `from_gpu_matrix` method to DataFrame
- PR #997 Add property index setter
- PR #1007 Replace relative path imports with absolute paths in cudf
- PR #1013 select columns with df.columns
- PR #1016 Rename Series.unique_count() to nunique() to match pandas API
- PR #947 Prefixsum to handle nulls and float types
- PR #1029 Remove rest of relative path imports
- PR #1021 Add filtered selection with assignment for Dataframes
- PR #872 Adding NVCategory support to cudf apis
- PR #1052 Add left/right_index and left/right_on keywords to merge
- PR #1091 Add `indicator=` and `suffixes=` keywords to merge
- PR #1107 Add unsupported keywords to Series.fillna
- PR #1032 Add string support to cuDF python
- PR #1136 Removed `gdf_concat`
- PR #1153 Added function for getting the padded allocation size for valid bitmask
- PR #1148 Add cudf.sqrt for dataframes and Series
- PR #1159 Add Python bindings for libcudf dlpack functions
- PR #1155 Add __array_ufunc__ for DataFrame and Series for sqrt
- PR #1168 to_frame for series accepts a name argument


## Improvements

- PR #1218 Add dask-cudf page to API docs
- PR #892 Add support for heterogeneous types in binary ops with JIT
- PR #730 Improve performance of `gdf_table` constructor
- PR #561 Add Doxygen style comments to Join CUDA functions
- PR #813 unified libcudf API functions by replacing gpu_ with gdf_
- PR #822 Add support for `__cuda_array_interface__` for ingest
- PR #756 Consolidate common helper functions from unordered map and multimap
- PR #753 Improve performance of groupby sum and average, especially for cases with few groups.
- PR #836 Add ingest support for arrow chunked arrays in Column, Series, DataFrame creation
- PR #763 Format doxygen comments for csv_read_arg struct
- PR #532 CSV Reader: Use type dispatcher instead of switch block
- PR #694 Unit test utilities improvements
- PR #878 Add better indexing to Groupby
- PR #554 Add `empty` method and `is_monotonic` attribute to `Index`
- PR #1040 Fixed up Doxygen comment tags
- PR #909 CSV Reader: Avoid host->device->host copy for header row data
- PR #916 Improved unit testing and error checking for `gdf_column_concat`
- PR #941 Replace `numpy` call in `Series.hash_encode` with `numba`
- PR #942 Added increment/decrement operators for wrapper types
- PR #943 Updated `count_nonzero_mask` to return `num_rows` when the mask is null
- PR #952 Added trait to map C++ type to `gdf_dtype`
- PR #966 Updated RMM submodule.
- PR #998 Add IO reader/writer modules to API docs, fix for missing cudf.Series docs
- PR #1017 concatenate along columns for Series and DataFrames
- PR #1002 Support indexing a dataframe with another boolean dataframe
- PR #1018 Better concatenation for Series and Dataframes
- PR #1036 Use Numpydoc style docstrings
- PR #1047 Adding gdf_dtype_extra_info to gdf_column_view_augmented
- PR #1054 Added default ctor to SerialTrieNode to overcome Thrust issue in CentOS7 + CUDA10
- PR #1024 CSV Reader: Add support for hexadecimal integers in integral-type columns
- PR #1033 Update `fillna()` to use libcudf function `gdf_replace_nulls`
- PR #1066 Added inplace assignment for columns and select_dtypes for dataframes
- PR #1026 CSV Reader: Change the meaning and type of the quoting parameter to match Pandas
- PR #1100 Adds `CUDF_EXPECTS` error-checking macro
- PR #1092 Fix select_dtype docstring
- PR #1111 Added cudf::table
- PR #1108 Sorting for datetime columns
- PR #1120 Return a `Series` (not a `Column`) from `Series.cat.set_categories()`
- PR #1128 CSV Reader: The last data row does not need to be line terminated
- PR #1183 Bump Arrow version to 0.12.1
- PR #1208 Default to CXX11_ABI=ON
- PR #1252 Fix NVStrings dependencies for cuda 9.2 and 10.0
- PR #2037 Optimize the existing `gather` and `scatter` routines in `libcudf`

## Bug Fixes

- PR #821 Fix flake8 issues revealed by flake8 update
- PR #808 Resolved renamed `d_columns_valids` variable name
- PR #820 CSV Reader: fix the issue where reader adds additional rows when file uses \r\n as a line terminator
- PR #780 CSV Reader: Fix scientific notation parsing and null values for empty quotes
- PR #815 CSV Reader: Fix data parsing when tabs are present in the input CSV file
- PR #850 Fix bug where left joins where the left df has 0 rows causes a crash
- PR #861 Fix memory leak by preserving the boolean mask index
- PR #875 Handle unnamed indexes in to/from arrow functions
- PR #877 Fix ingest of 1 row arrow tables in from arrow function
- PR #876 Added missing `<type_traits>` include
- PR #889 Deleted test_rmm.py which has now moved to RMM repo
- PR #866 Merge v0.5.1 numpy ABI hotfix into 0.6
- PR #917 value_counts return int type on empty columns
- PR #611 Renamed `gdf_reduce_optimal_output_size()` -> `gdf_reduction_get_intermediate_output_size()`
- PR #923 fix index for negative slicing for cudf dataframe and series
- PR #927 CSV Reader: Fix category GDF_CATEGORY hashes not being computed properly
- PR #921 CSV Reader: Fix parsing errors with delim_whitespace, quotations in the header row, unnamed columns
- PR #933 Fix handling objects of all nulls in series creation
- PR #940 CSV Reader: Fix an issue where the last data row is missing when using byte_range
- PR #945 CSV Reader: Fix incorrect datetime64 when milliseconds or space separator are used
- PR #959 Groupby: Problem with column name lookup
- PR #950 Converting dataframe/recarry with non-contiguous arrays
- PR #963 CSV Reader: Fix another issue with missing data rows when using byte_range
- PR #999 Fix 0 sized kernel launches and empty sort_index exception
- PR #993 Fix dtype in selecting 0 rows from objects
- PR #1009 Fix performance regression in `to_pandas` method on DataFrame
- PR #1008 Remove custom dask communication approach
- PR #1001 CSV Reader: Fix a memory access error when reading a large (>2GB) file with date columns
- PR #1019 Binary Ops: Fix error when one input column has null mask but other doesn't
- PR #1014 CSV Reader: Fix false positives in bool value detection
- PR #1034 CSV Reader: Fix parsing floating point precision and leading zero exponents
- PR #1044 CSV Reader: Fix a segfault when byte range aligns with a page
- PR #1058 Added support for `DataFrame.loc[scalar]`
- PR #1060 Fix column creation with all valid nan values
- PR #1073 CSV Reader: Fix an issue where a column name includes the return character
- PR #1090 Updating Doxygen Comments
- PR #1080 Fix dtypes returned from loc / iloc because of lists
- PR #1102 CSV Reader: Minor fixes and memory usage improvements
- PR #1174: Fix release script typo
- PR #1137 Add prebuild script for CI
- PR #1118 Enhanced the `DataFrame.from_records()` feature
- PR #1129 Fix join performance with index parameter from using numpy array
- PR #1145 Issue with .agg call on multi-column dataframes
- PR #908 Some testing code cleanup
- PR #1167 Fix issue with null_count not being set after inplace fillna()
- PR #1184 Fix iloc performance regression
- PR #1185 Support left_on/right_on and also on=str in merge
- PR #1200 Fix allocating bitmasks with numba instead of rmm in allocate_mask function
- PR #1213 Fix bug with csv reader requesting subset of columns using wrong datatype
- PR #1223 gpuCI: Fix label on rapidsai channel on gpu build scripts
- PR #1242 Add explicit Thrust exec policy to fix NVCATEGORY_TEST segfault on some platforms
- PR #1246 Fix categorical tests that failed due to bad implicit type conversion
- PR #1255 Fix overwriting conda package main label uploads
- PR #1259 Add dlpack includes to pip build


# cuDF 0.5.1 (05 Feb 2019)

## Bug Fixes

- PR #842 Avoid using numpy via cimport to prevent ABI issues in Cython compilation


# cuDF 0.5.0 (28 Jan 2019)

## New Features

- PR #722 Add bzip2 decompression support to `read_csv()`
- PR #693 add ZLIB-based GZIP/ZIP support to `read_csv_strings()`
- PR #411 added null support to gdf_order_by (new API) and cudf_table::sort
- PR #525 Added GitHub Issue templates for bugs, documentation, new features, and questions
- PR #501 CSV Reader: Add support for user-specified decimal point and thousands separator to read_csv_strings()
- PR #455 CSV Reader: Add support for user-specified decimal point and thousands separator to read_csv()
- PR #439 add `DataFrame.drop` method similar to pandas
- PR #356 add `DataFrame.transpose` method and `DataFrame.T` property similar to pandas
- PR #505 CSV Reader: Add support for user-specified boolean values
- PR #350 Implemented Series replace function
- PR #490 Added print_env.sh script to gather relevant environment details when reporting cuDF issues
- PR #474 add ZLIB-based GZIP/ZIP support to `read_csv()`
- PR #547 Added melt similar to `pandas.melt()`
- PR #491 Add CI test script to check for updates to CHANGELOG.md in PRs
- PR #550 Add CI test script to check for style issues in PRs
- PR #558 Add CI scripts for cpu-based conda and gpu-based test builds
- PR #524 Add Boolean Indexing
- PR #564 Update python `sort_values` method to use updated libcudf `gdf_order_by` API
- PR #509 CSV Reader: Input CSV file can now be passed in as a text or a binary buffer
- PR #607 Add `__iter__` and iteritems to DataFrame class
- PR #643 added a new api gdf_replace_nulls that allows a user to replace nulls in a column

## Improvements

- PR #426 Removed sort-based groupby and refactored existing groupby APIs. Also improves C++/CUDA compile time.
- PR #461 Add `CUDF_HOME` variable in README.md to replace relative pathing.
- PR #472 RMM: Created centralized rmm::device_vector alias and rmm::exec_policy
- PR #500 Improved the concurrent hash map class to support partitioned (multi-pass) hash table building.
- PR #454 Improve CSV reader docs and examples
- PR #465 Added templated C++ API for RMM to avoid explicit cast to `void**`
- PR #513 `.gitignore` tweaks
- PR #521 Add `assert_eq` function for testing
- PR #502 Simplify Dockerfile for local dev, eliminate old conda/pip envs
- PR #549 Adds `-rdynamic` compiler flag to nvcc for Debug builds
- PR #472 RMM: Created centralized rmm::device_vector alias and rmm::exec_policy
- PR #577 Added external C++ API for scatter/gather functions
- PR #500 Improved the concurrent hash map class to support partitioned (multi-pass) hash table building
- PR #583 Updated `gdf_size_type` to `int`
- PR #500 Improved the concurrent hash map class to support partitioned (multi-pass) hash table building
- PR #617 Added .dockerignore file. Prevents adding stale cmake cache files to the docker container
- PR #658 Reduced `JOIN_TEST` time by isolating overflow test of hash table size computation
- PR #664 Added Debuging instructions to README
- PR #651 Remove noqa marks in `__init__.py` files
- PR #671 CSV Reader: uncompressed buffer input can be parsed without explicitly specifying compression as None
- PR #684 Make RMM a submodule
- PR #718 Ensure sum, product, min, max methods pandas compatibility on empty datasets
- PR #720 Refactored Index classes to make them more Pandas-like, added CategoricalIndex
- PR #749 Improve to_arrow and from_arrow Pandas compatibility
- PR #766 Remove TravisCI references, remove unused variables from CMake, fix ARROW_VERSION in Cmake
- PR #773 Add build-args back to Dockerfile and handle dependencies based on environment yml file
- PR #781 Move thirdparty submodules to root and symlink in /cpp
- PR #843 Fix broken cudf/python API examples, add new methods to the API index

## Bug Fixes

- PR #569 CSV Reader: Fix days being off-by-one when parsing some dates
- PR #531 CSV Reader: Fix incorrect parsing of quoted numbers
- PR #465 Added templated C++ API for RMM to avoid explicit cast to `void**`
- PR #473 Added missing <random> include
- PR #478 CSV Reader: Add api support for auto column detection, header, mangle_dupe_cols, usecols
- PR #495 Updated README to correct where cffi pytest should be executed
- PR #501 Fix the intermittent segfault caused by the `thousands` and `compression` parameters in the csv reader
- PR #502 Simplify Dockerfile for local dev, eliminate old conda/pip envs
- PR #512 fix bug for `on` parameter in `DataFrame.merge` to allow for None or single column name
- PR #511 Updated python/cudf/bindings/join.pyx to fix cudf merge printing out dtypes
- PR #513 `.gitignore` tweaks
- PR #521 Add `assert_eq` function for testing
- PR #537 Fix CMAKE_CUDA_STANDARD_REQURIED typo in CMakeLists.txt
- PR #447 Fix silent failure in initializing DataFrame from generator
- PR #545 Temporarily disable csv reader thousands test to prevent segfault (test re-enabled in PR #501)
- PR #559 Fix Assertion error while using `applymap` to change the output dtype
- PR #575 Update `print_env.sh` script to better handle missing commands
- PR #612 Prevent an exception from occuring with true division on integer series.
- PR #630 Fix deprecation warning for `pd.core.common.is_categorical_dtype`
- PR #622 Fix Series.append() behaviour when appending values with different numeric dtype
- PR #603 Fix error while creating an empty column using None.
- PR #673 Fix array of strings not being caught in from_pandas
- PR #644 Fix return type and column support of dataframe.quantile()
- PR #634 Fix create `DataFrame.from_pandas()` with numeric column names
- PR #654 Add resolution check for GDF_TIMESTAMP in Join
- PR #648 Enforce one-to-one copy required when using `numba>=0.42.0`
- PR #645 Fix cmake build type handling not setting debug options when CMAKE_BUILD_TYPE=="Debug"
- PR #669 Fix GIL deadlock when launching multiple python threads that make Cython calls
- PR #665 Reworked the hash map to add a way to report the destination partition for a key
- PR #670 CMAKE: Fix env include path taking precedence over libcudf source headers
- PR #674 Check for gdf supported column types
- PR #677 Fix 'gdf_csv_test_Dates' gtest failure due to missing nrows parameter
- PR #604 Fix the parsing errors while reading a csv file using `sep` instead of `delimiter`.
- PR #686 Fix converting nulls to NaT values when converting Series to Pandas/Numpy
- PR #689 CSV Reader: Fix behavior with skiprows+header to match pandas implementation
- PR #691 Fixes Join on empty input DFs
- PR #706 CSV Reader: Fix broken dtype inference when whitespace is in data
- PR #717 CSV reader: fix behavior when parsing a csv file with no data rows
- PR #724 CSV Reader: fix build issue due to parameter type mismatch in a std::max call
- PR #734 Prevents reading undefined memory in gpu_expand_mask_bits numba kernel
- PR #747 CSV Reader: fix an issue where CUDA allocations fail with some large input files
- PR #750 Fix race condition for handling NVStrings in CMake
- PR #719 Fix merge column ordering
- PR #770 Fix issue where RMM submodule pointed to wrong branch and pin other to correct branches
- PR #778 Fix hard coded ABI off setting
- PR #784 Update RMM submodule commit-ish and pip paths
- PR #794 Update `rmm::exec_policy` usage to fix segmentation faults when used as temprory allocator.
- PR #800 Point git submodules to branches of forks instead of exact commits


# cuDF 0.4.0 (05 Dec 2018)

## New Features

- PR #398 add pandas-compatible `DataFrame.shape()` and `Series.shape()`
- PR #394 New documentation feature "10 Minutes to cuDF"
- PR #361 CSV Reader: Add support for strings with delimiters

## Improvements

 - PR #436 Improvements for type_dispatcher and wrapper structs
 - PR #429 Add CHANGELOG.md (this file)
 - PR #266 use faster CUDA-accelerated DataFrame column/Series concatenation.
 - PR #379 new C++ `type_dispatcher` reduces code complexity in supporting many data types.
 - PR #349 Improve performance for creating columns from memoryview objects
 - PR #445 Update reductions to use type_dispatcher. Adds integer types support to sum_of_squares.
 - PR #448 Improve installation instructions in README.md
 - PR #456 Change default CMake build to Release, and added option for disabling compilation of tests

## Bug Fixes

 - PR #444 Fix csv_test CUDA too many resources requested fail.
 - PR #396 added missing output buffer in validity tests for groupbys.
 - PR #408 Dockerfile updates for source reorganization
 - PR #437 Add cffi to Dockerfile conda env, fixes "cannot import name 'librmm'"
 - PR #417 Fix `map_test` failure with CUDA 10
 - PR #414 Fix CMake installation include file paths
 - PR #418 Properly cast string dtypes to programmatic dtypes when instantiating columns
 - PR #427 Fix and tests for Concatenation illegal memory access with nulls


# cuDF 0.3.0 (23 Nov 2018)

## New Features

 - PR #336 CSV Reader string support

## Improvements

 - PR #354 source code refactored for better organization. CMake build system overhaul. Beginning of transition to Cython bindings.
 - PR #290 Add support for typecasting to/from datetime dtype
 - PR #323 Add handling pyarrow boolean arrays in input/out, add tests
 - PR #325 GDF_VALIDITY_UNSUPPORTED now returned for algorithms that don't support non-empty valid bitmasks
 - PR #381 Faster InputTooLarge Join test completes in ms rather than minutes.
 - PR #373 .gitignore improvements
 - PR #367 Doc cleanup & examples for DataFrame methods
 - PR #333 Add Rapids Memory Manager documentation
 - PR #321 Rapids Memory Manager adds file/line location logging and convenience macros
 - PR #334 Implement DataFrame `__copy__` and `__deepcopy__`
 - PR #271 Add NVTX ranges to pygdf
 - PR #311 Document system requirements for conda install

## Bug Fixes

 - PR #337 Retain index on `scale()` function
 - PR #344 Fix test failure due to PyArrow 0.11 Boolean handling
 - PR #364 Remove noexcept from managed_allocator;  CMakeLists fix for NVstrings
 - PR #357 Fix bug that made all series be considered booleans for indexing
 - PR #351 replace conda env configuration for developers
 - PRs #346 #360 Fix CSV reading of negative numbers
 - PR #342 Fix CMake to use conda-installed nvstrings
 - PR #341 Preserve categorical dtype after groupby aggregations
 - PR #315 ReadTheDocs build update to fix missing libcuda.so
 - PR #320 FIX out-of-bounds access error in reductions.cu
 - PR #319 Fix out-of-bounds memory access in libcudf count_valid_bits
 - PR #303 Fix printing empty dataframe


# cuDF 0.2.0 and cuDF 0.1.0

These were initial releases of cuDF based on previously separate pyGDF and libGDF libraries.<|MERGE_RESOLUTION|>--- conflicted
+++ resolved
@@ -52,13 +52,9 @@
 - PR #3138 Movey unary files to legacy
 - PR #3175 Set cmake cuda version variables
 - PR #3171 Move deprecated error macros to legacy
-<<<<<<< HEAD
 - PR #3191 Port NVStrings integer convert ops to cudf column
-
-=======
 - PR #3195 Support for zero columned `table_view`
 - PR #3165 Java device memory size for string category
->>>>>>> 0ab8b974
 
 ## Bug Fixes
 
