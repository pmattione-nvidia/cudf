# Copyright (c) 2018, NVIDIA CORPORATION.

import pytest

import numpy as np
import pandas as pd

from numba import cuda

import pygdf as gd
from pygdf.dataframe import Series, DataFrame
from pygdf.buffer import Buffer
from pygdf.settings import set_options

from itertools import combinations

from . import utils


def test_buffer_basic():
    n = 10
    buf = Buffer(np.arange(n, dtype=np.float64))
    assert buf.size == n
    assert buf.capacity == n
    np.testing.assert_equal(buf.mem.copy_to_host(),
                            np.arange(n, dtype=np.float64))


def test_buffer_append():
    n = 10
    expected = np.arange(n, dtype=np.float64)
    buf = Buffer(expected, size=n - 4, capacity=n)
    assert buf.size == n - 4
    assert buf.capacity == n
    np.testing.assert_equal(buf.mem.copy_to_host(), expected)
    np.testing.assert_equal(buf.to_array(), np.arange(n - 4, dtype=np.float64))

    # Buffer.append
    buf.append(1.23)
    expected[n - 4] = 1.23
    np.testing.assert_equal(buf.mem.copy_to_host(), expected)
    assert buf.size == n - 3
    assert buf.capacity == n

    # Buffer.extend
    buf.extend(np.asarray([2, 3]))
    expected[n - 3] = 2
    expected[n - 2] = 3
    np.testing.assert_equal(buf.mem.copy_to_host(), expected)
    assert buf.size == n - 1
    assert buf.capacity == n

    # Test out-of-bound
    with pytest.raises(MemoryError):
        buf.extend(np.asarray([2, 3]))
    np.testing.assert_equal(buf.mem.copy_to_host(), expected)
    assert buf.size == n - 1
    assert buf.capacity == n

    # Append to last slot
    buf.append(10.125)
    expected[n - 1] = 10.125
    np.testing.assert_equal(buf.mem.copy_to_host(), expected)
    assert buf.size == n
    assert buf.capacity == n

    with pytest.raises(MemoryError):
        buf.append(987654)

    np.testing.assert_equal(buf.to_array(), expected)
    assert buf.size == n
    assert buf.capacity == n


def test_series_basic():
    # Make series from buffer
    a1 = np.arange(10, dtype=np.float64)
    series = Series(a1)
    assert len(series) == 10
    np.testing.assert_equal(series.to_array(), np.hstack([a1]))

    # Add new buffer
    a2 = np.arange(5)
    series = series.append(a2)
    assert len(series) == 15
    np.testing.assert_equal(series.to_array(), np.hstack([a1, a2]))

    # Ensure appending to previous buffer
    a3 = np.arange(3)
    series = series.append(a3)
    assert len(series) == 18
    a4 = np.hstack([a1, a2, a3])
    np.testing.assert_equal(series.to_array(), a4)


def test_series_indexing():
    a1 = np.arange(20)
    series = Series(a1)
    # Indexing
    sr1 = series[:12]
    assert not sr1.has_null_mask
    np.testing.assert_equal(sr1.to_array(), a1[:12])
    sr2 = sr1[3:]
    assert not sr2.has_null_mask
    np.testing.assert_equal(sr2.to_array(), a1[3:12])
    # Index with stride
    sr3 = sr2[::2]
    assert not sr3.has_null_mask
    np.testing.assert_equal(sr3.to_array(), a1[3:12:2])


def test_dataframe_basic():
    np.random.seed(0)
    df = DataFrame()

    # Populate with cuda memory
    df['keys'] = cuda.to_device(np.arange(10, dtype=np.float64))
    np.testing.assert_equal(df['keys'].to_array(), np.arange(10))
    assert len(df) == 10

    # Populate with numpy array
    rnd_vals = np.random.random(10)
    df['vals'] = rnd_vals
    np.testing.assert_equal(df['vals'].to_array(), rnd_vals)
    assert len(df) == 10
    assert df.columns == ('keys', 'vals')

    # Make another dataframe
    df2 = DataFrame()
    df2['keys'] = np.array([123], dtype=np.float64)
    df2['vals'] = np.array([321], dtype=np.float64)

    # Concat
    df = gd.concat([df, df2])
    assert len(df) == 11

    hkeys = np.asarray(np.arange(10, dtype=np.float64).tolist() + [123])
    hvals = np.asarray(rnd_vals.tolist() + [321])

    np.testing.assert_equal(df['keys'].to_array(), hkeys)
    np.testing.assert_equal(df['vals'].to_array(), hvals)

    # As matrix
    mat = df.as_matrix()

    expect = np.vstack([hkeys, hvals]).T

    print(expect)
    print(mat)
    np.testing.assert_equal(mat, expect)


def test_dataframe_column_name_indexing():
    df = DataFrame()
    data = np.asarray(range(10), dtype=np.int32)
    df['a'] = data
    df[1] = data
    np.testing.assert_equal(df['a'].to_array(),
                            np.asarray(range(10), dtype=np.int32))
    np.testing.assert_equal(df[1].to_array(),
                            np.asarray(range(10), dtype=np.int32))

    pdf = pd.DataFrame()
    nelem = 10
    pdf['key1'] = np.random.randint(0, 5, nelem)
    pdf['key2'] = np.random.randint(0, 3, nelem)
    pdf[1] = np.arange(1, 1 + nelem)
    pdf[2] = np.random.random(nelem)
    df = DataFrame.from_pandas(pdf)
    for i in range(1, len(pdf.columns)+1):
        for idx in combinations(pdf.columns, i):
            assert(pdf[list(idx)].equals(df[list(idx)].to_pandas()))


def test_dataframe_column_add_drop():
    df = DataFrame()
    data = np.asarray(range(10))
    df['a'] = data
    df['b'] = data
    assert df.columns == ('a', 'b')
    del df['a']
    assert df.columns == ('b',)
    df['c'] = data
    assert df.columns == ('b', 'c')
    df['a'] = data
    assert df.columns == ('b', 'c', 'a')


@pytest.mark.parametrize('nelem', [0, 3, 100, 1000])
def test_dataframe_astype(nelem):
    df = DataFrame()
    data = np.asarray(range(nelem), dtype=np.int32)
    df['a'] = data
    assert df['a'].dtype is np.dtype(np.int32)
    df['b'] = df['a'].astype(np.float32)
    assert df['b'].dtype is np.dtype(np.float32)
    np.testing.assert_equal(df['a'].to_array(), df['b'].to_array())


def test_dataframe_slicing():
    df = DataFrame()
    size = 123
    df['a'] = ha = np.random.randint(low=0, high=100, size=size)\
        .astype(np.int32)
    df['b'] = hb = np.random.random(size).astype(np.float32)
    df['c'] = hc = np.random.randint(low=0, high=100, size=size)\
        .astype(np.int64)
    df['d'] = hd = np.random.random(size).astype(np.float64)

    # Row slice first 10
    first_10 = df[:10]
    assert len(first_10) == 10
    assert first_10.columns == tuple(['a', 'b', 'c', 'd'])
    np.testing.assert_equal(first_10['a'].to_array(), ha[:10])
    np.testing.assert_equal(first_10['b'].to_array(), hb[:10])
    np.testing.assert_equal(first_10['c'].to_array(), hc[:10])
    np.testing.assert_equal(first_10['d'].to_array(), hd[:10])
    del first_10

    # Row slice last 10
    last_10 = df[-10:]
    assert len(last_10) == 10
    assert last_10.columns == tuple(['a', 'b', 'c', 'd'])
    np.testing.assert_equal(last_10['a'].to_array(), ha[-10:])
    np.testing.assert_equal(last_10['b'].to_array(), hb[-10:])
    np.testing.assert_equal(last_10['c'].to_array(), hc[-10:])
    np.testing.assert_equal(last_10['d'].to_array(), hd[-10:])
    del last_10

    # Row slice [begin:end]
    begin = 7
    end = 121
    subrange = df[begin:end]
    assert len(subrange) == end - begin
    assert subrange.columns == tuple(['a', 'b', 'c', 'd'])
    np.testing.assert_equal(subrange['a'].to_array(), ha[begin:end])
    np.testing.assert_equal(subrange['b'].to_array(), hb[begin:end])
    np.testing.assert_equal(subrange['c'].to_array(), hc[begin:end])
    np.testing.assert_equal(subrange['d'].to_array(), hd[begin:end])
    del subrange


def test_dataframe_loc():
    df = DataFrame()
    size = 123
    df['a'] = ha = np.random.randint(low=0, high=100, size=size)\
        .astype(np.int32)
    df['b'] = hb = np.random.random(size).astype(np.float32)  # noqa: F841
    df['c'] = hc = np.random.randint(low=0, high=100, size=size)\
        .astype(np.int64)
    df['d'] = hd = np.random.random(size).astype(np.float64)

    # Full slice
    full = df.loc[:, ['c']]
    assert full.columns == tuple(['c'])
    np.testing.assert_equal(full['c'].to_array(), hc)

    begin = 117
    end = 122
    fewer = df.loc[begin:end, ['c', 'd', 'a']]
    assert len(fewer) == end - begin + 1
    assert fewer.columns == tuple(['c', 'd', 'a'])
    np.testing.assert_equal(fewer['a'].to_array(), ha[begin:end + 1])
    np.testing.assert_equal(fewer['c'].to_array(), hc[begin:end + 1])
    np.testing.assert_equal(fewer['d'].to_array(), hd[begin:end + 1])
    del fewer

    # Make int64 index
    offset = 50
    df2 = df[offset:]
    begin = 117
    end = 122
    fewer = df2.loc[begin:end, ['c', 'd', 'a']]
    assert len(fewer) == end - begin + 1
    assert fewer.columns == tuple(['c', 'd', 'a'])
    np.testing.assert_equal(fewer['a'].to_array(), ha[begin:end + 1])
    np.testing.assert_equal(fewer['c'].to_array(), hc[begin:end + 1])
    np.testing.assert_equal(fewer['d'].to_array(), hd[begin:end + 1])


def test_dataframe_to_string():
    with set_options(formatting={'nrows': 5, 'ncols': 8}):
        # Test basic
        df = DataFrame([('a', [1, 2, 3, 4, 5, 6]),
                        ('b', [11, 12, 13, 14, 15, 16])])
        string = str(df)
        print(string)
        assert string.splitlines()[-1] == '[1 more rows]'

        # Test skipped columns
        df = DataFrame([('a', [1,  2,  3,  4,  5,  6]),
                        ('b', [11, 12, 13, 14, 15, 16]),
                        ('c', [11, 12, 13, 14, 15, 16]),
                        ('d', [11, 12, 13, 14, 15, 16])])
        string = df.to_string(ncols=3)
        print(string)
        assert string.splitlines()[-2] == '[1 more rows]'
        assert string.splitlines()[-1] == '[1 more columns]'

        # Test masked
        df = DataFrame([('a', [1, 2, 3, 4, 5, 6]),
                        ('b', [11, 12, 13, 14, 15, 16])])

        data = np.arange(6)
        mask = np.zeros(1, dtype=np.uint8)
        mask[0] = 0b00101101

        masked = Series.from_masked_array(data, mask)
        assert masked.null_count == 2
        df['c'] = masked

        # check data
        values = list(masked)
        validids = [0, 2, 3, 5]
        densearray = masked.to_array()
        np.testing.assert_equal(data[validids], densearray)
        # valid position is corret
        for i in validids:
            assert data[i] == values[i]
        # null position is correct
        for i in range(len(values)):
            if i not in validids:
                assert values[i] is None

        got = df.to_string(nrows=None)
        print(got)
        expect = '''
  a b  c
0 1 11 0
1 2 12
2 3 13 2
3 4 14 3
4 5 15
5 6 16 5
'''
        # values should match despite whitespace difference
        assert got.split() == expect.split()


def test_dataframe_to_string_wide():
    # Test basic
    df = DataFrame()
    for i in range(100):
        df['a{}'.format(i)] = list(range(3))
    got = df.to_string(ncols=8)
    print(got)
    expect = '''
    a0   a1   a2   a3   a4   a5   a6 ...  a99
0    0    0    0    0    0    0    0 ...    0
1    1    1    1    1    1    1    1 ...    1
2    2    2    2    2    2    2    2 ...    2
[92 more columns]
'''
    # values should match despite whitespace difference
    assert got.split() == expect.split()


def test_dataframe_dtypes():
    dtypes = pd.Series([np.int32, np.float32, np.float64],
                       index=['c', 'a', 'b'])
    df = DataFrame([(k, np.ones(10, dtype=v))
                    for k, v in dtypes.iteritems()])
    assert df.dtypes.equals(dtypes)


def test_dataframe_dir_and_getattr():
    df = DataFrame([('a', np.ones(10)),
                    ('b', np.ones(10)),
                    ('not an id', np.ones(10)),
                    ('oop$', np.ones(10))])
    o = dir(df)
    assert {'a', 'b'}.issubset(o)
    assert 'not an id' not in o
    assert 'oop$' not in o

    # Getattr works
    assert df.a is df['a']
    assert df.b is df['b']
    with pytest.raises(AttributeError):
        df.not_a_column


@pytest.mark.parametrize('order', ['C', 'F'])
def test_dataframe_as_gpu_matrix(order):
    df = DataFrame()

    nelem = 123
    for k in 'abcd':
        df[k] = np.random.random(nelem)

    # Check all columns
    mat = df.as_gpu_matrix(order=order).copy_to_host()
    assert mat.shape == (nelem, 4)
    for i, k in enumerate(df.columns):
        np.testing.assert_array_equal(df[k].to_array(), mat[:, i])

    # Check column subset
    mat = df.as_gpu_matrix(order=order, columns=['a', 'c']).copy_to_host()
    assert mat.shape == (nelem, 2)

    for i, k in enumerate('ac'):
        np.testing.assert_array_equal(df[k].to_array(), mat[:, i])


def test_dataframe_as_gpu_matrix_null_values():
    df = DataFrame()

    nelem = 123
    na = -10000

    refvalues = {}
    for k in 'abcd':
        df[k] = data = np.random.random(nelem)
        bitmask = utils.random_bitmask(nelem)
        df[k] = df[k].set_mask(bitmask)
        boolmask = np.asarray(utils.expand_bits_to_bytes(bitmask)[:nelem],
                              dtype=np.bool_)
        data[~boolmask] = na
        refvalues[k] = data

    # Check null value causes error
    with pytest.raises(ValueError) as raises:
        df.as_gpu_matrix()
    raises.match("column 'a' has null values")

    for k in df.columns:
        df[k] = df[k].fillna(na)

    mat = df.as_gpu_matrix().copy_to_host()
    for i, k in enumerate(df.columns):
        np.testing.assert_array_equal(refvalues[k], mat[:, i])


@pytest.mark.parametrize('ntake', [0, 1, 10, 123, 122, 200])
def test_dataframe_take(ntake):
    np.random.seed(0)
    df = DataFrame()

    nelem = 123
    df['ii'] = ii = np.random.randint(0, 20, nelem)
    df['ff'] = ff = np.random.random(nelem)

    take_indices = np.random.randint(0, len(df), ntake)

    def check(**kwargs):
        out = df.take(take_indices, **kwargs)
        assert len(out) == ntake
        np.testing.assert_array_equal(out.ii.to_array(), ii[take_indices])
        np.testing.assert_array_equal(out.ff.to_array(), ff[take_indices])
        if kwargs.get('ignore_index'):
            np.testing.assert_array_equal(out.index, np.arange(ntake))
        else:
            np.testing.assert_array_equal(out.index, take_indices)

    check()
    check(ignore_index=True)


def test_dataframe_append_empty():
    pdf = pd.DataFrame({
        "key": [1, 1, 1, 2, 2, 2, 3, 3, 3, 4, 4, 4],
        "value": [1, 2, 3, 4, 5, 6, 7, 8, 9, 10, 11, 12]
        })
    gdf = DataFrame.from_pandas(pdf)

    gdf['newcol'] = 100
    pdf['newcol'] = 100

    assert len(gdf['newcol']) == len(pdf)
    assert len(pdf['newcol']) == len(pdf)
    pd.testing.assert_frame_equal(gdf.to_pandas(), pdf)


def test_dataframe_setitem_from_masked_object():
    ary = np.random.randn(100)
    mask = np.zeros(100, dtype=bool)
    mask[:20] = True
    np.random.shuffle(mask)
    ary[mask] = np.nan

    test1 = Series(ary)
    assert(test1.has_null_mask)
    assert(test1.null_count == 20)

    test2 = DataFrame.from_pandas(pd.DataFrame({'a': ary}))
    assert(test2['a'].has_null_mask)
    assert(test2['a'].null_count == 20)

    gpu_ary = cuda.to_device(ary)
    test3 = Series(gpu_ary)
    assert(test3.has_null_mask)
    assert(test3.null_count == 20)

    test4 = DataFrame()
    lst = [1, 2, None, 4, 5, 6, None, 8, 9]
    test4['lst'] = lst
    assert(test4['lst'].has_null_mask)
    assert(test4['lst'].null_count == 2)


def test_dataframe_append_to_empty():
    pdf = pd.DataFrame()
    pdf['a'] = []
    pdf['b'] = [1, 2, 3]

    gdf = DataFrame()
    gdf['a'] = []
    gdf['b'] = [1, 2, 3]

    pd.testing.assert_frame_equal(gdf.to_pandas(), pdf)


def test_dataframe_setitem_index_len1():
    gdf = DataFrame()
    gdf['a'] = [1]
    gdf['b'] = gdf.index.as_column()

    np.testing.assert_equal(gdf.b.to_array(), [0])


@pytest.mark.parametrize('nrows', [1, 8, 100, 1000])
def test_dataframe_hash_columns(nrows):
    gdf = DataFrame()
    data = np.asarray(range(nrows))
    data[0] = data[-1]  # make first and last the same
    gdf['a'] = data
    gdf['b'] = gdf.a + 100
    out = gdf.hash_columns(['a', 'b'])
    assert isinstance(out, Series)
    assert len(out) == nrows
    assert out.dtype == np.int32

    # Check default
    out_all = gdf.hash_columns()
    np.testing.assert_array_equal(out.to_array(), out_all.to_array())

    # Check single column
    out_one = gdf.hash_columns(['a']).to_array()
    # First matches last
    assert out_one[0] == out_one[-1]
    # Equivalent to the Series.hash_values()
    np.testing.assert_array_equal(
        gdf.a.hash_values().to_array(),
        out_one,
        )


<<<<<<< HEAD
@pytest.mark.parametrize('nrows', [3, 10, 100, 1000])
@pytest.mark.parametrize('nparts', [1, 2, 8, 13])
@pytest.mark.parametrize('nkeys', [1, 2])
def test_dataframe_hash_partition(nrows, nparts, nkeys):
    np.random.seed(123)
    gdf = DataFrame()
    keycols = []
    for i in range(nkeys):
        keyname = 'key{}'.format(i)
        gdf[keyname] = np.random.randint(0, 7 - i, nrows)
        keycols.append(keyname)
    gdf['val1'] = np.random.randint(0, nrows * 2, nrows)

    got = gdf.partition_by_hash(keycols, nparts=nparts)
    # Must return a list
    assert isinstance(got, list)
    # Must have correct number of partitions
    assert len(got) == nparts
    # All partitions must be DataFrame type
    assert all(isinstance(p, DataFrame) for p in got)
    # Check that all partitions have unique keys
    part_unique_keys = set()
    for p in got:
        if len(p):
            # Take rows of the keycolums and build a set of the key-values
            unique_keys = set(map(tuple, p.as_matrix(columns=keycols)))
            # Ensure that none of the key-values have occurred in other groups
            assert not (unique_keys & part_unique_keys)
            part_unique_keys |= unique_keys
    assert len(part_unique_keys)
=======
def test_dataframe_empty_concat():
    gdf1 = DataFrame()
    gdf1['a'] = []
    gdf1['b'] = []

    gdf2 = gdf1.copy()

    gdf3 = gd.concat([gdf1, gdf2])
    assert len(gdf3) == 0
    assert len(gdf3.columns) == 2
>>>>>>> 96849bfe
<|MERGE_RESOLUTION|>--- conflicted
+++ resolved
@@ -545,7 +545,6 @@
         )
 
 
-<<<<<<< HEAD
 @pytest.mark.parametrize('nrows', [3, 10, 100, 1000])
 @pytest.mark.parametrize('nparts', [1, 2, 8, 13])
 @pytest.mark.parametrize('nkeys', [1, 2])
@@ -576,7 +575,8 @@
             assert not (unique_keys & part_unique_keys)
             part_unique_keys |= unique_keys
     assert len(part_unique_keys)
-=======
+
+    
 def test_dataframe_empty_concat():
     gdf1 = DataFrame()
     gdf1['a'] = []
@@ -587,4 +587,3 @@
     gdf3 = gd.concat([gdf1, gdf2])
     assert len(gdf3) == 0
     assert len(gdf3.columns) == 2
->>>>>>> 96849bfe
