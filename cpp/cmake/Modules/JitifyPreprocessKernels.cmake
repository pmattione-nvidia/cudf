--- conflicted
+++ resolved
@@ -45,12 +45,8 @@
         $<TARGET_FILE:jitify_preprocess> ${ARG_FILE} -o
         ${CUDF_GENERATED_INCLUDE_DIR}/include/jit_preprocessed_files -i -m -std=c++17
         -remove-unused-globals -D_FILE_OFFSET_BITS=64 -D__CUDACC_RTC__ -I${CUDF_SOURCE_DIR}/include
-<<<<<<< HEAD
-        -I${CUDF_SOURCE_DIR}/src ${libcudacxx_includes} -I${CUDAToolkit_INCLUDE_DIRS}
-        --no-preinclude-workarounds --no-replace-pragma-once --device-int128
-=======
         -I${CUDF_SOURCE_DIR}/src ${includes} --no-preinclude-workarounds --no-replace-pragma-once
->>>>>>> e727814c
+        --device-int128
       COMMENT "Custom command to JIT-compile files."
     )
   endforeach()
