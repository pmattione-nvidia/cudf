--- conflicted
+++ resolved
@@ -46,17 +46,11 @@
 
 
 struct column_printer {
-<<<<<<< HEAD
   template<typename Element>
-  void operator()(gdf_column const* the_column, unsigned min_printing_width)
+  void operator()(gdf_column const* the_column, unsigned min_printing_width,
+                  std::ostream& stream)
   {
     gdf_size_type num_rows { the_column->size };
-=======
-    template<typename Element>
-    void operator()(gdf_column const* the_column, unsigned min_printing_width, std::ostream& stream)
-    {
-        gdf_size_type num_rows { the_column->size };
->>>>>>> 34a59206
 
     Element const* column_data { static_cast<Element const*>(the_column->data) };
 
@@ -71,21 +65,20 @@
                  cudaMemcpyDeviceToHost);
     }
 
-<<<<<<< HEAD
     for (gdf_size_type i = 0; i < num_rows; ++i) {
-      std::cout << std::setw(min_printing_width);
+      stream << std::setw(min_printing_width);
       if (gdf_is_valid(h_mask.data(), i)) {
-        std::cout << detail::promote_for_streaming(host_side_data[i]);
+        stream << detail::promote_for_streaming(host_side_data[i]);
       }
       else {
-        std::cout << null_representative;
+        stream << null_representative;
       }
-      std::cout << ' ';
-    }
-    std::cout << std::endl;
+      stream << ' ';
+    }
+    stream << std::endl;
 
     if(the_column->dtype == GDF_STRING_CATEGORY){
-      std::cout<<"Category Data (index | key):\n";
+      stream<<"Category Data (index | key):\n";
 
       if(the_column->dtype_info.category != nullptr){
         NVCategory *category =
@@ -112,58 +105,20 @@
           }
           
           for(size_t i=0; i<keys_size; i++){ // print category strings
-            std::cout << "(" << i << "|";
+            stream << "(" << i << "|";
             if (data[i] == nullptr)
-               std::cout << null_signifier; // account for null
+               stream << null_signifier; // account for null
             else
-              std::cout << data[i];
-            std::cout << ")\t";
+              stream << data[i];
+            stream << ")\t";
           }
-          std::cout<<std::endl;
+          stream<<std::endl;
 
           for(size_t i=0; i<keys_size; i++){
               delete data[i];
           }
           delete [] data;
           delete [] byte_sizes;
-=======
-        for (gdf_size_type i = 0; i < num_rows; ++i) {
-            stream << std::setw(min_printing_width);
-            if (gdf_is_valid(h_mask.data(), i)) {
-                stream << detail::promote_for_streaming(host_side_data[i]);
-            }
-            else {
-                stream << null_representative;
-            }
-            stream << ' ';
-        }
-        stream << std::endl;
-
-        if(the_column->dtype == GDF_STRING_CATEGORY){
-            stream<<"Data on category:\n";
-            size_t length = 1;
-
-            if(the_column->dtype_info.category != nullptr){
-                size_t keys_size = static_cast<NVCategory *>(the_column->dtype_info.category)->keys_size();
-                if(keys_size>0){
-                    char ** data = new char *[keys_size];
-                    for(size_t i=0; i<keys_size; i++){
-                        data[i]=new char[length+1];
-                    }
-
-                    static_cast<NVCategory *>(the_column->dtype_info.category)->get_keys()->to_host(data, 0, keys_size);
-
-                    for(size_t i=0; i<keys_size; i++){
-                        data[i][length]=0;
-                    }
-
-                    for(size_t i=0; i<keys_size; i++){
-                        stream<<"("<<data[i]<<"|"<<i<<")\t";
-                    }
-                    stream<<std::endl;
-                }
-            }
->>>>>>> 34a59206
         }
       }
     }
