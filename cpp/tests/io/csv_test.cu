/*
 * Copyright (c) 2019, NVIDIA CORPORATION.
 *
 * Licensed under the Apache License, Version 2.0 (the "License");
 * you may not use this file except in compliance with the License.
 * You may obtain a copy of the License at
 *
 *     http://www.apache.org/licenses/LICENSE-2.0
 *
 * Unless required by applicable law or agreed to in writing, software
 * distributed under the License is distributed on an "AS IS" BASIS,
 * WITHOUT WARRANTIES OR CONDITIONS OF ANY KIND, either express or implied.
 * See the License for the specific language governing permissions and
 * limitations under the License.
 */

#include <tests/utilities/base_fixture.hpp>
#include <tests/utilities/column_utilities.hpp>
#include <tests/utilities/column_wrapper.hpp>
#include <tests/utilities/cudf_gtest.hpp>
#include <tests/utilities/table_utilities.hpp>
#include <tests/utilities/type_lists.hpp>

#include <cudf/io/functions.hpp>
#include <cudf/strings/string_view.cuh>
#include <cudf/strings/strings_column_view.hpp>
#include <cudf/table/table.hpp>
#include <cudf/table/table_view.hpp>

#include <arrow/io/api.h>
#include <gmock/gmock.h>

#include <algorithm>
#include <fstream>
#include <iostream>
#include <iterator>
#include <numeric>
#include <sstream>
#include <string>
#include <vector>

namespace cudf_io = cudf::experimental::io;

template <typename T>
using column_wrapper = typename std::conditional<std::is_same<T, cudf::string_view>::value,
                                                 cudf::test::strings_column_wrapper,
                                                 cudf::test::fixed_width_column_wrapper<T>>::type;
using column         = cudf::column;
using table          = cudf::experimental::table;
using table_view     = cudf::table_view;

// Global environment for temporary files
auto const temp_env = static_cast<cudf::test::TempDirTestEnvironment*>(
  ::testing::AddGlobalTestEnvironment(new cudf::test::TempDirTestEnvironment));

// Base test fixture for tests
struct CsvReaderTest : public cudf::test::BaseFixture {
};

// Typed test fixture for timestamp type tests
template <typename T>
struct CsvReaderNumericTypeTest : public CsvReaderTest {
  auto type() { return cudf::data_type{cudf::experimental::type_to_id<T>()}; }
};

// Declare typed test cases
using SupportedNumericTypes = cudf::test::Types<int64_t, double>;
TYPED_TEST_CASE(CsvReaderNumericTypeTest, SupportedNumericTypes);

namespace {
// Generates a vector of uniform random values of type T
template <typename T>
inline auto random_values(size_t size)
{
  std::vector<T> values(size);

  using T1 = T;
  using uniform_distribution =
    typename std::conditional_t<std::is_same<T1, bool>::value,
                                std::bernoulli_distribution,
                                std::conditional_t<std::is_floating_point<T1>::value,
                                                   std::uniform_real_distribution<T1>,
                                                   std::uniform_int_distribution<T1>>>;

  static constexpr auto seed = 0xf00d;
  static std::mt19937 engine{seed};
  static uniform_distribution dist{};
  std::generate_n(values.begin(), size, [&]() { return T{dist(engine)}; });

  return values;
}

MATCHER_P(FloatNearPointwise, tolerance, "Out-of-range")
{
  return (std::get<0>(arg) > std::get<1>(arg) - tolerance &&
          std::get<0>(arg) < std::get<1>(arg) + tolerance);
}

// Helper function to compare two floating-point column contents
template <typename T, typename std::enable_if_t<std::is_floating_point<T>::value>* = nullptr>
void expect_column_data_equal(std::vector<T> const& lhs, cudf::column_view const& rhs)
{
  EXPECT_THAT(cudf::test::to_host<T>(rhs).first,
              ::testing::Pointwise(FloatNearPointwise(1e-6), lhs));
}

// Helper function to compare two column contents
template <typename T, typename std::enable_if_t<!std::is_floating_point<T>::value>* = nullptr>
void expect_column_data_equal(std::vector<T> const& lhs, cudf::column_view const& rhs)
{
  EXPECT_THAT(cudf::test::to_host<T>(rhs).first, ::testing::ElementsAreArray(lhs));
}

void write_csv_helper(std::string const& filename,
                      cudf::table_view const& table,
                      bool include_header,
                      std::vector<std::string> const& names = {})
{
  // NOTE sink_info, na, and metadata lifetimes must extend past write_csv call since
  // write_csv_args is non-owning
  cudf_io::sink_info const sink{filename};
  std::string const na{"null"};  // why doesn't this have a default?
  cudf_io::table_metadata metadata{};

  if (not names.empty()) {
    metadata.column_names = names;
  } else {
    // generate some dummy column names
    int i                  = 0;
    auto const num_columns = table.num_columns();
    metadata.column_names.reserve(num_columns);
    std::generate_n(std::back_inserter(metadata.column_names), num_columns, [&i]() {
      return std::string("col") + std::to_string(i++);
    });
  }

  int const rows_per_chunk{1};  // what should this be set to? how would I know?
  cudf_io::write_csv_args write_args{sink, table, na, include_header, rows_per_chunk};
  write_args.metadata_ = &metadata;

  cudf_io::write_csv(write_args);
}

}  // namespace

TYPED_TEST(CsvReaderNumericTypeTest, SingleColumn)
{
  constexpr auto num_rows = 10;
  auto sequence           = cudf::test::make_counting_transform_iterator(
    0, [](auto i) { return static_cast<TypeParam>(i + 1000.50f); });

  auto filepath = temp_env->get_temp_filepath("SingleColumn.csv");
  {
    std::ofstream out_file{filepath, std::ofstream::out};
    std::ostream_iterator<TypeParam> output_iterator(out_file, "\n");
    std::copy(sequence, sequence + num_rows, output_iterator);
  }

  cudf_io::read_csv_args in_args{cudf_io::source_info{filepath}};
  in_args.header = -1;
  auto result    = cudf_io::read_csv(in_args);

  const auto view = result.tbl->view();
  expect_column_data_equal(std::vector<TypeParam>(sequence, sequence + num_rows), view.column(0));
}

TEST_F(CsvReaderTest, MultiColumn)
{
  constexpr auto num_rows = 10;
  auto int8_values        = random_values<int8_t>(num_rows);
  auto int16_values       = random_values<int16_t>(num_rows);
  auto int32_values       = random_values<int32_t>(num_rows);
  auto int64_values       = random_values<int64_t>(num_rows);
  auto float32_values     = random_values<float>(num_rows);
  auto float64_values     = random_values<double>(num_rows);

  auto filepath = temp_env->get_temp_dir() + "MultiColumn.csv";
  {
    std::ostringstream line;
    for (int i = 0; i < num_rows; ++i) {
      line << std::to_string(int8_values[i]) << "," << int16_values[i] << "," << int16_values[i]
           << "," << int32_values[i] << "," << int32_values[i] << "," << int64_values[i] << ","
           << int64_values[i] << "," << float32_values[i] << "," << float32_values[i] << ","
           << float64_values[i] << "," << float64_values[i] << "\n";
    }
    std::ofstream outfile(filepath, std::ofstream::out);
    outfile << line.str();
  }

  cudf_io::read_csv_args in_args{cudf_io::source_info{filepath}};
  in_args.dtype  = {"int8",
                   "short",
                   "int16",
                   "int",
                   "int32",
                   "long",
                   "int64",
                   "float",
                   "float32",
                   "double",
                   "float64"};
  in_args.header = -1;
  auto result    = cudf_io::read_csv(in_args);

  const auto view = result.tbl->view();
  expect_column_data_equal(int8_values, view.column(0));
  expect_column_data_equal(int16_values, view.column(1));
  expect_column_data_equal(int16_values, view.column(2));
  expect_column_data_equal(int32_values, view.column(3));
  expect_column_data_equal(int32_values, view.column(4));
  expect_column_data_equal(int64_values, view.column(5));
  expect_column_data_equal(int64_values, view.column(6));
  expect_column_data_equal(float32_values, view.column(7));
  expect_column_data_equal(float32_values, view.column(8));
  expect_column_data_equal(float64_values, view.column(9));
  expect_column_data_equal(float64_values, view.column(10));
}

TEST_F(CsvReaderTest, Booleans)
{
  auto filepath = temp_env->get_temp_dir() + "Booleans.csv";
  {
    std::ofstream outfile(filepath, std::ofstream::out);
    outfile << "YES,1,bar,true\nno,2,FOO,true\nBar,3,yes,false\nNo,4,NO,"
               "true\nYes,5,foo,false\n";
  }

  cudf_io::read_csv_args in_args{cudf_io::source_info{filepath}};
  in_args.names        = {"A", "B", "C", "D"};
  in_args.dtype        = {"int32", "int32", "short", "bool"};
  in_args.true_values  = {"yes", "Yes", "YES", "foo", "FOO"};
  in_args.false_values = {"no", "No", "NO", "Bar", "bar"};
  in_args.header       = -1;
  auto result          = cudf_io::read_csv(in_args);

  // Booleans are the same (integer) data type, but valued at 0 or 1
  const auto view = result.tbl->view();
  EXPECT_EQ(4, view.num_columns());
  ASSERT_EQ(cudf::type_id::INT32, view.column(0).type().id());
  ASSERT_EQ(cudf::type_id::INT32, view.column(1).type().id());
  ASSERT_EQ(cudf::type_id::INT16, view.column(2).type().id());
  ASSERT_EQ(cudf::type_id::BOOL8, view.column(3).type().id());

  expect_column_data_equal(std::vector<int32_t>{1, 0, 0, 0, 1}, view.column(0));
  expect_column_data_equal(std::vector<int16_t>{0, 1, 1, 0, 1}, view.column(2));
  expect_column_data_equal(std::vector<bool>{true, true, false, true, false}, view.column(3));
}

TEST_F(CsvReaderTest, Dates)
{
  auto filepath = temp_env->get_temp_dir() + "Dates.csv";
  {
    std::ofstream outfile(filepath, std::ofstream::out);
    outfile << "05/03/2001\n31/10/2010\n20/10/1994\n18/10/1990\n1/1/1970\n";
    outfile << "18/04/1995\n14/07/1994\n07/06/2006 11:20:30.400\n";
    outfile << "16/09/2005T1:2:30.400PM\n2/2/1970\n";
  }

  cudf_io::read_csv_args in_args{cudf_io::source_info{filepath}};
  in_args.names    = {"A"};
  in_args.dtype    = {"date"};
  in_args.dayfirst = true;
  in_args.header   = -1;
  auto result      = cudf_io::read_csv(in_args);

  const auto view = result.tbl->view();
  EXPECT_EQ(1, view.num_columns());
  ASSERT_EQ(cudf::type_id::TIMESTAMP_MILLISECONDS, view.column(0).type().id());

  expect_column_data_equal(std::vector<cudf::timestamp_ms>{983750400000,
                                                           1288483200000,
                                                           782611200000,
                                                           656208000000,
                                                           0,
                                                           798163200000,
                                                           774144000000,
                                                           1149679230400,
                                                           1126875750400,
                                                           2764800000},
                           view.column(0));
}

TEST_F(CsvReaderTest, DatesCastToTimestampSeconds)
{
  auto filepath = temp_env->get_temp_dir() + "DatesCastToTimestampS.csv";
  {
    std::ofstream outfile(filepath, std::ofstream::out);
    outfile << "05/03/2001\n31/10/2010\n20/10/1994\n18/10/1990\n1/1/1970\n";
    outfile << "18/04/1995\n14/07/1994\n07/06/2006 11:20:30.400\n";
    outfile << "16/09/2005T1:2:30.400PM\n2/2/1970\n";
  }

  cudf_io::read_csv_args in_args{cudf_io::source_info{filepath}};
  in_args.names          = {"A"};
  in_args.dtype          = {"date"};
  in_args.dayfirst       = true;
  in_args.header         = -1;
  in_args.timestamp_type = cudf::data_type{cudf::type_id::TIMESTAMP_SECONDS};
  auto result            = cudf_io::read_csv(in_args);

  const auto view = result.tbl->view();
  EXPECT_EQ(1, view.num_columns());
  ASSERT_EQ(cudf::type_id::TIMESTAMP_SECONDS, view.column(0).type().id());

  expect_column_data_equal(std::vector<cudf::timestamp_s>{983750400,
                                                          1288483200,
                                                          782611200,
                                                          656208000,
                                                          0,
                                                          798163200,
                                                          774144000,
                                                          1149679230,
                                                          1126875750,
                                                          2764800},
                           view.column(0));
}

TEST_F(CsvReaderTest, DatesCastToTimestampMilliSeconds)
{
  auto filepath = temp_env->get_temp_dir() + "DatesCastToTimestampMs.csv";
  {
    std::ofstream outfile(filepath, std::ofstream::out);
    outfile << "05/03/2001\n31/10/2010\n20/10/1994\n18/10/1990\n1/1/1970\n";
    outfile << "18/04/1995\n14/07/1994\n07/06/2006 11:20:30.400\n";
    outfile << "16/09/2005T1:2:30.400PM\n2/2/1970\n";
  }

  cudf_io::read_csv_args in_args{cudf_io::source_info{filepath}};
  in_args.names          = {"A"};
  in_args.dtype          = {"date"};
  in_args.dayfirst       = true;
  in_args.header         = -1;
  in_args.timestamp_type = cudf::data_type{cudf::type_id::TIMESTAMP_MILLISECONDS};
  auto result            = cudf_io::read_csv(in_args);

  const auto view = result.tbl->view();
  EXPECT_EQ(1, view.num_columns());
  ASSERT_EQ(cudf::type_id::TIMESTAMP_MILLISECONDS, view.column(0).type().id());

  expect_column_data_equal(std::vector<cudf::timestamp_ms>{983750400000,
                                                           1288483200000,
                                                           782611200000,
                                                           656208000000,
                                                           0,
                                                           798163200000,
                                                           774144000000,
                                                           1149679230400,
                                                           1126875750400,
                                                           2764800000},
                           view.column(0));
}

TEST_F(CsvReaderTest, DatesCastToTimestampMicroSeconds)
{
  auto filepath = temp_env->get_temp_dir() + "DatesCastToTimestampUs.csv";
  {
    std::ofstream outfile(filepath, std::ofstream::out);
    outfile << "05/03/2001\n31/10/2010\n20/10/1994\n18/10/1990\n1/1/1970\n";
    outfile << "18/04/1995\n14/07/1994\n07/06/2006 11:20:30.400\n";
    outfile << "16/09/2005T1:2:30.400PM\n2/2/1970\n";
  }

  cudf_io::read_csv_args in_args{cudf_io::source_info{filepath}};
  in_args.names          = {"A"};
  in_args.dtype          = {"date"};
  in_args.dayfirst       = true;
  in_args.header         = -1;
  in_args.timestamp_type = cudf::data_type{cudf::type_id::TIMESTAMP_MICROSECONDS};
  auto result            = cudf_io::read_csv(in_args);

  const auto view = result.tbl->view();
  EXPECT_EQ(1, view.num_columns());
  ASSERT_EQ(cudf::type_id::TIMESTAMP_MICROSECONDS, view.column(0).type().id());

  expect_column_data_equal(std::vector<cudf::timestamp_us>{983750400000000,
                                                           1288483200000000,
                                                           782611200000000,
                                                           656208000000000,
                                                           0,
                                                           798163200000000,
                                                           774144000000000,
                                                           1149679230400000,
                                                           1126875750400000,
                                                           2764800000000},
                           view.column(0));
}

TEST_F(CsvReaderTest, DatesCastToTimestampNanoSeconds)
{
  auto filepath = temp_env->get_temp_dir() + "DatesCastToTimestampNs.csv";
  {
    std::ofstream outfile(filepath, std::ofstream::out);
    outfile << "05/03/2001\n31/10/2010\n20/10/1994\n18/10/1990\n1/1/1970\n";
    outfile << "18/04/1995\n14/07/1994\n07/06/2006 11:20:30.400\n";
    outfile << "16/09/2005T1:2:30.400PM\n2/2/1970\n";
  }

  cudf_io::read_csv_args in_args{cudf_io::source_info{filepath}};
  in_args.names          = {"A"};
  in_args.dtype          = {"date"};
  in_args.dayfirst       = true;
  in_args.header         = -1;
  in_args.timestamp_type = cudf::data_type{cudf::type_id::TIMESTAMP_NANOSECONDS};
  auto result            = cudf_io::read_csv(in_args);

  const auto view = result.tbl->view();
  EXPECT_EQ(1, view.num_columns());
  ASSERT_EQ(cudf::type_id::TIMESTAMP_NANOSECONDS, view.column(0).type().id());

  expect_column_data_equal(std::vector<cudf::timestamp_ns>{983750400000000000,
                                                           1288483200000000000,
                                                           782611200000000000,
                                                           656208000000000000,
                                                           0,
                                                           798163200000000000,
                                                           774144000000000000,
                                                           1149679230400000000,
                                                           1126875750400000000,
                                                           2764800000000000},
                           view.column(0));
}

TEST_F(CsvReaderTest, FloatingPoint)
{
  auto filepath = temp_env->get_temp_dir() + "FloatingPoint.csv";
  {
    std::ofstream outfile(filepath, std::ofstream::out);
    outfile << "5.6;0.5679e2;1.2e10;0.07e1;3000e-3;12.34e0;3.1e-001;-73."
               "98007199999998;";
  }

  cudf_io::read_csv_args in_args{cudf_io::source_info{filepath}};
  in_args.names          = {"A"};
  in_args.dtype          = {"float32"};
  in_args.lineterminator = ';';
  in_args.header         = -1;
  auto result            = cudf_io::read_csv(in_args);

  const auto view = result.tbl->view();
  EXPECT_EQ(1, view.num_columns());
  ASSERT_EQ(cudf::type_id::FLOAT32, view.column(0).type().id());

  const auto ref_vals =
    std::vector<float>{5.6, 56.79, 12000000000, 0.7, 3.000, 12.34, 0.31, -73.98007199999998};
  expect_column_data_equal(ref_vals, view.column(0));

  const auto bitmask = cudf::test::bitmask_to_host(view.column(0));
  ASSERT_EQ((1u << ref_vals.size()) - 1, bitmask[0]);
}

TEST_F(CsvReaderTest, Strings)
{
  std::vector<std::string> names{"line", "verse"};

  auto filepath = temp_env->get_temp_dir() + "Strings.csv";
  {
    std::ofstream outfile(filepath, std::ofstream::out);
    outfile << names[0] << ',' << names[1] << ',' << '\n';
    outfile << "10,abc def ghi" << '\n';
    outfile << "20,\"jkl mno pqr\"" << '\n';
    outfile << "30,stu \"\"vwx\"\" yz" << '\n';
  }

  cudf_io::read_csv_args in_args{cudf_io::source_info{filepath}};
  in_args.names   = names;
  in_args.dtype   = {"int32", "str"};
  in_args.quoting = cudf_io::quote_style::NONE;
  auto result     = cudf_io::read_csv(in_args);

  const auto view = result.tbl->view();
  EXPECT_EQ(2, view.num_columns());
  ASSERT_EQ(cudf::type_id::INT32, view.column(0).type().id());
  ASSERT_EQ(cudf::type_id::STRING, view.column(1).type().id());

  expect_column_data_equal(
    std::vector<std::string>{"abc def ghi", "\"jkl mno pqr\"", "stu \"\"vwx\"\" yz"},
    view.column(1));
}

TEST_F(CsvReaderTest, StringsQuotes)
{
  std::vector<std::string> names{"line", "verse"};

  auto filepath = temp_env->get_temp_dir() + "StringsQuotes.csv";
  {
    std::ofstream outfile(filepath, std::ofstream::out);
    outfile << names[0] << ',' << names[1] << ',' << '\n';
    outfile << "10,`abc,\ndef, ghi`" << '\n';
    outfile << "20,`jkl, ``mno``, pqr`" << '\n';
    outfile << "30,stu `vwx` yz" << '\n';
  }

  cudf_io::read_csv_args in_args{cudf_io::source_info{filepath}};
  in_args.names     = names;
  in_args.dtype     = {"int32", "str"};
  in_args.quotechar = '`';
  auto result       = cudf_io::read_csv(in_args);

  const auto view = result.tbl->view();
  EXPECT_EQ(2, view.num_columns());
  ASSERT_EQ(cudf::type_id::INT32, view.column(0).type().id());
  ASSERT_EQ(cudf::type_id::STRING, view.column(1).type().id());

  expect_column_data_equal(
    std::vector<std::string>{"abc,\ndef, ghi", "jkl, `mno`, pqr", "stu `vwx` yz"}, view.column(1));
}

TEST_F(CsvReaderTest, StringsQuotesIgnored)
{
  std::vector<std::string> names{"line", "verse"};

  auto filepath = temp_env->get_temp_dir() + "StringsQuotesIgnored.csv";
  {
    std::ofstream outfile(filepath, std::ofstream::out);
    outfile << names[0] << ',' << names[1] << ',' << '\n';
    outfile << "10,\"abcdef ghi\"" << '\n';
    outfile << "20,\"jkl \"\"mno\"\" pqr\"" << '\n';
    outfile << "30,stu \"vwx\" yz" << '\n';
  }

  cudf_io::read_csv_args in_args{cudf_io::source_info{filepath}};
  in_args.names       = names;
  in_args.dtype       = {"int32", "str"};
  in_args.quoting     = cudf_io::quote_style::NONE;
  in_args.doublequote = false;  // do not replace double quotechar with single
  auto result         = cudf_io::read_csv(in_args);

  const auto view = result.tbl->view();
  EXPECT_EQ(2, view.num_columns());
  ASSERT_EQ(cudf::type_id::INT32, view.column(0).type().id());
  ASSERT_EQ(cudf::type_id::STRING, view.column(1).type().id());

  expect_column_data_equal(
    std::vector<std::string>{"\"abcdef ghi\"", "\"jkl \"\"mno\"\" pqr\"", "stu \"vwx\" yz"},
    view.column(1));
}

TEST_F(CsvReaderTest, SkiprowsNrows)
{
  auto filepath = temp_env->get_temp_dir() + "SkiprowsNrows.csv";
  {
    std::ofstream outfile(filepath, std::ofstream::out);
    outfile << "1\n2\n3\n4\n5\n6\n7\n8\n9\n";
  }

  cudf_io::read_csv_args in_args{cudf_io::source_info{filepath}};
  in_args.names      = {"A"};
  in_args.dtype      = {"int32"};
  in_args.header     = 1;
  in_args.skiprows   = 2;
  in_args.skipfooter = 0;
  in_args.nrows      = 2;
  auto result        = cudf_io::read_csv(in_args);

  const auto view = result.tbl->view();
  EXPECT_EQ(1, view.num_columns());
  ASSERT_EQ(cudf::type_id::INT32, view.column(0).type().id());

  expect_column_data_equal(std::vector<int32_t>{5, 6}, view.column(0));
}

TEST_F(CsvReaderTest, ByteRange)
{
  auto filepath = temp_env->get_temp_dir() + "ByteRange.csv";
  {
    std::ofstream outfile(filepath, std::ofstream::out);
    outfile << "1000\n2000\n3000\n4000\n5000\n6000\n7000\n8000\n9000\n";
  }

  cudf_io::read_csv_args in_args{cudf_io::source_info{filepath}};
  in_args.names             = {"A"};
  in_args.dtype             = {"int32"};
  in_args.header            = -1;
  in_args.byte_range_offset = 11;
  in_args.byte_range_size   = 15;
  auto result               = cudf_io::read_csv(in_args);

  const auto view = result.tbl->view();
  EXPECT_EQ(1, view.num_columns());
  ASSERT_EQ(cudf::type_id::INT32, view.column(0).type().id());

  expect_column_data_equal(std::vector<int32_t>{4000, 5000, 6000}, view.column(0));
}

TEST_F(CsvReaderTest, ByteRangeStrings)
{
  std::string input = "\"a\"\n\"b\"\n\"c\"";
  cudf_io::read_csv_args in_args{cudf_io::source_info{input.c_str(), input.size()}};
  in_args.names             = {"A"};
  in_args.dtype             = {"str"};
  in_args.header            = -1;
  in_args.byte_range_offset = 4;
  auto result               = cudf_io::read_csv(in_args);

  const auto view = result.tbl->view();
  EXPECT_EQ(1, view.num_columns());
  ASSERT_EQ(cudf::type_id::STRING, view.column(0).type().id());

  expect_column_data_equal(std::vector<std::string>{"c"}, view.column(0));
}

TEST_F(CsvReaderTest, BlanksAndComments)
{
  auto filepath = temp_env->get_temp_dir() + "BlanksAndComments.csv";
  {
    std::ofstream outfile(filepath, std::ofstream::out);
    outfile << "1\n#blank\n3\n4\n5\n#blank\n\n\n8\n9\n";
  }

  cudf_io::read_csv_args in_args{cudf_io::source_info{filepath}};
  in_args.names   = {"A"};
  in_args.dtype   = {"int32"};
  in_args.header  = -1;
  in_args.comment = '#';
  auto result     = cudf_io::read_csv(in_args);

  const auto view = result.tbl->view();
  EXPECT_EQ(1, view.num_columns());
  ASSERT_EQ(cudf::type_id::INT32, view.column(0).type().id());

  expect_column_data_equal(std::vector<int32_t>{1, 3, 4, 5, 8, 9}, view.column(0));
}

TEST_F(CsvReaderTest, EmptyFile)
{
  auto filepath = temp_env->get_temp_dir() + "EmptyFile.csv";
  {
    std::ofstream outfile{filepath, std::ofstream::out};
    outfile << "";
  }

  cudf_io::read_csv_args in_args{cudf_io::source_info{filepath}};
  auto result = cudf_io::read_csv(in_args);

  const auto view = result.tbl->view();
  EXPECT_EQ(0, view.num_columns());
}

TEST_F(CsvReaderTest, NoDataFile)
{
  auto filepath = temp_env->get_temp_dir() + "NoDataFile.csv";
  {
    std::ofstream outfile{filepath, std::ofstream::out};
    outfile << "\n\n";
  }

  cudf_io::read_csv_args in_args{cudf_io::source_info{filepath}};
  auto result = cudf_io::read_csv(in_args);

  const auto view = result.tbl->view();
  EXPECT_EQ(0, view.num_columns());
}

TEST_F(CsvReaderTest, HeaderOnlyFile)
{
  auto filepath = temp_env->get_temp_dir() + "HeaderOnlyFile.csv";
  {
    std::ofstream outfile{filepath, std::ofstream::out};
    outfile << "\"a\",\"b\",\"c\"\n\n";
  }

  cudf_io::read_csv_args in_args{cudf_io::source_info{filepath}};
  auto result = cudf_io::read_csv(in_args);

  const auto view = result.tbl->view();
  EXPECT_EQ(0, view.num_rows());
  EXPECT_EQ(3, view.num_columns());
}

TEST_F(CsvReaderTest, ArrowFileSource)
{
  auto filepath = temp_env->get_temp_dir() + "ArrowFileSource.csv";
  {
    std::ofstream outfile(filepath, std::ofstream::out);
    outfile << "A\n9\n8\n7\n6\n5\n4\n3\n2\n";
  }

  std::shared_ptr<arrow::io::ReadableFile> infile;
  ASSERT_TRUE(arrow::io::ReadableFile::Open(filepath, &infile).ok());

  cudf_io::read_csv_args in_args{cudf_io::source_info{infile}};
  in_args.dtype = {"int8"};
  auto result   = cudf_io::read_csv(in_args);

  const auto view = result.tbl->view();
  EXPECT_EQ(1, view.num_columns());
  ASSERT_EQ(cudf::type_id::INT8, view.column(0).type().id());

  expect_column_data_equal(std::vector<int8_t>{9, 8, 7, 6, 5, 4, 3, 2}, view.column(0));
}

TEST_F(CsvReaderTest, InvalidFloatingPoint)
{
  const auto filepath = temp_env->get_temp_dir() + "InvalidFloatingPoint.csv";
  {
    std::ofstream outfile(filepath, std::ofstream::out);
    outfile << "1.2e1+\n3.4e2-\n5.6e3e\n7.8e3A\n9.0Be1\n1C.2";
  }

  cudf_io::read_csv_args in_args{cudf_io::source_info{filepath}};
  in_args.names     = {"A"};
  in_args.dtype     = {"float32"};
  in_args.header    = -1;
  const auto result = cudf_io::read_csv(in_args);

  const auto view = result.tbl->view();
  EXPECT_EQ(1, view.num_columns());
  ASSERT_EQ(cudf::type_id::FLOAT32, view.column(0).type().id());

  const auto col_data = cudf::test::to_host<float>(view.column(0));
  // col_data.first contains the column data
  for (const auto& elem : col_data.first) ASSERT_TRUE(std::isnan(elem));
  // col_data.second contains the bitmasks
  ASSERT_EQ(0u, col_data.second[0]);
}

TEST_F(CsvReaderTest, StringInference)
{
  std::string buffer = "\"-1\"\n";
  cudf_io::read_csv_args in_args{cudf_io::source_info{buffer.c_str(), buffer.size()}};
  in_args.header    = -1;
  const auto result = cudf_io::read_csv(in_args);

  EXPECT_EQ(result.tbl->num_columns(), 1);
  EXPECT_EQ(result.tbl->get_column(0).type().id(), cudf::STRING);
}

<<<<<<< HEAD
TYPED_TEST(CsvReaderNumericTypeTest, SingleColumnWithWriter)
{
  constexpr auto num_rows = 10;
  auto sequence           = cudf::test::make_counting_transform_iterator(
    0, [](auto i) { return static_cast<TypeParam>(i + 1000.50f); });
  auto input_column = column_wrapper<TypeParam>(sequence, sequence + num_rows);
  auto input_table  = cudf::table_view{std::vector<cudf::column_view>{input_column}};

  auto filepath = temp_env->get_temp_filepath("SingleColumnWithWriter.csv");

  write_csv_helper(filepath, input_table, false);

  cudf_io::read_csv_args in_args{cudf_io::source_info{filepath}};
  in_args.header = -1;
  auto result    = cudf_io::read_csv(in_args);

  const auto result_table = result.tbl->view();
  cudf::test::expect_tables_equivalent(input_table, result_table);
}

TEST_F(CsvReaderTest, DISABLED_MultiColumnWithWriter)
{
  constexpr auto num_rows = 10;
  auto int8_column        = []() {
    auto values = random_values<int8_t>(num_rows);
    return column_wrapper<int8_t>(values.begin(), values.end());
  }();
  auto int16_column = []() {
    auto values = random_values<int16_t>(num_rows);
    return column_wrapper<int16_t>(values.begin(), values.end());
  }();
  auto int32_column = []() {
    auto values = random_values<int32_t>(num_rows);
    return column_wrapper<int32_t>(values.begin(), values.end());
  }();
  auto int64_column = []() {
    auto values = random_values<int64_t>(num_rows);
    return column_wrapper<int64_t>(values.begin(), values.end());
  }();
  auto float32_column = []() {
    auto values = random_values<float>(num_rows);
    return column_wrapper<float>(values.begin(), values.end());
  }();
  auto float64_column = []() {
    auto values = random_values<double>(num_rows);
    return column_wrapper<double>(values.begin(), values.end());
  }();

  std::vector<cudf::column_view> input_columns{int8_column,
                                               int16_column,
                                               int16_column,
                                               int32_column,
                                               int32_column,
                                               int64_column,
                                               int64_column,
                                               float32_column,
                                               float32_column,
                                               float64_column,
                                               float64_column};
  cudf::table_view input_table{input_columns};

  auto filepath = temp_env->get_temp_dir() + "MultiColumnWithWriter.csv";

  write_csv_helper(filepath, input_table, false);

  cudf_io::read_csv_args in_args{cudf_io::source_info{filepath}};
  in_args.dtype  = {"int8",
                   "short",
                   "int16",
                   "int",
                   "int32",
                   "long",
                   "int64",
                   "float",
                   "float32",
                   "double",
                   "float64"};
  in_args.header = -1;
  auto result    = cudf_io::read_csv(in_args);

  const auto result_table = result.tbl->view();
  cudf::test::expect_tables_equivalent(input_table, result_table);
}

TEST_F(CsvReaderTest, DISABLED_DatesWithWriter)
{
  auto filepath = temp_env->get_temp_dir() + "DatesWithWriter.csv";

  auto input_column = column_wrapper<cudf::timestamp_ms>{983750400000,
                                                         1288483200000,
                                                         782611200000,
                                                         656208000000,
                                                         (long)0,
                                                         798163200000,
                                                         774144000000,
                                                         1149679230400,
                                                         1126875750400,
                                                         2764800000};
  cudf::table_view input_table(std::vector<cudf::column_view>{input_column});

  // TODO need to add a dayfirst flag?
  write_csv_helper(filepath, input_table, false);

  cudf_io::read_csv_args in_args{cudf_io::source_info{filepath}};
  in_args.names    = {"A"};
  in_args.dtype    = {"date"};
  in_args.dayfirst = true;
  in_args.header   = -1;
  auto result      = cudf_io::read_csv(in_args);

  const auto result_table = result.tbl->view();
  cudf::test::expect_tables_equivalent(input_table, result_table);
}

TEST_F(CsvReaderTest, DISABLED_FloatingPointWithWriter)
{
  auto filepath = temp_env->get_temp_dir() + "FloatingPointWithWriter.csv";

  auto input_column =
    column_wrapper<double>{5.6, 56.79, 12000000000., 0.7, 3.000, 12.34, 0.31, -73.98007199999998};
  cudf::table_view input_table(std::vector<cudf::column_view>{input_column});

  // TODO add lineterminator=";"
  write_csv_helper(filepath, input_table, false);

  cudf_io::read_csv_args in_args{cudf_io::source_info{filepath}};
  in_args.names = {"A"};
  in_args.dtype = {"float64"};
  // in_args.lineterminator = ';';
  in_args.header = -1;
  auto result    = cudf_io::read_csv(in_args);

  const auto result_table = result.tbl->view();
  cudf::test::expect_tables_equivalent(input_table, result_table);
}

TEST_F(CsvReaderTest, DISABLED_StringsWithWriter)
{
  std::vector<std::string> names{"line", "verse"};

  auto filepath = temp_env->get_temp_dir() + "StringsWithWriter.csv";

  auto int_column = column_wrapper<int32_t>{10, 20, 30};
  auto string_column =
    column_wrapper<cudf::string_view>{"abc def ghi", "\"jkl mno pqr\"", "stu \"\"vwx\"\" yz"};
  cudf::table_view input_table(std::vector<cudf::column_view>{int_column, string_column});

  // TODO add quoting style flag?
  write_csv_helper(filepath, input_table, true, names);

  cudf_io::read_csv_args in_args{cudf_io::source_info{filepath}};
  in_args.names   = names;
  in_args.dtype   = {"int32", "str"};
  in_args.quoting = cudf_io::quote_style::NONE;
  auto result     = cudf_io::read_csv(in_args);

  const auto result_table = result.tbl->view();
  cudf::test::expect_tables_equivalent(input_table, result_table);
}

TEST_F(CsvReaderTest, DISABLED_EmptyFileWithWriter)
{
  auto filepath = temp_env->get_temp_dir() + "EmptyFileWithWriter.csv";

  cudf::table_view empty_table;

  // TODO is it ok for write_csv to throw instead of just writing an empty file?
  EXPECT_THROW(write_csv_helper(filepath, empty_table, false), cudf::logic_error);

  /*cudf_io::read_csv_args in_args{cudf_io::source_info{filepath}};
  auto result = cudf_io::read_csv(in_args);

  const auto result_table = result.tbl->view();
  cudf::test::expect_tables_equivalent(empty_table, result_table);*/
=======
TEST_F(CsvReaderTest, SkipRowsXorSkipFooter)
{
  std::string buffer = "1,2,3";

  cudf_io::read_csv_args skiprows_args{cudf_io::source_info{buffer.c_str(), buffer.size()}};
  skiprows_args.header = -1;
  // only set skiprows
  skiprows_args.skiprows = 0;
  EXPECT_NO_THROW(cudf_io::read_csv(skiprows_args));

  cudf_io::read_csv_args skipfooter_args{cudf_io::source_info{buffer.c_str(), buffer.size()}};
  skipfooter_args.header = -1;
  // only set skipfooter
  skipfooter_args.skipfooter = 0;
  EXPECT_NO_THROW(cudf_io::read_csv(skipfooter_args));
}

TEST_F(CsvReaderTest, HexTest)
{
  auto filepath = temp_env->get_temp_filepath("Hexadecimal.csv");
  {
    std::ofstream outfile(filepath, std::ofstream::out);
    outfile << "0x0\n-0x1000\n0xfedcba\n0xABCDEF\n0xaBcDeF\n9512c20b\n";
  }

  cudf_io::read_csv_args in_args{cudf_io::source_info{filepath}};
  in_args.names  = {"A"};
  in_args.dtype  = {"hex"};
  in_args.header = -1;
  auto result    = cudf_io::read_csv(in_args);

  expect_column_data_equal(std::vector<int64_t>{0, -4096, 16702650, 11259375, 11259375, 2501034507},
                           result.tbl->view().column(0));
>>>>>>> 5f95c974
}

CUDF_TEST_PROGRAM_MAIN()<|MERGE_RESOLUTION|>--- conflicted
+++ resolved
@@ -725,7 +725,41 @@
   EXPECT_EQ(result.tbl->get_column(0).type().id(), cudf::STRING);
 }
 
-<<<<<<< HEAD
+TEST_F(CsvReaderTest, SkipRowsXorSkipFooter)
+{
+  std::string buffer = "1,2,3";
+
+  cudf_io::read_csv_args skiprows_args{cudf_io::source_info{buffer.c_str(), buffer.size()}};
+  skiprows_args.header = -1;
+  // only set skiprows
+  skiprows_args.skiprows = 0;
+  EXPECT_NO_THROW(cudf_io::read_csv(skiprows_args));
+
+  cudf_io::read_csv_args skipfooter_args{cudf_io::source_info{buffer.c_str(), buffer.size()}};
+  skipfooter_args.header = -1;
+  // only set skipfooter
+  skipfooter_args.skipfooter = 0;
+  EXPECT_NO_THROW(cudf_io::read_csv(skipfooter_args));
+}
+
+TEST_F(CsvReaderTest, HexTest)
+{
+  auto filepath = temp_env->get_temp_filepath("Hexadecimal.csv");
+  {
+    std::ofstream outfile(filepath, std::ofstream::out);
+    outfile << "0x0\n-0x1000\n0xfedcba\n0xABCDEF\n0xaBcDeF\n9512c20b\n";
+  }
+
+  cudf_io::read_csv_args in_args{cudf_io::source_info{filepath}};
+  in_args.names  = {"A"};
+  in_args.dtype  = {"hex"};
+  in_args.header = -1;
+  auto result    = cudf_io::read_csv(in_args);
+
+  expect_column_data_equal(std::vector<int64_t>{0, -4096, 16702650, 11259375, 11259375, 2501034507},
+                           result.tbl->view().column(0));
+}
+
 TYPED_TEST(CsvReaderNumericTypeTest, SingleColumnWithWriter)
 {
   constexpr auto num_rows = 10;
@@ -900,41 +934,6 @@
 
   const auto result_table = result.tbl->view();
   cudf::test::expect_tables_equivalent(empty_table, result_table);*/
-=======
-TEST_F(CsvReaderTest, SkipRowsXorSkipFooter)
-{
-  std::string buffer = "1,2,3";
-
-  cudf_io::read_csv_args skiprows_args{cudf_io::source_info{buffer.c_str(), buffer.size()}};
-  skiprows_args.header = -1;
-  // only set skiprows
-  skiprows_args.skiprows = 0;
-  EXPECT_NO_THROW(cudf_io::read_csv(skiprows_args));
-
-  cudf_io::read_csv_args skipfooter_args{cudf_io::source_info{buffer.c_str(), buffer.size()}};
-  skipfooter_args.header = -1;
-  // only set skipfooter
-  skipfooter_args.skipfooter = 0;
-  EXPECT_NO_THROW(cudf_io::read_csv(skipfooter_args));
-}
-
-TEST_F(CsvReaderTest, HexTest)
-{
-  auto filepath = temp_env->get_temp_filepath("Hexadecimal.csv");
-  {
-    std::ofstream outfile(filepath, std::ofstream::out);
-    outfile << "0x0\n-0x1000\n0xfedcba\n0xABCDEF\n0xaBcDeF\n9512c20b\n";
-  }
-
-  cudf_io::read_csv_args in_args{cudf_io::source_info{filepath}};
-  in_args.names  = {"A"};
-  in_args.dtype  = {"hex"};
-  in_args.header = -1;
-  auto result    = cudf_io::read_csv(in_args);
-
-  expect_column_data_equal(std::vector<int64_t>{0, -4096, 16702650, 11259375, 11259375, 2501034507},
-                           result.tbl->view().column(0));
->>>>>>> 5f95c974
 }
 
 CUDF_TEST_PROGRAM_MAIN()