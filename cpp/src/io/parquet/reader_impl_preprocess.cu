/*
 * Copyright (c) 2022-2025, NVIDIA CORPORATION.
 *
 * Licensed under the Apache License, Version 2.0 (the "License");
 * you may not use this file except in compliance with the License.
 * You may obtain a copy of the License at
 *
 *     http://www.apache.org/licenses/LICENSE-2.0
 *
 * Unless required by applicable law or agreed to in writing, software
 * distributed under the License is distributed on an "AS IS" BASIS,
 * WITHOUT WARRANTIES OR CONDITIONS OF ANY KIND, either express or implied.
 * See the License for the specific language governing permissions and
 * limitations under the License.
 */

#include "error.hpp"
#include "io/comp/common.hpp"
#include "reader_impl.hpp"
#include "reader_impl_preprocess_utils.cuh"

#include <cudf/detail/iterator.cuh>
#include <cudf/detail/nvtx/ranges.hpp>
#include <cudf/detail/utilities/batched_memset.hpp>
#include <cudf/detail/utilities/integer_utils.hpp>
#include <cudf/detail/utilities/vector_factories.hpp>
#include <cudf/utilities/memory_resource.hpp>

#include <rmm/exec_policy.hpp>

#include <thrust/fill.h>
#include <thrust/functional.h>
#include <thrust/iterator/discard_iterator.h>
#include <thrust/iterator/transform_iterator.h>
#include <thrust/reduce.h>
#include <thrust/scan.h>
#include <thrust/transform.h>

#include <limits>
#include <numeric>

namespace cudf::io::parquet::detail {

<<<<<<< HEAD
namespace {
// Tests the passed in logical type for a FIXED_LENGTH_BYTE_ARRAY column to see if it should
// be treated as a string. Currently the only logical type that has special handling is DECIMAL.
// Other valid types in the future would be UUID (still treated as string) and FLOAT16 (which
// for now would also be treated as a string).
inline bool is_treat_fixed_length_as_string(std::optional<LogicalType> const& logical_type)
{
  if (!logical_type.has_value()) { return true; }
  return logical_type->type != LogicalType::DECIMAL;
}

}  // namespace

void reader::impl::build_string_dict_indices()
=======
void reader_impl::build_string_dict_indices()
>>>>>>> dbb33055
{
  CUDF_FUNC_RANGE();

  auto& pass = *_pass_itm_data;

  // compute number of indices per chunk and a summed total
  rmm::device_uvector<size_t> str_dict_index_count(pass.chunks.size() + 1, _stream);
  thrust::fill(
    rmm::exec_policy_nosync(_stream), str_dict_index_count.begin(), str_dict_index_count.end(), 0);
  thrust::for_each(rmm::exec_policy_nosync(_stream),
                   pass.pages.d_begin(),
                   pass.pages.d_end(),
                   set_str_dict_index_count{str_dict_index_count, pass.chunks});

  size_t const total_str_dict_indexes = thrust::reduce(
    rmm::exec_policy(_stream), str_dict_index_count.begin(), str_dict_index_count.end());
  if (total_str_dict_indexes == 0) { return; }

  // convert to offsets
  rmm::device_uvector<size_t>& str_dict_index_offsets = str_dict_index_count;
  thrust::exclusive_scan(rmm::exec_policy_nosync(_stream),
                         str_dict_index_offsets.begin(),
                         str_dict_index_offsets.end(),
                         str_dict_index_offsets.begin(),
                         0);

  // allocate and distribute pointers
  pass.str_dict_index = cudf::detail::make_zeroed_device_uvector_async<string_index_pair>(
    total_str_dict_indexes, _stream, cudf::get_current_device_resource_ref());

  auto iter = thrust::make_counting_iterator(0);
  thrust::for_each(
    rmm::exec_policy_nosync(_stream),
    iter,
    iter + pass.chunks.size(),
    set_str_dict_index_ptr{pass.str_dict_index.data(), str_dict_index_offsets, pass.chunks});

  // compute the indices
  build_string_dictionary_index(pass.chunks.device_ptr(), pass.chunks.size(), _stream);
  pass.chunks.device_to_host(_stream);
}

void reader_impl::allocate_nesting_info()
{
  auto& pass    = *_pass_itm_data;
  auto& subpass = *pass.subpass;

  auto const num_columns         = _input_columns.size();
  auto& pages                    = subpass.pages;
  auto& page_nesting_info        = subpass.page_nesting_info;
  auto& page_nesting_decode_info = subpass.page_nesting_decode_info;

  // generate the number of nesting info structs needed per-page, by column
  std::vector<int> per_page_nesting_info_size(num_columns);
  auto iter = thrust::make_counting_iterator(size_type{0});
  std::transform(iter, iter + num_columns, per_page_nesting_info_size.begin(), [&](size_type i) {
    // Schema index of the current input column
    auto const schema_idx = _input_columns[i].schema_idx;
    // Get the max_definition_level of this column across all sources.
    auto max_definition_level = _metadata->get_schema(schema_idx).max_definition_level + 1;
    std::for_each(thrust::make_counting_iterator(static_cast<size_t>(1)),
                  thrust::make_counting_iterator(_num_sources),
                  [&](auto const src_file_idx) {
                    auto const& schema = _metadata->get_schema(
                      _metadata->map_schema_index(schema_idx, src_file_idx), src_file_idx);
                    max_definition_level =
                      std::max(max_definition_level, schema.max_definition_level + 1);
                  });

    return std::max(max_definition_level, _metadata->get_output_nesting_depth(schema_idx));
  });

  // compute total # of page_nesting infos needed and allocate space. doing this in one
  // buffer to keep it to a single gpu allocation
  auto counting_iter = thrust::make_counting_iterator(size_t{0});
  size_t const total_page_nesting_infos =
    std::accumulate(counting_iter, counting_iter + num_columns, 0, [&](int total, size_t index) {
      return total + (per_page_nesting_info_size[index] * subpass.column_page_count[index]);
    });

  page_nesting_info =
    cudf::detail::hostdevice_vector<PageNestingInfo>{total_page_nesting_infos, _stream};
  page_nesting_decode_info =
    cudf::detail::hostdevice_vector<PageNestingDecodeInfo>{total_page_nesting_infos, _stream};

  // update pointers in the PageInfos
  int target_page_index = 0;
  int src_info_index    = 0;
  for (size_t idx = 0; idx < _input_columns.size(); idx++) {
    auto const src_col_schema = _input_columns[idx].schema_idx;

    for (size_t p_idx = 0; p_idx < subpass.column_page_count[idx]; p_idx++) {
      pages[target_page_index + p_idx].nesting = page_nesting_info.device_ptr() + src_info_index;
      pages[target_page_index + p_idx].nesting_decode =
        page_nesting_decode_info.device_ptr() + src_info_index;

      pages[target_page_index + p_idx].nesting_info_size = per_page_nesting_info_size[idx];
      // Set the number of output nesting levels from the zeroth source as nesting must be
      // identical across sources.
      pages[target_page_index + p_idx].num_output_nesting_levels =
        _metadata->get_output_nesting_depth(src_col_schema);

      src_info_index += per_page_nesting_info_size[idx];
    }
    target_page_index += subpass.column_page_count[idx];
  }

  // Reset the target_page_index
  target_page_index = 0;

  // fill in
  int nesting_info_index = 0;
  for (size_t idx = 0; idx < _input_columns.size(); idx++) {
    auto const src_col_schema = _input_columns[idx].schema_idx;

    // real depth of the output cudf column hierarchy (1 == no nesting, 2 == 1 level, etc)
    // nesting depth must be same across sources so getting it from the zeroth source is ok
    int const max_output_depth = _metadata->get_output_nesting_depth(src_col_schema);

    // Map to store depths if this column has lists
    std::map<std::pair<int, int>, std::pair<std::vector<int>, std::vector<int>>> depth_remapping;
    // if this column has lists, generate depth remapping
    std::for_each(
      thrust::make_counting_iterator(static_cast<size_t>(0)),
      thrust::make_counting_iterator(_num_sources),
      [&](auto const src_file_idx) {
        auto const mapped_schema_idx = _metadata->map_schema_index(src_col_schema, src_file_idx);
        if (_metadata->get_schema(mapped_schema_idx, src_file_idx).max_repetition_level > 0) {
          generate_depth_remappings(
            depth_remapping, src_col_schema, mapped_schema_idx, src_file_idx, *_metadata);
        }
      });

    // fill in host-side nesting info
    int schema_idx = src_col_schema;
    // This is okay as we only use this to check stubness of cur_schema and
    // to get its parent's indices, both of which are one to one mapped.
    auto cur_schema = _metadata->get_schema(schema_idx);
    int cur_depth   = max_output_depth - 1;
    while (schema_idx > 0) {
      // stub columns (basically the inner field of a list schema element) are not real columns.
      // we can ignore them for the purposes of output nesting info
      if (!cur_schema.is_stub()) {
        // initialize each page within the chunk
        for (size_t p_idx = 0; p_idx < subpass.column_page_count[idx]; p_idx++) {
          // Source file index for the current page.
          auto const src_file_idx =
            pass.chunks[pages[target_page_index + p_idx].chunk_idx].src_file_idx;
          PageNestingInfo* pni =
            &page_nesting_info[nesting_info_index + (p_idx * per_page_nesting_info_size[idx])];

          PageNestingDecodeInfo* nesting_info =
            &page_nesting_decode_info[nesting_info_index +
                                      (p_idx * per_page_nesting_info_size[idx])];

          auto const mapped_src_col_schema =
            _metadata->map_schema_index(src_col_schema, src_file_idx);
          // if we have lists, set our start and end depth remappings
          if (_metadata->get_schema(mapped_src_col_schema, src_file_idx).max_repetition_level > 0) {
            auto remap = depth_remapping.find({src_col_schema, src_file_idx});
            CUDF_EXPECTS(remap != depth_remapping.end(),
                         "Could not find depth remapping for schema");
            std::vector<int> const& rep_depth_remap = (remap->second.first);
            std::vector<int> const& def_depth_remap = (remap->second.second);

            for (size_t m = 0; m < rep_depth_remap.size(); m++) {
              nesting_info[m].start_depth = rep_depth_remap[m];
            }
            for (size_t m = 0; m < def_depth_remap.size(); m++) {
              nesting_info[m].end_depth = def_depth_remap[m];
            }
          }

          // Get the schema from the current input source.
          auto& actual_cur_schema = _metadata->get_schema(
            _metadata->map_schema_index(schema_idx, src_file_idx), src_file_idx);

          // values indexed by output column index
          nesting_info[cur_depth].max_def_level = actual_cur_schema.max_definition_level;
          pni[cur_depth].size                   = 0;
          pni[cur_depth].type =
            to_type_id(actual_cur_schema, _strings_to_categorical, _options.timestamp_type.id());
          pni[cur_depth].nullable = cur_schema.repetition_type == FieldRepetitionType::OPTIONAL;
        }

        // move up the hierarchy
        cur_depth--;
      }

      // next schema
      schema_idx = cur_schema.parent_idx;
      cur_schema = _metadata->get_schema(schema_idx);
    }

    // Offset the page and nesting info indices
    target_page_index += subpass.column_page_count[idx];
    nesting_info_index += (per_page_nesting_info_size[idx] * subpass.column_page_count[idx]);
  }

  // copy nesting info to the device
  page_nesting_info.host_to_device_async(_stream);
  page_nesting_decode_info.host_to_device_async(_stream);
}

void reader_impl::allocate_level_decode_space()
{
  auto& pass    = *_pass_itm_data;
  auto& subpass = *pass.subpass;

  auto& pages = subpass.pages;

  // TODO: this could be made smaller if we ignored dictionary pages and pages with no
  // repetition data.
  size_t const per_page_decode_buf_size = LEVEL_DECODE_BUF_SIZE * 2 * pass.level_type_size;
  auto const decode_buf_size            = per_page_decode_buf_size * pages.size();
  subpass.level_decode_data =
    rmm::device_buffer(decode_buf_size, _stream, cudf::get_current_device_resource_ref());

  // distribute the buffers
  auto* buf = static_cast<uint8_t*>(subpass.level_decode_data.data());
  for (size_t idx = 0; idx < pages.size(); idx++) {
    auto& p = pages[idx];

    p.lvl_decode_buf[level_type::DEFINITION] = buf;
    buf += (LEVEL_DECODE_BUF_SIZE * pass.level_type_size);
    p.lvl_decode_buf[level_type::REPETITION] = buf;
    buf += (LEVEL_DECODE_BUF_SIZE * pass.level_type_size);
  }
}

std::pair<bool, std::future<void>> reader_impl::read_column_chunks()
{
  auto const& row_groups_info = _pass_itm_data->row_groups;

  auto& raw_page_data = _pass_itm_data->raw_page_data;
  auto& chunks        = _pass_itm_data->chunks;

  // Descriptors for all the chunks that make up the selected columns
  auto const num_input_columns = _input_columns.size();
  auto const num_chunks        = row_groups_info.size() * num_input_columns;

  // Association between each column chunk and its source
  std::vector<size_type> chunk_source_map(num_chunks);

  // Tracker for eventually deallocating compressed and uncompressed data
  raw_page_data = std::vector<rmm::device_buffer>(num_chunks);

  // Keep track of column chunk file offsets
  std::vector<size_t> column_chunk_offsets(num_chunks);

  // Initialize column chunk information
  size_t total_decompressed_size = 0;
  // TODO: make this respect the pass-wide skip_rows/num_rows instead of the file-wide
  // skip_rows/num_rows
  // auto remaining_rows            = num_rows;
  size_type chunk_count = 0;
  for (auto const& rg : row_groups_info) {
    auto const& row_group       = _metadata->get_row_group(rg.index, rg.source_index);
    auto const row_group_source = rg.source_index;

    // generate ColumnChunkDesc objects for everything to be decoded (all input columns)
    for (size_t i = 0; i < num_input_columns; ++i) {
      auto const& col = _input_columns[i];
      // look up metadata
      auto& col_meta = _metadata->get_column_metadata(rg.index, rg.source_index, col.schema_idx);

      column_chunk_offsets[chunk_count] =
        (col_meta.dictionary_page_offset != 0)
          ? std::min(col_meta.data_page_offset, col_meta.dictionary_page_offset)
          : col_meta.data_page_offset;

      // Map each column chunk to its column index and its source index
      chunk_source_map[chunk_count] = row_group_source;

      if (col_meta.codec != Compression::UNCOMPRESSED) {
        total_decompressed_size += col_meta.total_uncompressed_size;
      }

      chunk_count++;
    }
  }

  // Read compressed chunk data to device memory
  return {total_decompressed_size > 0,
          read_column_chunks_async(_sources,
                                   raw_page_data,
                                   chunks,
                                   0,
                                   chunks.size(),
                                   column_chunk_offsets,
                                   chunk_source_map,
                                   _stream)};
}

void reader_impl::read_compressed_data()
{
  auto& pass = *_pass_itm_data;

  // This function should never be called if `num_rows == 0`.
  CUDF_EXPECTS(_pass_itm_data->num_rows > 0, "Number of reading rows must not be zero.");

  auto& chunks = pass.chunks;

  auto const [has_compressed_data, read_chunks_tasks] = read_column_chunks();
  pass.has_compressed_data                            = has_compressed_data;

  read_chunks_tasks.wait();

  // Process dataset chunk pages into output columns
  auto const total_pages = _has_page_index ? count_page_headers_with_pgidx(chunks, _stream)
                                           : count_page_headers(chunks, _stream);
  if (total_pages <= 0) { return; }
  rmm::device_uvector<PageInfo> unsorted_pages(total_pages, _stream);

  // decoding of column/page information
  decode_page_headers(pass, unsorted_pages, _has_page_index, _stream);
  CUDF_EXPECTS(pass.page_offsets.size() - 1 == static_cast<size_t>(_input_columns.size()),
               "Encountered page_offsets / num_columns mismatch");
}

void reader_impl::preprocess_file(read_mode mode)
{
  CUDF_EXPECTS(!_file_preprocessed, "Attempted to preprocess file more than once");

  // if filter is not empty, then create output types as vector and pass for filtering.

  std::vector<data_type> output_dtypes;
  if (_expr_conv.get_converted_expr().has_value()) {
    std::transform(_output_buffers_template.cbegin(),
                   _output_buffers_template.cend(),
                   std::back_inserter(output_dtypes),
                   [](auto const& col) { return col.type; });
  }

  std::tie(_file_itm_data.global_skip_rows,
           _file_itm_data.global_num_rows,
           _file_itm_data.row_groups,
           _file_itm_data.num_rows_per_source,
           _file_itm_data.num_input_row_groups,
           _file_itm_data.surviving_row_groups) =
    _metadata->select_row_groups(_sources,
                                 _options.row_group_indices,
                                 _options.skip_rows,
                                 _options.num_rows,
                                 output_dtypes,
                                 _output_column_schemas,
                                 _expr_conv.get_converted_expr(),
                                 _stream);

  CUDF_EXPECTS(
    mode == read_mode::CHUNKED_READ or
      std::cmp_less_equal(_file_itm_data.global_num_rows, std::numeric_limits<size_type>::max()),
    "READ_ALL mode does not support reading number of rows more than cudf's column size limit. "
    "For reading larger number of rows, please use chunked_parquet_reader.",
    std::overflow_error);

  // Inclusive scan the number of rows per source
  if (not _expr_conv.get_converted_expr().has_value() and mode == read_mode::CHUNKED_READ) {
    _file_itm_data.exclusive_sum_num_rows_per_source.resize(
      _file_itm_data.num_rows_per_source.size());
    thrust::inclusive_scan(_file_itm_data.num_rows_per_source.cbegin(),
                           _file_itm_data.num_rows_per_source.cend(),
                           _file_itm_data.exclusive_sum_num_rows_per_source.begin());
  }

  // check for page indexes
  _has_page_index = std::all_of(_file_itm_data.row_groups.cbegin(),
                                _file_itm_data.row_groups.cend(),
                                [](auto const& row_group) { return row_group.has_page_index(); });

  if (_file_itm_data.global_num_rows > 0 && not _file_itm_data.row_groups.empty() &&
      not _input_columns.empty()) {
    // fills in chunk information without physically loading or decompressing
    // the associated data
    create_global_chunk_info();

    // compute schedule of input reads.
    compute_input_passes(mode);
  }

#if defined(PARQUET_CHUNK_LOGGING)
  printf("==============================================\n");
  setlocale(LC_NUMERIC, "");
  printf("File: skip_rows(%'lu), num_rows(%'lu), input_read_limit(%'lu), output_read_limit(%'lu)\n",
         _file_itm_data.global_skip_rows,
         _file_itm_data.global_num_rows,
         _input_pass_read_limit,
         _output_chunk_read_limit);
  printf("# Row groups: %'lu\n", _file_itm_data.row_groups.size());
  printf("# Input passes: %'lu\n", _file_itm_data.num_passes());
  printf("# Input columns: %'lu\n", _input_columns.size());
  for (size_t idx = 0; idx < _input_columns.size(); idx++) {
    auto const& schema = _metadata->get_schema(_input_columns[idx].schema_idx);
    auto const type_id = to_type_id(schema, _strings_to_categorical, _options.timestamp_type.id());
    printf("\tC(%'lu, %s): %s\n",
           idx,
           _input_columns[idx].name.c_str(),
           cudf::type_to_name(cudf::data_type{type_id}).c_str());
  }
  printf("# Output columns: %'lu\n", _output_buffers.size());
  for (size_t idx = 0; idx < _output_buffers.size(); idx++) {
    printf("\tC(%'lu): %s\n", idx, cudf::io::detail::type_to_name(_output_buffers[idx]).c_str());
  }
#endif

  _file_preprocessed = true;
}

void reader_impl::generate_list_column_row_counts(is_estimate_row_counts is_estimate_row_counts)
{
  auto& pass = *_pass_itm_data;

  // Computes:
  // Estimated PageInfo::chunk_row (the chunk-relative row index) and PageInfo::num_rows (number of
  // rows in this page) for all pages in the pass. The start_row field in ColumnChunkDesc is the
  // absolute row index for the whole file. chunk_row in PageInfo is relative to the beginning of
  // the chunk. so in the kernels, chunk.start_row + page.chunk_row gives us the absolute row index
  if (is_estimate_row_counts == is_estimate_row_counts::YES) {
    thrust::for_each(rmm::exec_policy(_stream),
                     pass.pages.d_begin(),
                     pass.pages.d_end(),
                     set_list_row_count_estimate{pass.chunks});
    auto key_input  = thrust::make_transform_iterator(pass.pages.d_begin(), get_page_chunk_idx{});
    auto page_input = thrust::make_transform_iterator(pass.pages.d_begin(), get_page_num_rows{});
    thrust::exclusive_scan_by_key(rmm::exec_policy_nosync(_stream),
                                  key_input,
                                  key_input + pass.pages.size(),
                                  page_input,
                                  chunk_row_output_iter{pass.pages.device_ptr()});

    // To compensate for the list row size estimates, force the row count on the last page for each
    // column chunk (each rowgroup) such that it ends on the real known row count. this is so that
    // as we march through the subpasses, we will find that every column cleanly ends up the
    // expected row count at the row group boundary and our split computations work correctly.
    auto iter = thrust::make_counting_iterator(0);
    thrust::for_each(rmm::exec_policy_nosync(_stream),
                     iter,
                     iter + pass.pages.size(),
                     set_final_row_count{pass.pages, pass.chunks});
  } else {
    // If column indexes are available, we don't need to estimate PageInfo::num_rows for lists and
    // can instead translate known PageInfo::chunk_row to PageInfo::num_rows
    thrust::for_each(rmm::exec_policy_nosync(_stream),
                     thrust::counting_iterator<size_t>(0),
                     thrust::counting_iterator(pass.pages.size()),
                     compute_page_num_rows_from_chunk_rows{pass.pages, pass.chunks});
  }

  pass.chunks.device_to_host_async(_stream);
  pass.pages.device_to_host_async(_stream);
  _stream.synchronize();
}

void reader_impl::preprocess_subpass_pages(read_mode mode, size_t chunk_read_limit)
{
  CUDF_FUNC_RANGE();

  auto& pass    = *_pass_itm_data;
  auto& subpass = *pass.subpass;

  // figure out which kernels to run
  subpass.kernel_mask = GetAggregatedDecodeKernelMask(subpass.pages, _stream);

  // iterate over all input columns and determine if they contain lists.
  // TODO: we could do this once at the file level instead of every time we get in here. the set of
  // columns we are processing does not change over multiple passes/subpasses/output chunks.
  bool has_lists = false;
  for (auto const& input_col : _input_columns) {
    size_t const max_depth = input_col.nesting_depth();

    auto* cols = &_output_buffers;
    for (size_t l_idx = 0; l_idx < max_depth; l_idx++) {
      auto& out_buf = (*cols)[input_col.nesting[l_idx]];
      cols          = &out_buf.children;

      // if this has a list parent, we have to get column sizes from the
      // data computed during compute_page_sizes
      if (out_buf.user_data & PARQUET_COLUMN_BUFFER_FLAG_HAS_LIST_PARENT) {
        has_lists = true;
        break;
      }
    }
    if (has_lists) { break; }
  }

  // in some cases we will need to do further preprocessing of pages.
  // - if we have lists, the num_rows field in PageInfo will be incorrect coming out of the file
  // - if we are doing a chunked read, we need to compute the size of all string data
  if (has_lists/* || chunk_read_limit > 0*/) {
    // computes:
    // PageNestingInfo::num_rows for each page. the true number of rows (taking repetition into
    // account), not just the number of values. PageNestingInfo::size for each level of nesting, for
    // each page.
    //
    // we will be applying a later "trim" pass if skip_rows/num_rows is being used, which can happen
    // if:
    // - user has passed custom row bounds
    // - we will be doing a chunked read
    compute_page_sizes(subpass.pages,
                       pass.chunks,
                       0,  // 0-max size_t. process all possible rows
                       std::numeric_limits<size_t>::max(),
                       true,                  // compute num_rows
                       false, // chunk_read_limit > 0,  // compute string sizes
                       _pass_itm_data->level_type_size,
                       _stream);
  }
  
  /*
  {
      auto h_pages = cudf::detail::make_std_vector(subpass.pages, _stream);
      for(size_t idx=0; idx<h_pages.size(); idx++){
        auto const& p = h_pages[idx];
        if(BitAnd(p.kernel_mask, STRINGS_MASK)){
          printf("P(%lu): %lu\n", idx, (size_t)p.str_bytes);
        }
      }
    }*/


  // compute string sizes if necessary. if we are doing output, we need to know
  // the sizes of all strings so we can properly compute chunk boundaries.
  auto const has_flba =
    std::any_of(pass.chunks.begin(), pass.chunks.end(), [](auto const& chunk) {
      return chunk.physical_type == Type::FIXED_LEN_BYTE_ARRAY and
              is_treat_fixed_length_as_string(chunk.logical_type);
    });  
  if((chunk_read_limit > 0) && (subpass.kernel_mask & STRINGS_MASK)){
    // if we have the page index, str_bytes will already be computed
    if (!_has_page_index /*|| uses_custom_row_bounds(mode) || has_flba*/) {
      ComputePageStringSizesPass1(subpass.pages,
                                  pass.chunks,
                                  pass.skip_rows,
                                  pass.num_rows,
                                  subpass.kernel_mask,
                                  _stream,
                                  true);
    }
  }
  
  /*
  {
      auto h_pages = cudf::detail::make_std_vector(subpass.pages, _stream);
      for(size_t idx=0; idx<h_pages.size(); idx++){
        auto const& p = h_pages[idx];
        if(BitAnd(p.kernel_mask, STRINGS_MASK)){
          printf("P(%lu): %lu\n", idx, (size_t)p.str_bytes);
        }
      }
    }*/


  auto iter = thrust::make_counting_iterator(0);

  // copy our now-correct row counts  back to the base pages stored in the pass.
  // only need to do this if we are not processing the whole pass in one subpass
  if (!subpass.single_subpass) {
    thrust::for_each(rmm::exec_policy_nosync(_stream),
                     iter,
                     iter + subpass.pages.size(),
                     update_pass_num_rows{pass.pages, subpass.pages, subpass.page_src_index});
  }

  // computes:
  // PageInfo::chunk_row (the chunk-relative row index) for all pages in the pass. The start_row
  // field in ColumnChunkDesc is the absolute row index for the whole file. chunk_row in PageInfo is
  // relative to the beginning of the chunk. so in the kernels, chunk.start_row + page.chunk_row
  // gives us the absolute row index
  auto key_input  = thrust::make_transform_iterator(pass.pages.d_begin(), get_page_chunk_idx{});
  auto page_input = thrust::make_transform_iterator(pass.pages.d_begin(), get_page_num_rows{});
  thrust::exclusive_scan_by_key(rmm::exec_policy_nosync(_stream),
                                key_input,
                                key_input + pass.pages.size(),
                                page_input,
                                chunk_row_output_iter{pass.pages.device_ptr()});

  // copy chunk_row into the subpass pages
  // only need to do this if we are not processing the whole pass in one subpass
  if (!subpass.single_subpass) {
    thrust::for_each(rmm::exec_policy_nosync(_stream),
                     iter,
                     iter + subpass.pages.size(),
                     update_subpass_chunk_row{pass.pages, subpass.pages, subpass.page_src_index});
  }

  // retrieve pages back
  pass.pages.device_to_host_async(_stream);
  if (!subpass.single_subpass) { subpass.pages.device_to_host_async(_stream); }
  _stream.synchronize();

  // at this point we have an accurate row count so we can compute how many rows we will actually be
  // able to decode for this pass. we will have selected a set of pages for each column in the
  // row group, but not every page will have the same number of rows. so, we can only read as many
  // rows as the smallest batch (by column) we have decompressed.
  size_t first_page_index = 0;
  size_t max_row          = std::numeric_limits<size_t>::max();
  auto const last_pass_row =
    _file_itm_data.input_pass_start_row_count[_file_itm_data._current_input_pass + 1];
  // for each column
  for (size_t idx = 0; idx < subpass.column_page_count.size(); idx++) {
    // compute max row for this column in the subpass
    auto const& last_page  = subpass.pages[first_page_index + (subpass.column_page_count[idx] - 1)];
    auto const& last_chunk = pass.chunks[last_page.chunk_idx];
    auto max_col_row       = static_cast<size_t>(last_chunk.start_row) +
                       static_cast<size_t>(last_page.chunk_row) +
                       static_cast<size_t>(last_page.num_rows);

    // special case.  list rows can span page boundaries, but we can't tell if that is happening
    // here because we have not yet decoded the pages. the very last row starting in the page may
    // not terminate in the page. to handle this, only decode up to the second to last row in the
    // subpass since we know that will safely completed.
    bool const is_list = last_chunk.max_level[level_type::REPETITION] > 0;
    // corner case: only decode up to the second-to-last row, except if this is the last page in the
    // entire pass. this handles the case where we only have 1 chunk, 1 page, and potentially even
    // just 1 row.
    if (is_list && max_col_row < last_pass_row) {
      // compute min row for this column in the subpass
      auto const& first_page  = subpass.pages[first_page_index];
      auto const& first_chunk = pass.chunks[first_page.chunk_idx];
      auto const min_col_row =
        static_cast<size_t>(first_chunk.start_row) + static_cast<size_t>(first_page.chunk_row);

      // must have at least 2 rows in the subpass.
      CUDF_EXPECTS((max_col_row - min_col_row) > 1, "Unexpected short subpass");
      max_col_row--;
    }

    max_row = std::min<size_t>(max_row, max_col_row);

    first_page_index += subpass.column_page_count[idx];
  }
  subpass.skip_rows   = pass.skip_rows + pass.processed_rows;
  auto const pass_end = pass.skip_rows + pass.num_rows;
  max_row             = std::min<size_t>(max_row, pass_end);
  CUDF_EXPECTS(max_row > subpass.skip_rows, "Unexpected short subpass", std::underflow_error);
  // Limit the number of rows to read in this subpass to the cudf's column size limit - 1 (for
  // lists)
  subpass.num_rows =
    std::min<size_t>(std::numeric_limits<size_type>::max() - 1, max_row - subpass.skip_rows);

  // now split up the output into chunks as necessary
  compute_output_chunks_for_subpass();
}

void reader_impl::allocate_columns(read_mode mode, size_t skip_rows, size_t num_rows)
{
  CUDF_FUNC_RANGE();

  auto& pass    = *_pass_itm_data;
  auto& subpass = *pass.subpass;

  // Should not reach here if there is no page data.
  CUDF_EXPECTS(subpass.pages.size() > 0, "There are no pages present in the subpass");

  // computes:
  // PageNestingInfo::batch_size for each level of nesting, for each page, taking row bounds into
  // account. PageInfo::skipped_values, which tells us where to start decoding in the input to
  // respect the user bounds. It is only necessary to do this second pass if uses_custom_row_bounds
  // is set (if the user has specified artificial bounds).
  if (uses_custom_row_bounds(mode)) {
    compute_page_sizes(subpass.pages,
                       pass.chunks,
                       skip_rows,
                       num_rows,
                       false,  // num_rows is already computed
                       false,  // no need to compute string sizes
                       pass.level_type_size,
                       _stream);
  }

  // iterate over all input columns and allocate any associated output
  // buffers if they are not part of a list hierarchy. mark down
  // if we have any list columns that need further processing.
  bool has_lists = false;
  // Casting to std::byte since data buffer pointer is void *
  std::vector<cudf::device_span<cuda::std::byte>> memset_bufs;
  // Validity Buffer is a uint32_t pointer
  std::vector<cudf::device_span<cudf::bitmask_type>> nullmask_bufs;

  for (const auto& input_col : _input_columns) {
    size_t const max_depth = input_col.nesting_depth();

    auto* cols = &_output_buffers;
    for (size_t l_idx = 0; l_idx < max_depth; l_idx++) {
      auto& out_buf = (*cols)[input_col.nesting[l_idx]];
      cols          = &out_buf.children;

      // if this has a list parent, we have to get column sizes from the
      // data computed during compute_page_sizes
      if (out_buf.user_data & PARQUET_COLUMN_BUFFER_FLAG_HAS_LIST_PARENT) {
        has_lists = true;
      }
      // if we haven't already processed this column because it is part of a struct hierarchy
      else if (out_buf.size == 0) {
        // add 1 for the offset if this is a list column
        // we're going to start null mask as all valid and then turn bits off if necessary
        auto const out_buf_size =
          out_buf.type.id() == type_id::LIST && l_idx < max_depth ? num_rows + 1 : num_rows;
        CUDF_EXPECTS(out_buf_size <= std::numeric_limits<cudf::size_type>::max(),
                     "Number of rows exceeds cudf's column size limit",
                     std::overflow_error);
        out_buf.create_with_mask(
          out_buf_size, cudf::mask_state::UNINITIALIZED, false, _stream, _mr);
        memset_bufs.emplace_back(static_cast<cuda::std::byte*>(out_buf.data()),
                                 out_buf.data_size());
        nullmask_bufs.emplace_back(
          out_buf.null_mask(),
          cudf::util::round_up_safe(out_buf.null_mask_size(), sizeof(cudf::bitmask_type)) /
            sizeof(cudf::bitmask_type));
      }
    }
  }
  // compute output column sizes by examining the pages of the -input- columns
  if (has_lists) {
    auto h_cols_info =
      cudf::detail::make_empty_host_vector<input_col_info>(_input_columns.size(), _stream);
    std::transform(_input_columns.cbegin(),
                   _input_columns.cend(),
                   std::back_inserter(h_cols_info),
                   [](auto& col) -> input_col_info {
                     return {col.schema_idx, static_cast<size_type>(col.nesting_depth())};
                   });

    auto const max_depth =
      (*std::max_element(h_cols_info.cbegin(),
                         h_cols_info.cend(),
                         [](auto& l, auto& r) { return l.nesting_depth < r.nesting_depth; }))
        .nesting_depth;

    auto const d_cols_info = cudf::detail::make_device_uvector_async(
      h_cols_info, _stream, cudf::get_current_device_resource_ref());

    // Vector to store page sizes for each column at each depth
    cudf::detail::hostdevice_vector<size_t> sizes{_input_columns.size() * max_depth, _stream};

    // Total number of keys to process
    auto const num_keys = _input_columns.size() * max_depth * subpass.pages.size();

    // Maximum 1 billion keys processed per iteration
    auto constexpr max_keys_per_iter =
      static_cast<size_t>(std::numeric_limits<size_type>::max() / 2);

    // Number of keys for per each column
    auto const num_keys_per_col = max_depth * subpass.pages.size();

    // The largest multiple of `num_keys_per_col` that is <= `num_keys`
    auto const num_keys_per_iter =
      num_keys <= max_keys_per_iter
        ? num_keys
        : num_keys_per_col * std::max<size_t>(1, max_keys_per_iter / num_keys_per_col);

    // Size iterator. Indexes pages by sorted order
    rmm::device_uvector<size_t> size_input{num_keys_per_iter, _stream};

    // To keep track of the starting key of an iteration
    size_t key_start = 0;
    // Loop until all keys are processed
    while (key_start < num_keys) {
      // Number of keys processed in this iteration
      auto const num_keys_this_iter = std::min<size_t>(num_keys_per_iter, num_keys - key_start);
      thrust::transform(
        rmm::exec_policy_nosync(_stream),
        thrust::make_counting_iterator<size_t>(key_start),
        thrust::make_counting_iterator<size_t>(key_start + num_keys_this_iter),
        size_input.begin(),
        get_page_nesting_size{
          d_cols_info.data(), max_depth, subpass.pages.size(), subpass.pages.device_begin()});

      // Manually create a size_t `key_start` compatible counting_transform_iterator.
      auto const reduction_keys =
        thrust::make_transform_iterator(thrust::make_counting_iterator<std::size_t>(key_start),
                                        get_reduction_key{subpass.pages.size()});

      // Find the size of each column
      thrust::reduce_by_key(rmm::exec_policy_nosync(_stream),
                            reduction_keys,
                            reduction_keys + num_keys_this_iter,
                            size_input.cbegin(),
                            thrust::make_discard_iterator(),
                            sizes.d_begin() + (key_start / subpass.pages.size()));

      // For nested hierarchies, compute per-page start offset
      thrust::exclusive_scan_by_key(rmm::exec_policy_nosync(_stream),
                                    reduction_keys,
                                    reduction_keys + num_keys_this_iter,
                                    size_input.cbegin(),
                                    start_offset_output_iterator{subpass.pages.device_begin(),
                                                                 key_start,
                                                                 d_cols_info.data(),
                                                                 max_depth,
                                                                 subpass.pages.size()});
      // Increment the key_start
      key_start += num_keys_this_iter;
    }

    sizes.device_to_host(_stream);
    for (size_type idx = 0; idx < static_cast<size_type>(_input_columns.size()); idx++) {
      auto const& input_col = _input_columns[idx];
      auto* cols            = &_output_buffers;
      for (size_type l_idx = 0; l_idx < static_cast<size_type>(input_col.nesting_depth());
           l_idx++) {
        auto& out_buf = (*cols)[input_col.nesting[l_idx]];
        cols          = &out_buf.children;
        // if this buffer is part of a list hierarchy, we need to determine it's
        // final size and allocate it here.
        //
        // for struct columns, higher levels of the output columns are shared between input
        // columns. so don't compute any given level more than once.
        if ((out_buf.user_data & PARQUET_COLUMN_BUFFER_FLAG_HAS_LIST_PARENT) && out_buf.size == 0) {
          auto buffer_size = sizes[(idx * max_depth) + l_idx];
          // if this is a list column add 1 for non-leaf levels for the terminating offset
          if (out_buf.type.id() == type_id::LIST && l_idx < max_depth) { buffer_size++; }
          CUDF_EXPECTS(buffer_size <= std::numeric_limits<cudf::size_type>::max(),
                       "Number of list column rows exceeds the column size limit. " +
                         std::string((mode == read_mode::CHUNKED_READ)
                                       ? "Consider reducing the `pass_read_limit`."
                                       : ""),
                       std::overflow_error);
          // allocate
          // we're going to start null mask as all valid and then turn bits off if necessary
          out_buf.create_with_mask(
            buffer_size, cudf::mask_state::UNINITIALIZED, false, _stream, _mr);
          memset_bufs.emplace_back(static_cast<cuda::std::byte*>(out_buf.data()),
                                   out_buf.data_size());
          nullmask_bufs.emplace_back(
            out_buf.null_mask(),
            cudf::util::round_up_safe(out_buf.null_mask_size(), sizeof(cudf::bitmask_type)) /
              sizeof(cudf::bitmask_type));
        }
      }
    }
  }

  {
    cudf::scoped_range r("batched memset");

    cudf::detail::batched_memset<cuda::std::byte>(
      memset_bufs, static_cast<cuda::std::byte>(0), _stream);
    // Need to set null mask bufs to all high bits
    cudf::detail::batched_memset<cudf::bitmask_type>(
      nullmask_bufs, std::numeric_limits<cudf::bitmask_type>::max(), _stream);

    _stream.synchronize();
  }
}

cudf::detail::host_vector<size_t> reader_impl::calculate_page_string_offsets()
{
  auto& pass    = *_pass_itm_data;
  auto& subpass = *pass.subpass;

  auto page_keys = make_page_key_iterator(subpass.pages);

  rmm::device_uvector<size_t> d_col_sizes(_input_columns.size(), _stream);

  // use page_index to fetch page string sizes in the proper order
  auto val_iter = thrust::make_transform_iterator(subpass.pages.device_begin(),
                                                  page_to_string_size{pass.chunks.d_begin()});

  // do scan by key to calculate string offsets for each page
  thrust::exclusive_scan_by_key(rmm::exec_policy_nosync(_stream),
                                page_keys,
                                page_keys + subpass.pages.size(),
                                val_iter,
                                page_offset_output_iter{subpass.pages.device_ptr()});

  // now sum up page sizes
  rmm::device_uvector<int> reduce_keys(d_col_sizes.size(), _stream);
  thrust::reduce_by_key(rmm::exec_policy_nosync(_stream),
                        page_keys,
                        page_keys + subpass.pages.size(),
                        val_iter,
                        reduce_keys.begin(),
                        d_col_sizes.begin());

  return cudf::detail::make_host_vector(d_col_sizes, _stream);
}

}  // namespace cudf::io::parquet::detail<|MERGE_RESOLUTION|>--- conflicted
+++ resolved
@@ -41,7 +41,6 @@
 
 namespace cudf::io::parquet::detail {
 
-<<<<<<< HEAD
 namespace {
 // Tests the passed in logical type for a FIXED_LENGTH_BYTE_ARRAY column to see if it should
 // be treated as a string. Currently the only logical type that has special handling is DECIMAL.
@@ -55,10 +54,7 @@
 
 }  // namespace
 
-void reader::impl::build_string_dict_indices()
-=======
 void reader_impl::build_string_dict_indices()
->>>>>>> dbb33055
 {
   CUDF_FUNC_RANGE();
 
