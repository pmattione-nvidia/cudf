/*
 * Copyright (c) 2019-2025, NVIDIA CORPORATION.
 *
 * Licensed under the Apache License, Version 2.0 (the "License");
 * you may not use this file except in compliance with the License.
 * You may obtain a copy of the License at
 *
 *     http://www.apache.org/licenses/LICENSE-2.0
 *
 * Unless required by applicable law or agreed to in writing, software
 * distributed under the License is distributed on an "AS IS" BASIS,
 * WITHOUT WARRANTIES OR CONDITIONS OF ANY KIND, either express or implied.
 * See the License for the specific language governing permissions and
 * limitations under the License.
 */

#include "reader_impl.hpp"

#include "error.hpp"

#include <cudf/detail/nvtx/ranges.hpp>
#include <cudf/detail/stream_compaction.hpp>
#include <cudf/detail/structs/utilities.hpp>
#include <cudf/detail/transform.hpp>
#include <cudf/detail/utilities/stream_pool.hpp>
#include <cudf/null_mask.hpp>
#include <cudf/strings/detail/utilities.hpp>
#include <cudf/utilities/memory_resource.hpp>

#include <thrust/iterator/counting_iterator.h>

#include <bitset>
#include <limits>
#include <numeric>

namespace cudf::io::parquet::detail {

<<<<<<< HEAD
void reader::impl::decode_page_data(read_mode mode, size_t skip_rows, size_t num_rows)
=======
namespace {
// Tests the passed in logical type for a FIXED_LENGTH_BYTE_ARRAY column to see if it should
// be treated as a string. Currently the only logical type that has special handling is DECIMAL.
// Other valid types in the future would be UUID (still treated as string) and FLOAT16 (which
// for now would also be treated as a string).
inline bool is_treat_fixed_length_as_string(std::optional<LogicalType> const& logical_type)
{
  if (!logical_type.has_value()) { return true; }
  return logical_type->type != LogicalType::DECIMAL;
}

}  // namespace

void reader_impl::decode_page_data(read_mode mode, size_t skip_rows, size_t num_rows)
>>>>>>> dbb33055
{
  CUDF_FUNC_RANGE();

  auto& pass    = *_pass_itm_data;
  auto& subpass = *pass.subpass;

  auto& page_nesting        = subpass.page_nesting_info;
  auto& page_nesting_decode = subpass.page_nesting_decode_info;

  auto const level_type_size = pass.level_type_size;

  // Should not reach here if there is no page data.
  CUDF_EXPECTS(subpass.pages.size() > 0, "There are no pages to decode");

  size_t const sum_max_depths = std::accumulate(
    pass.chunks.begin(), pass.chunks.end(), 0, [&](size_t cursum, ColumnChunkDesc const& chunk) {
      return cursum + _metadata->get_output_nesting_depth(chunk.src_col_schema);
    });

<<<<<<< HEAD
  auto const kernel_mask = subpass.kernel_mask;
  auto const has_strings = (kernel_mask & STRINGS_MASK) != 0;
=======
  // figure out which kernels to run
  auto const kernel_mask = get_aggregated_decode_kernel_mask(subpass.pages, _stream);
>>>>>>> dbb33055

  // Check to see if there are any string columns present. If so, then we need to get size info
  // for each string page. This size info will be used to pre-allocate memory for the column,
  // allowing the page decoder to write string data directly to the column buffer, rather than
  // doing a gather operation later on.
  // TODO: This step is somewhat redundant if size info has already been calculated (nested schema,
  // chunked reader).  
  auto col_string_sizes  = cudf::detail::make_host_vector<size_t>(_input_columns.size(), _stream);
  if (has_strings) {
    // Compute column string sizes (using page string offsets) for this output table chunk
    col_string_sizes = calculate_page_string_offsets();

    // Check for overflow in cumulative column string sizes of this pass so that the page string
    // offsets of overflowing (large) string columns are treated as 64-bit.
    auto const threshold         = static_cast<size_t>(strings::detail::get_offset64_threshold());
    auto const has_large_strings = std::any_of(col_string_sizes.cbegin(),
                                               col_string_sizes.cend(),
                                               [=](std::size_t sz) { return sz > threshold; });
    if (has_large_strings and not strings::detail::is_large_strings_enabled()) {
      CUDF_FAIL("String column exceeds the column size limit", std::overflow_error);
    }

    // Mark/unmark column-chunk descriptors depending on the string sizes of corresponding output
    // column chunks and the large strings threshold.
    for (auto& chunk : pass.chunks) {
      auto const idx            = chunk.src_col_index;
      chunk.is_large_string_col = (col_string_sizes[idx] > threshold);
    }
  }

  // In order to reduce the number of allocations of hostdevice_vector, we allocate a single vector
  // to store all per-chunk pointers to nested data/nullmask. `chunk_offsets[i]` will store the
  // offset into `chunk_nested_data`/`chunk_nested_valids` for the array of pointers for chunk `i`
  auto chunk_nested_valids =
    cudf::detail::hostdevice_vector<bitmask_type*>(sum_max_depths, _stream);
  auto chunk_nested_data = cudf::detail::hostdevice_vector<void*>(sum_max_depths, _stream);
  auto chunk_offsets     = std::vector<size_t>();
  auto chunk_nested_str_data =
    cudf::detail::hostdevice_vector<void*>(has_strings ? sum_max_depths : 0, _stream);

  // Update chunks with pointers to column data.
  for (size_t c = 0, chunk_off = 0; c < pass.chunks.size(); c++) {
    input_column_info const& input_col = _input_columns[pass.chunks[c].src_col_index];
    CUDF_EXPECTS(input_col.schema_idx == pass.chunks[c].src_col_schema,
                 "Column/page schema index mismatch");

    size_t const max_depth = _metadata->get_output_nesting_depth(pass.chunks[c].src_col_schema);
    chunk_offsets.push_back(chunk_off);

    // get a slice of size `nesting depth` from `chunk_nested_valids` to store an array of pointers
    // to validity data
    auto valids                   = chunk_nested_valids.host_ptr(chunk_off);
    pass.chunks[c].valid_map_base = chunk_nested_valids.device_ptr(chunk_off);

    // get a slice of size `nesting depth` from `chunk_nested_data` to store an array of pointers to
    // out data
    auto data                       = chunk_nested_data.host_ptr(chunk_off);
    pass.chunks[c].column_data_base = chunk_nested_data.device_ptr(chunk_off);

    auto str_data = has_strings ? chunk_nested_str_data.host_ptr(chunk_off) : nullptr;
    pass.chunks[c].column_string_base =
      has_strings ? chunk_nested_str_data.device_ptr(chunk_off) : nullptr;

    chunk_off += max_depth;

    // fill in the arrays on the host.  there are some important considerations to
    // take into account here for nested columns.  specifically, with structs
    // there is sharing of output buffers between input columns.  consider this schema
    //
    //  required group field_id=1 name {
    //    required binary field_id=2 firstname (String);
    //    required binary field_id=3 middlename (String);
    //    required binary field_id=4 lastname (String);
    // }
    //
    // there are 3 input columns of data here (firstname, middlename, lastname), but
    // only 1 output column (name).  The structure of the output column buffers looks like
    // the schema itself
    //
    // struct      (name)
    //     string  (firstname)
    //     string  (middlename)
    //     string  (lastname)
    //
    // The struct column can contain validity information. the problem is, the decode
    // step for the input columns will all attempt to decode this validity information
    // because each one has it's own copy of the repetition/definition levels. but
    // since this is all happening in parallel it would mean multiple blocks would
    // be stomping all over the same memory randomly.  to work around this, we set
    // things up so that only 1 child of any given nesting level fills in the
    // data (offsets in the case of lists) or validity information for the higher
    // levels of the hierarchy that are shared.  In this case, it would mean we
    // would just choose firstname to be the one that decodes the validity for name.
    //
    // we do this by only handing out the pointers to the first child we come across.
    //
    auto* cols = &_output_buffers;
    for (size_t idx = 0; idx < max_depth; idx++) {
      auto& out_buf = (*cols)[input_col.nesting[idx]];
      cols          = &out_buf.children;

      int const owning_schema = out_buf.user_data & PARQUET_COLUMN_BUFFER_SCHEMA_MASK;
      if (owning_schema == 0 || owning_schema == input_col.schema_idx) {
        valids[idx] = out_buf.null_mask();
        data[idx]   = out_buf.data();
        // only do string buffer for leaf
        if (idx == max_depth - 1 and out_buf.string_size() == 0 and
            col_string_sizes[pass.chunks[c].src_col_index] > 0) {
          out_buf.create_string_data(col_string_sizes[pass.chunks[c].src_col_index],
                                     pass.chunks[c].is_large_string_col,
                                     _stream);
        }
        if (has_strings) { str_data[idx] = out_buf.string_data(); }
        out_buf.user_data |=
          static_cast<uint32_t>(input_col.schema_idx) & PARQUET_COLUMN_BUFFER_SCHEMA_MASK;
      } else {
        valids[idx] = nullptr;
        data[idx]   = nullptr;
      }
    }
  }

  // Use the `_subpass_page_mask` derived from `_page_mask` if non empty, otherwise set all pages in
  // this subpass to be decoded
  auto host_page_mask = [&]() {
    if (_subpass_page_mask.empty()) {
      auto page_mask = cudf::detail::make_host_vector<bool>(subpass.pages.size(), _stream);
      std::fill(page_mask.begin(), page_mask.end(), true);
      return page_mask;
    } else {
      return _subpass_page_mask;
    }
  }();

  CUDF_EXPECTS(host_page_mask.size() == subpass.pages.size(),
               "Page mask size must be equal to the number of pages in the subpass");

  auto page_mask = cudf::detail::make_device_uvector_async(host_page_mask, _stream, _mr);

  // Create an empty device vector to store the initial str offset for large string columns from for
  // string decoders.
  auto initial_str_offsets = rmm::device_uvector<size_t>{0, _stream, _mr};

  pass.chunks.host_to_device_async(_stream);
  chunk_nested_valids.host_to_device_async(_stream);
  chunk_nested_data.host_to_device_async(_stream);
  if (has_strings) {
    // Host vector to initialize the initial string offsets
    auto host_offsets_vector =
      cudf::detail::make_host_vector<size_t>(_input_columns.size(), _stream);
    std::fill(
      host_offsets_vector.begin(), host_offsets_vector.end(), std::numeric_limits<size_t>::max());
    // Initialize the initial string offsets vector from the host vector
    initial_str_offsets =
      cudf::detail::make_device_uvector_async(host_offsets_vector, _stream, _mr);
    chunk_nested_str_data.host_to_device_async(_stream);
  }

  // create this before we fork streams
  kernel_error error_code(_stream);

  // get the number of streams we need from the pool and tell them to wait on the H2D copies
  int const nkernels = std::bitset<32>(kernel_mask).count();
  auto streams       = cudf::detail::fork_streams(_stream, nkernels);

  int s_idx = 0;

  auto decode_data = [&](decode_kernel_mask decoder_mask) {
    detail::decode_page_data(subpass.pages,
                             pass.chunks,
                             num_rows,
                             skip_rows,
                             level_type_size,
                             decoder_mask,
                             page_mask,
                             initial_str_offsets,
                             error_code.data(),
                             streams[s_idx++]);
  };

  // launch string decoder for plain encoded flat columns
  if (BitAnd(kernel_mask, decode_kernel_mask::STRING) != 0) {
    decode_data(decode_kernel_mask::STRING);
  }

  // launch string decoder for plain encoded nested columns
  if (BitAnd(kernel_mask, decode_kernel_mask::STRING_NESTED) != 0) {
    decode_data(decode_kernel_mask::STRING_NESTED);
  }

  // launch string decoder for plain encoded list columns
  if (BitAnd(kernel_mask, decode_kernel_mask::STRING_LIST) != 0) {
    decode_data(decode_kernel_mask::STRING_LIST);
  }

  // launch string decoder for dictionary encoded flat columns
  if (BitAnd(kernel_mask, decode_kernel_mask::STRING_DICT) != 0) {
    decode_data(decode_kernel_mask::STRING_DICT);
  }

  // launch string decoder for dictionary encoded nested columns
  if (BitAnd(kernel_mask, decode_kernel_mask::STRING_DICT_NESTED) != 0) {
    decode_data(decode_kernel_mask::STRING_DICT_NESTED);
  }

  // launch string decoder for dictionary encoded list columns
  if (BitAnd(kernel_mask, decode_kernel_mask::STRING_DICT_LIST) != 0) {
    decode_data(decode_kernel_mask::STRING_DICT_LIST);
  }

  // launch string decoder for byte-stream-split encoded flat columns
  if (BitAnd(kernel_mask, decode_kernel_mask::STRING_STREAM_SPLIT) != 0) {
    decode_data(decode_kernel_mask::STRING_STREAM_SPLIT);
  }

  // launch string decoder for byte-stream-split encoded nested columns
  if (BitAnd(kernel_mask, decode_kernel_mask::STRING_STREAM_SPLIT_NESTED) != 0) {
    decode_data(decode_kernel_mask::STRING_STREAM_SPLIT_NESTED);
  }

  // launch string decoder for byte-stream-split encoded list columns
  if (BitAnd(kernel_mask, decode_kernel_mask::STRING_STREAM_SPLIT_LIST) != 0) {
    decode_data(decode_kernel_mask::STRING_STREAM_SPLIT_LIST);
  }

  // launch delta byte array decoder
  if (BitAnd(kernel_mask, decode_kernel_mask::DELTA_BYTE_ARRAY) != 0) {
    decode_delta_byte_array(subpass.pages,
                            pass.chunks,
                            num_rows,
                            skip_rows,
                            level_type_size,
                            page_mask,
                            initial_str_offsets,
                            error_code.data(),
                            streams[s_idx++]);
  }

  // launch delta length byte array decoder
  if (BitAnd(kernel_mask, decode_kernel_mask::DELTA_LENGTH_BA) != 0) {
    decode_delta_length_byte_array(subpass.pages,
                                   pass.chunks,
                                   num_rows,
                                   skip_rows,
                                   level_type_size,
                                   page_mask,
                                   initial_str_offsets,
                                   error_code.data(),
                                   streams[s_idx++]);
  }

  // launch delta binary decoder
  if (BitAnd(kernel_mask, decode_kernel_mask::DELTA_BINARY) != 0) {
    decode_delta_binary(subpass.pages,
                        pass.chunks,
                        num_rows,
                        skip_rows,
                        level_type_size,
                        page_mask,
                        error_code.data(),
                        streams[s_idx++]);
  }

  // launch byte stream split decoder
  if (BitAnd(kernel_mask, decode_kernel_mask::BYTE_STREAM_SPLIT_FIXED_WIDTH_FLAT) != 0) {
    decode_data(decode_kernel_mask::BYTE_STREAM_SPLIT_FIXED_WIDTH_FLAT);
  }

  // launch byte stream split decoder, for nested columns
  if (BitAnd(kernel_mask, decode_kernel_mask::BYTE_STREAM_SPLIT_FIXED_WIDTH_NESTED) != 0) {
    decode_data(decode_kernel_mask::BYTE_STREAM_SPLIT_FIXED_WIDTH_NESTED);
  }

  // launch byte stream split decoder, for list columns
  if (BitAnd(kernel_mask, decode_kernel_mask::BYTE_STREAM_SPLIT_FIXED_WIDTH_LIST) != 0) {
    decode_data(decode_kernel_mask::BYTE_STREAM_SPLIT_FIXED_WIDTH_LIST);
  }

  // launch byte stream split decoder
  if (BitAnd(kernel_mask, decode_kernel_mask::BYTE_STREAM_SPLIT) != 0) {
    decode_split_page_data(subpass.pages,
                           pass.chunks,
                           num_rows,
                           skip_rows,
                           level_type_size,
                           page_mask,
                           error_code.data(),
                           streams[s_idx++]);
  }

  // launch fixed width type decoder
  if (BitAnd(kernel_mask, decode_kernel_mask::FIXED_WIDTH_NO_DICT) != 0) {
    decode_data(decode_kernel_mask::FIXED_WIDTH_NO_DICT);
  }

  // launch fixed width type decoder for lists
  if (BitAnd(kernel_mask, decode_kernel_mask::FIXED_WIDTH_NO_DICT_LIST) != 0) {
    decode_data(decode_kernel_mask::FIXED_WIDTH_NO_DICT_LIST);
  }

  // launch fixed width type decoder, for nested columns
  if (BitAnd(kernel_mask, decode_kernel_mask::FIXED_WIDTH_NO_DICT_NESTED) != 0) {
    decode_data(decode_kernel_mask::FIXED_WIDTH_NO_DICT_NESTED);
  }

  // launch boolean type decoder
  if (BitAnd(kernel_mask, decode_kernel_mask::BOOLEAN) != 0) {
    decode_data(decode_kernel_mask::BOOLEAN);
  }

  // launch boolean type decoder, for nested columns
  if (BitAnd(kernel_mask, decode_kernel_mask::BOOLEAN_NESTED) != 0) {
    decode_data(decode_kernel_mask::BOOLEAN_NESTED);
  }

  // launch boolean type decoder, for nested columns
  if (BitAnd(kernel_mask, decode_kernel_mask::BOOLEAN_LIST) != 0) {
    decode_data(decode_kernel_mask::BOOLEAN_LIST);
  }

  // launch fixed width type decoder with dictionaries
  if (BitAnd(kernel_mask, decode_kernel_mask::FIXED_WIDTH_DICT) != 0) {
    decode_data(decode_kernel_mask::FIXED_WIDTH_DICT);
  }

  // launch fixed width type decoder with dictionaries for lists
  if (BitAnd(kernel_mask, decode_kernel_mask::FIXED_WIDTH_DICT_LIST) != 0) {
    decode_data(decode_kernel_mask::FIXED_WIDTH_DICT_LIST);
  }

  // launch fixed width type decoder with dictionaries, for nested columns
  if (BitAnd(kernel_mask, decode_kernel_mask::FIXED_WIDTH_DICT_NESTED) != 0) {
    decode_data(decode_kernel_mask::FIXED_WIDTH_DICT_NESTED);
  }

  // launch the catch-all page decoder
  if (BitAnd(kernel_mask, decode_kernel_mask::GENERAL) != 0) {
    detail::decode_page_data(subpass.pages,
                             pass.chunks,
                             num_rows,
                             skip_rows,
                             level_type_size,
                             page_mask,
                             error_code.data(),
                             streams[s_idx++]);
  }

  // synchronize the streams
  cudf::detail::join_streams(streams, _stream);

  // the delta_temp_buf in the subpass struct can be freed now
  subpass.delta_temp_buf.release();

  subpass.pages.device_to_host_async(_stream);
  page_nesting.device_to_host_async(_stream);
  page_nesting_decode.device_to_host_async(_stream);

  // Invalidate output buffer nullmasks at row indices spanned by pruned pages
  update_output_nullmasks_for_pruned_pages(host_page_mask);

  // Copy over initial string offsets from device
  auto h_initial_str_offsets = cudf::detail::make_host_vector_async(initial_str_offsets, _stream);

  if (auto const error = error_code.value_sync(_stream); error != 0) {
    CUDF_FAIL("Parquet data decode failed with code(s) " + kernel_error::to_string(error));
  }

  // For list and string columns, add the final offset to every offset buffer.
  // Note : the reason we are doing this here instead of in the decode kernel is
  // that it is difficult/impossible for a given page to know that it is writing the very
  // last value that should then be followed by a terminator (because rows can span
  // page boundaries).
  std::vector<size_type*> out_buffers;
  std::vector<size_type> final_offsets;
  out_buffers.reserve(_input_columns.size());
  final_offsets.reserve(_input_columns.size());
  for (size_t idx = 0; idx < _input_columns.size(); idx++) {
    input_column_info const& input_col = _input_columns[idx];

    auto* cols = &_output_buffers;
    for (size_t l_idx = 0; l_idx < input_col.nesting_depth(); l_idx++) {
      auto& out_buf = (*cols)[input_col.nesting[l_idx]];
      cols          = &out_buf.children;

      if (out_buf.type.id() == type_id::LIST &&
          (out_buf.user_data & PARQUET_COLUMN_BUFFER_FLAG_LIST_TERMINATED) == 0) {
        CUDF_EXPECTS(l_idx < input_col.nesting_depth() - 1, "Encountered a leaf list column");
        auto const& child = (*cols)[input_col.nesting[l_idx + 1]];

        // the final offset for a list at level N is the size of it's child
        size_type const offset = child.type.id() == type_id::LIST ? child.size - 1 : child.size;
        out_buffers.emplace_back(static_cast<size_type*>(out_buf.data()) + (out_buf.size - 1));
        final_offsets.emplace_back(offset);
        out_buf.user_data |= PARQUET_COLUMN_BUFFER_FLAG_LIST_TERMINATED;
      } else if (out_buf.type.id() == type_id::STRING) {
        // only if it is not a large strings column
        if (std::cmp_less_equal(col_string_sizes[idx], strings::detail::get_offset64_threshold())) {
          out_buffers.emplace_back(static_cast<size_type*>(out_buf.data()) + out_buf.size);
          final_offsets.emplace_back(static_cast<size_type>(col_string_sizes[idx]));
        }
        // Nested large strings column
        else if (input_col.nesting_depth() > 0) {
          CUDF_EXPECTS(h_initial_str_offsets[idx] != std::numeric_limits<size_t>::max(),
                       "Encountered invalid initial offset for large string column");
          out_buf.set_initial_string_offset(h_initial_str_offsets[idx]);
        }
      }
    }
  }
  // Write the final offsets for list and string columns in a batched manner
  write_final_offsets(final_offsets, out_buffers, _stream);

  // update null counts in the final column buffers
  for (size_t idx = 0; idx < subpass.pages.size(); idx++) {
    PageInfo* pi = &subpass.pages[idx];
    if (pi->flags & PAGEINFO_FLAGS_DICTIONARY) { continue; }
    ColumnChunkDesc* col               = &pass.chunks[pi->chunk_idx];
    input_column_info const& input_col = _input_columns[col->src_col_index];

    int const index             = pi->nesting_decode - page_nesting_decode.device_ptr();
    PageNestingDecodeInfo* pndi = &page_nesting_decode[index];

    auto* cols = &_output_buffers;
    for (size_t l_idx = 0; l_idx < input_col.nesting_depth(); l_idx++) {
      auto& out_buf = (*cols)[input_col.nesting[l_idx]];
      cols          = &out_buf.children;

      // if I wasn't the one who wrote out the validity bits, skip it
      if (chunk_nested_valids.host_ptr(chunk_offsets[pi->chunk_idx])[l_idx] == nullptr) {
        continue;
      }
      out_buf.null_count() += pndi[l_idx].null_count;
    }
  }

  _stream.synchronize();
}

reader_impl::reader_impl()
  : _options{},
    _pass_page_mask{cudf::detail::make_host_vector<bool>(0, cudf::get_default_stream())},
    _subpass_page_mask{cudf::detail::make_host_vector<bool>(0, cudf::get_default_stream())}
{
}

reader_impl::reader_impl(std::vector<std::unique_ptr<datasource>>&& sources,
                         parquet_reader_options const& options,
                         rmm::cuda_stream_view stream,
                         rmm::device_async_resource_ref mr)
  : reader_impl(0 /*chunk_read_limit*/,
                0 /*input_pass_read_limit*/,
                std::forward<std::vector<std::unique_ptr<cudf::io::datasource>>>(sources),
                options,
                stream,
                mr)
{
}

reader_impl::reader_impl(std::size_t chunk_read_limit,
                         std::size_t pass_read_limit,
                         std::vector<std::unique_ptr<datasource>>&& sources,
                         parquet_reader_options const& options,
                         rmm::cuda_stream_view stream,
                         rmm::device_async_resource_ref mr)
  : _stream{stream},
    _mr{mr},
    _options{options.get_timestamp_type(),
             options.get_skip_rows(),
             options.get_num_rows(),
             options.get_row_groups()},
    _sources{std::move(sources)},
    _pass_page_mask{cudf::detail::make_host_vector<bool>(0, _stream)},
    _subpass_page_mask{cudf::detail::make_host_vector<bool>(0, _stream)},
    _output_chunk_read_limit{chunk_read_limit},
    _input_pass_read_limit{pass_read_limit}
{
  // Open and parse the source dataset metadata
  _metadata = std::make_unique<aggregate_reader_metadata>(
    _sources,
    options.is_enabled_use_arrow_schema(),
    options.get_columns().has_value() and options.is_enabled_allow_mismatched_pq_schemas());

  // Number of input sources
  _num_sources = _sources.size();

  // Strings may be returned as either string or categorical columns
  _strings_to_categorical = options.is_enabled_convert_strings_to_categories();

  // Binary columns can be read as binary or strings
  _reader_column_schema = options.get_column_schema();

  // Select only columns required by the options and filter
  std::optional<std::vector<std::string>> filter_columns_names;
  if (options.get_filter().has_value() and options.get_columns().has_value()) {
    // list, struct, dictionary are not supported by AST filter yet.
    // extract columns not present in get_columns() & keep count to remove at end.
    filter_columns_names =
      get_column_names_in_expression(options.get_filter(), *(options.get_columns()));
    _num_filter_only_columns = filter_columns_names->size();
  }
  std::tie(_input_columns, _output_buffers, _output_column_schemas) =
    _metadata->select_columns(options.get_columns(),
                              filter_columns_names,
                              options.is_enabled_use_pandas_metadata(),
                              _strings_to_categorical,
                              _options.timestamp_type.id());

  // Save the states of the output buffers for reuse in `chunk_read()`.
  std::transform(
    _output_buffers.begin(),
    _output_buffers.end(),
    std::back_inserter(_output_buffers_template),
    [](auto const& buff) { return cudf::io::detail::inline_column_buffer::empty_like(buff); });

  // Save the name to reference converter to extract output filter AST in
  // `preprocess_file()` and `finalize_output()`
  table_metadata metadata;
  populate_metadata(metadata);
  _expr_conv = named_to_reference_converter(options.get_filter(), metadata);
}

void reader_impl::prepare_data(read_mode mode)
{
  // if we have not preprocessed at the whole-file level, do that now
  if (!_file_preprocessed) {
    // setup file level information
    // - read row group information
    // - setup information on (parquet) chunks
    // - compute schedule of input passes
    preprocess_file(mode);
  }

  // handle any chunking work (ratcheting through the subpasses and chunks within
  // our current pass) if in bounds
  if (_file_itm_data._current_input_pass < _file_itm_data.num_passes()) { handle_chunking(mode); }
}

void reader_impl::populate_metadata(table_metadata& out_metadata)
{
  // Return column names
  out_metadata.schema_info.resize(_output_buffers.size());
  for (size_t i = 0; i < _output_column_schemas.size(); i++) {
    auto const& schema               = _metadata->get_schema(_output_column_schemas[i]);
    out_metadata.schema_info[i].name = schema.name;
    out_metadata.schema_info[i].is_nullable =
      schema.repetition_type != FieldRepetitionType::REQUIRED;
  }

  // Return user metadata
  out_metadata.per_file_user_data = _metadata->get_key_value_metadata();
  out_metadata.user_data          = {out_metadata.per_file_user_data[0].begin(),
                                     out_metadata.per_file_user_data[0].end()};
}

<<<<<<< HEAD
void reader::impl::preprocess_chunk_strings(row_range const& read_info)
{
  auto& pass    = *_pass_itm_data;
  auto& subpass = *pass.subpass;

  if(!(subpass.kernel_mask & STRINGS_MASK)){
    return;
  }
  
  // we may need to (re)compute string sizes.
  // string sizes were computed in the page preprocess step for the subpass if we are doing an output chunked read, but contains the size for all strings,
  // not necessarily just the rows that may have been selected for an output chunk.
  bool full_string_sizes_computed = _output_chunk_read_limit > 0;
  bool const need_string_size_recompute =  (!full_string_sizes_computed) ||
                                           ((subpass.skip_rows != read_info.skip_rows) || (subpass.num_rows != read_info.num_rows));
  
  ComputePageStringBounds(subpass.pages,
                          pass.chunks,
                          read_info.skip_rows,
                          read_info.num_rows,
                          pass.level_type_size,
                          _stream);
  
  if(need_string_size_recompute){
    ComputePageStringSizesPass1(subpass.pages,
                                pass.chunks,
                                read_info.skip_rows,
                                read_info.num_rows,
                                subpass.kernel_mask,
                                _stream,
                                false);
  }

  /*
  {
    auto h_pages = cudf::detail::make_std_vector(subpass.pages, _stream);
    for(size_t idx=0; idx<h_pages.size(); idx++){
      auto const& p = h_pages[idx];
      if(BitAnd(p.kernel_mask, STRINGS_MASK)){
        printf("P(%lu): %lu (%d %d)\n", idx, (size_t)p.str_bytes, (int)p.start_val, (int)p.end_val);
      }
    }
  }
  */

  // 
  ComputePageStringSizesPass2(subpass.pages,
                              pass.chunks,
                              subpass.delta_temp_buf,
                              read_info.skip_rows,
                              read_info.num_rows,
                              pass.level_type_size,
                              subpass.kernel_mask,
                              _stream);

  /*    
    {
      auto h_pages = cudf::detail::make_std_vector(subpass.pages, _stream);
      for(size_t idx=0; idx<h_pages.size(); idx++){
        auto const& p = h_pages[idx];
        if(BitAnd(p.kernel_mask, STRINGS_MASK)){
          printf("P(%lu): %lu\n", idx, (size_t)p.str_bytes);
        }
      }
    }
    */
}

table_with_metadata reader::impl::read_chunk_internal(read_mode mode)
=======
table_with_metadata reader_impl::read_chunk_internal(read_mode mode)
>>>>>>> dbb33055
{
  CUDF_FUNC_RANGE();

  // If `_output_metadata` has been constructed, just copy it over.
  auto out_metadata = _output_metadata ? table_metadata{*_output_metadata} : table_metadata{};  
  out_metadata.schema_info.resize(_output_buffers.size());

  // output cudf columns as determined by the top level schema
  auto out_columns = std::vector<std::unique_ptr<column>>{};
  out_columns.reserve(_output_buffers.size());

  // Copy number of total input row groups and number of surviving row groups from predicate
  // pushdown.
  out_metadata.num_input_row_groups = _file_itm_data.num_input_row_groups;
  // Copy the number surviving row groups from each predicate pushdown only if the filter has value
  if (_expr_conv.get_converted_expr().has_value()) {
    out_metadata.num_row_groups_after_stats_filter =
      _file_itm_data.surviving_row_groups.after_stats_filter;
    out_metadata.num_row_groups_after_bloom_filter =
      _file_itm_data.surviving_row_groups.after_bloom_filter;
  }

  // no work to do (this can happen on the first pass if we have no rows to read)
  if (!has_more_work()) {
    // Check if number of rows per source should be included in output metadata.
    if (include_output_num_rows_per_source()) {
      // Empty dataframe case: Simply initialize to a list of zeros
      out_metadata.num_rows_per_source =
        std::vector<size_t>(_file_itm_data.num_rows_per_source.size(), 0);
    }

    // Finalize output
    return finalize_output(mode, out_metadata, out_columns);
  }

  auto& pass            = *_pass_itm_data;
  auto& subpass         = *pass.subpass;
  auto const& read_info = subpass.output_chunk_read_info[subpass.current_output_chunk];

  // preprocess strings
  preprocess_chunk_strings(read_info);

  // Allocate memory buffers for the output columns.
  allocate_columns(mode, read_info.skip_rows, read_info.num_rows);

  // Parse data into the output buffers.
  decode_page_data(mode, read_info.skip_rows, read_info.num_rows);

  // Create the final output cudf columns.
  for (size_t i = 0; i < _output_buffers.size(); ++i) {
    auto metadata           = _reader_column_schema.has_value()
                                ? std::make_optional<reader_column_schema>((*_reader_column_schema)[i])
                                : std::nullopt;
    auto const& schema      = _metadata->get_schema(_output_column_schemas[i]);
    auto const logical_type = schema.logical_type.value_or(LogicalType{});
    // FIXED_LEN_BYTE_ARRAY never read as string.
    // TODO: if we ever decide that the default reader behavior is to treat unannotated BINARY as
    // binary and not strings, this test needs to change.
    if (schema.type == Type::FIXED_LEN_BYTE_ARRAY and logical_type.type != LogicalType::DECIMAL) {
      metadata = std::make_optional<reader_column_schema>();
      metadata->set_convert_binary_to_strings(false);
      metadata->set_type_length(schema.type_length);
    }
    // Only construct `out_metadata` if `_output_metadata` has not been cached.
    if (!_output_metadata) {
      column_name_info& col_name = out_metadata.schema_info[i];
      out_columns.emplace_back(make_column(_output_buffers[i], &col_name, metadata, _stream));
    } else {
      out_columns.emplace_back(make_column(_output_buffers[i], nullptr, metadata, _stream));
    }
  }

  out_columns =
    cudf::structs::detail::enforce_null_consistency(std::move(out_columns), _stream, _mr);

  // Check if number of rows per source should be included in output metadata.
  if (include_output_num_rows_per_source()) {
    // For chunked reading, compute the output number of rows per source
    if (mode == read_mode::CHUNKED_READ) {
      out_metadata.num_rows_per_source =
        calculate_output_num_rows_per_source(read_info.skip_rows, read_info.num_rows);
    }
    // Simply move the number of rows per file if reading all at once
    else {
      // Move is okay here as we are reading in one go.
      out_metadata.num_rows_per_source = std::move(_file_itm_data.num_rows_per_source);
    }
  }

  // Add empty columns if needed. Filter output columns based on filter.
  return finalize_output(mode, out_metadata, out_columns);
}

std::vector<size_t> reader_impl::calculate_output_num_rows_per_source(size_t const chunk_start_row,
                                                                      size_t const chunk_num_rows)
{
  // Handle base cases.
  if (_file_itm_data.num_rows_per_source.size() == 0) {
    return {};
  } else if (_file_itm_data.num_rows_per_source.size() == 1) {
    return {chunk_num_rows};
  }

  std::vector<size_t> num_rows_per_source(_file_itm_data.num_rows_per_source.size(), 0);

  // Subtract global skip rows from the start_row as we took care of that when computing
  // _file_itm_data.num_rows_per_source
  auto const start_row = chunk_start_row - _file_itm_data.global_skip_rows;
  auto const end_row   = start_row + chunk_num_rows;
  CUDF_EXPECTS(start_row <= end_row and end_row <= _file_itm_data.global_num_rows,
               "Encountered invalid output chunk row bounds.");

  // Copy reference to a const local variable for better readability
  auto const& partial_sum_nrows_source = _file_itm_data.exclusive_sum_num_rows_per_source;

  // Binary search start_row and end_row in exclusive_sum_num_rows_per_source vector
  auto const start_iter =
    std::upper_bound(partial_sum_nrows_source.cbegin(), partial_sum_nrows_source.cend(), start_row);
  auto const end_iter = std::lower_bound(start_iter, partial_sum_nrows_source.cend(), end_row);

  // Compute the array offset index for both iterators
  auto const start_idx   = std::distance(partial_sum_nrows_source.cbegin(), start_iter);
  auto const end_idx     = std::distance(partial_sum_nrows_source.cbegin(), end_iter);
  auto const num_sources = static_cast<cudf::size_type>(partial_sum_nrows_source.size());
  CUDF_EXPECTS(start_idx <= end_idx and start_idx < num_sources and end_idx < num_sources,
               "Encountered out of range output table chunk row bounds");

  // If the entire chunk is from the same source file, then the count is simply num_rows
  if (start_idx == end_idx) {
    num_rows_per_source[start_idx] = chunk_num_rows;
  } else {
    // Compute the number of rows from the first source file
    num_rows_per_source[start_idx] = partial_sum_nrows_source[start_idx] - start_row;
    // Compute the number of rows from the last source file
    num_rows_per_source[end_idx] = end_row - partial_sum_nrows_source[end_idx - 1];
    // Simply copy the number of rows for each source in range: (start_idx, end_idx)
    std::copy(_file_itm_data.num_rows_per_source.cbegin() + start_idx + 1,
              _file_itm_data.num_rows_per_source.cbegin() + end_idx,
              num_rows_per_source.begin() + start_idx + 1);
  }

  return num_rows_per_source;
}

table_with_metadata reader_impl::finalize_output(read_mode mode,
                                                 table_metadata& out_metadata,
                                                 std::vector<std::unique_ptr<column>>& out_columns)
{
  // Create empty columns as needed (this can happen if we've ended up with no actual data to read)
  for (size_t i = out_columns.size(); i < _output_buffers.size(); ++i) {
    if (!_output_metadata) {
      column_name_info& col_name = out_metadata.schema_info[i];
      out_columns.emplace_back(io::detail::empty_like(_output_buffers[i], &col_name, _stream, _mr));
    } else {
      out_columns.emplace_back(io::detail::empty_like(_output_buffers[i], nullptr, _stream, _mr));
    }
  }

  if (!_output_metadata) {
    populate_metadata(out_metadata);
    // Finally, save the output table metadata into `_output_metadata` for reuse next time.
    _output_metadata = std::make_unique<table_metadata>(out_metadata);
  }

  // advance output chunk/subpass/pass info for non-empty tables if and only if we are in bounds
  if (_file_itm_data._current_input_pass < _file_itm_data.num_passes()) {
    auto& pass    = *_pass_itm_data;
    auto& subpass = *pass.subpass;
    subpass.current_output_chunk++;
  }

  // increment the output chunk count
  _file_itm_data._output_chunk_count++;

  // check if the output filter AST expression (= _expr_conv.get_converted_expr()) exists
  if (_expr_conv.get_converted_expr().has_value()) {
    auto read_table = std::make_unique<table>(std::move(out_columns));
    auto predicate  = cudf::detail::compute_column(*read_table,
                                                  _expr_conv.get_converted_expr().value().get(),
                                                  _stream,
                                                  cudf::get_current_device_resource_ref());
    CUDF_EXPECTS(predicate->view().type().id() == type_id::BOOL8,
                 "Predicate filter should return a boolean");
    // Exclude columns present in filter only in output
    auto counting_it        = thrust::make_counting_iterator<std::size_t>(0);
    auto const output_count = read_table->num_columns() - _num_filter_only_columns;
    auto only_output        = read_table->select(counting_it, counting_it + output_count);
    auto output_table = cudf::detail::apply_boolean_mask(only_output, *predicate, _stream, _mr);
    if (_num_filter_only_columns > 0) { out_metadata.schema_info.resize(output_count); }
    return {std::move(output_table), std::move(out_metadata)};
  }
  return {std::make_unique<table>(std::move(out_columns)), std::move(out_metadata)};
}

table_with_metadata reader_impl::read()
{
  CUDF_EXPECTS(_output_chunk_read_limit == 0,
               "Reading the whole file must not have non-zero byte_limit.");

  prepare_data(read_mode::READ_ALL);
  return read_chunk_internal(read_mode::READ_ALL);
}

table_with_metadata reader_impl::read_chunk()
{
  // Reset the output buffers to their original states (right after reader construction).
  // Don't need to do it if we read the file all at once.
  if (_file_itm_data._current_input_pass < _file_itm_data.num_passes() and
      not is_first_output_chunk()) {
    _output_buffers.resize(0);
    for (auto const& buff : _output_buffers_template) {
      _output_buffers.emplace_back(cudf::io::detail::inline_column_buffer::empty_like(buff));
    }
  }

  prepare_data(read_mode::CHUNKED_READ);
  return read_chunk_internal(read_mode::CHUNKED_READ);
}

bool reader_impl::has_next()
{
  prepare_data(read_mode::CHUNKED_READ);

  // current_input_pass will only be incremented to be == num_passes after
  // the last chunk in the last subpass in the last pass has been returned
  // if not has_more_work then check if this is the first pass in an empty
  // table and return true so it could be read once.
  return has_more_work() or is_first_output_chunk();
}

void reader_impl::update_output_nullmasks_for_pruned_pages(cudf::host_span<bool const> page_mask)
{
  auto const& subpass    = _pass_itm_data->subpass;
  auto const& pages      = subpass->pages;
  auto const& chunks     = _pass_itm_data->chunks;
  auto const num_columns = _input_columns.size();

  CUDF_EXPECTS(pages.size() == page_mask.size(), "Page mask size mismatch");

  // Return early if page mask is empty or all pages are required
  if (page_mask.empty() or std::all_of(page_mask.begin(), page_mask.end(), std::identity{})) {
    return;
  }

  auto page_and_mask_begin =
    thrust::make_zip_iterator(thrust::make_tuple(pages.host_begin(), page_mask.begin()));

  auto null_masks = std::vector<bitmask_type*>{};
  auto begin_bits = std::vector<cudf::size_type>{};
  auto end_bits   = std::vector<cudf::size_type>{};

  std::for_each(
    page_and_mask_begin, page_and_mask_begin + pages.size(), [&](auto const& page_and_mask_pair) {
      // Return early if the page is valid
      if (thrust::get<1>(page_and_mask_pair)) { return; }

      auto const& page     = thrust::get<0>(page_and_mask_pair);
      auto const chunk_idx = page.chunk_idx;
      auto const start_row = chunks[chunk_idx].start_row + page.chunk_row;
      auto const end_row   = start_row + page.num_rows;
      auto& input_col      = _input_columns[chunk_idx % num_columns];
      auto max_depth       = input_col.nesting_depth();
      auto* cols           = &_output_buffers;

      for (size_t l_idx = 0; l_idx < max_depth; l_idx++) {
        auto& out_buf = (*cols)[input_col.nesting[l_idx]];
        cols          = &out_buf.children;
        // Continue if the current column is a list column
        if (out_buf.user_data & PARQUET_COLUMN_BUFFER_FLAG_HAS_LIST_PARENT) { continue; }
        // Add the nullmask and bit bounds to corresponding lists
        null_masks.emplace_back(out_buf.null_mask());
        begin_bits.emplace_back(start_row);
        end_bits.emplace_back(end_row);

        // Increment the null count by the number of rows in this page
        out_buf.null_count() += page.num_rows;
      }
    });

  // Min number of nullmasks to use bulk update optimally
  constexpr auto min_nullmasks_for_bulk_update = 32;

  // Bulk update the nullmasks if the number of pages is above the threshold
  if (null_masks.size() >= min_nullmasks_for_bulk_update) {
    auto valids = cudf::detail::make_host_vector<bool>(null_masks.size(), _stream);
    std::fill(valids.begin(), valids.end(), false);
    cudf::set_null_masks_safe(null_masks, begin_bits, end_bits, valids, _stream);
  }
  // Otherwise, update the nullmasks in a loop
  else {
    auto nullmask_iter = thrust::make_zip_iterator(
      thrust::make_tuple(null_masks.begin(), begin_bits.begin(), end_bits.begin()));
    std::for_each(
      nullmask_iter, nullmask_iter + null_masks.size(), [&](auto const& nullmask_tuple) {
        cudf::set_null_mask(thrust::get<0>(nullmask_tuple),
                            thrust::get<1>(nullmask_tuple),
                            thrust::get<2>(nullmask_tuple),
                            false,
                            _stream);
      });
  }
}

namespace {
parquet_column_schema walk_schema(aggregate_reader_metadata const* mt, int idx)
{
  SchemaElement const& sch = mt->get_schema(idx);
  std::vector<parquet_column_schema> children;
  for (auto const& child_idx : sch.children_idx) {
    children.push_back(walk_schema(mt, child_idx));
  }
  return parquet_column_schema{sch.name, static_cast<parquet::Type>(sch.type), std::move(children)};
}
}  // namespace

parquet_metadata read_parquet_metadata(host_span<std::unique_ptr<datasource> const> sources)
{
  // Do not use arrow schema when reading information from parquet metadata.
  constexpr auto use_arrow_schema = false;

  // Do not select any columns when only reading the parquet metadata.
  constexpr auto has_column_projection = false;

  // Open and parse the source dataset metadata
  auto metadata = aggregate_reader_metadata(sources, use_arrow_schema, has_column_projection);

  return parquet_metadata{parquet_schema{walk_schema(&metadata, 0)},
                          metadata.get_num_rows(),
                          metadata.get_num_row_groups(),
                          metadata.get_num_row_groups_per_file(),
                          metadata.get_key_value_metadata()[0],
                          metadata.get_rowgroup_metadata(),
                          metadata.get_column_chunk_metadata()};
}

}  // namespace cudf::io::parquet::detail<|MERGE_RESOLUTION|>--- conflicted
+++ resolved
@@ -35,24 +35,7 @@
 
 namespace cudf::io::parquet::detail {
 
-<<<<<<< HEAD
-void reader::impl::decode_page_data(read_mode mode, size_t skip_rows, size_t num_rows)
-=======
-namespace {
-// Tests the passed in logical type for a FIXED_LENGTH_BYTE_ARRAY column to see if it should
-// be treated as a string. Currently the only logical type that has special handling is DECIMAL.
-// Other valid types in the future would be UUID (still treated as string) and FLOAT16 (which
-// for now would also be treated as a string).
-inline bool is_treat_fixed_length_as_string(std::optional<LogicalType> const& logical_type)
-{
-  if (!logical_type.has_value()) { return true; }
-  return logical_type->type != LogicalType::DECIMAL;
-}
-
-}  // namespace
-
 void reader_impl::decode_page_data(read_mode mode, size_t skip_rows, size_t num_rows)
->>>>>>> dbb33055
 {
   CUDF_FUNC_RANGE();
 
@@ -72,13 +55,8 @@
       return cursum + _metadata->get_output_nesting_depth(chunk.src_col_schema);
     });
 
-<<<<<<< HEAD
   auto const kernel_mask = subpass.kernel_mask;
   auto const has_strings = (kernel_mask & STRINGS_MASK) != 0;
-=======
-  // figure out which kernels to run
-  auto const kernel_mask = get_aggregated_decode_kernel_mask(subpass.pages, _stream);
->>>>>>> dbb33055
 
   // Check to see if there are any string columns present. If so, then we need to get size info
   // for each string page. This size info will be used to pre-allocate memory for the column,
@@ -633,8 +611,7 @@
                                      out_metadata.per_file_user_data[0].end()};
 }
 
-<<<<<<< HEAD
-void reader::impl::preprocess_chunk_strings(row_range const& read_info)
+void reader_impl::preprocess_chunk_strings(row_range const& read_info)
 {
   auto& pass    = *_pass_itm_data;
   auto& subpass = *pass.subpass;
@@ -642,21 +619,21 @@
   if(!(subpass.kernel_mask & STRINGS_MASK)){
     return;
   }
-  
+
   // we may need to (re)compute string sizes.
   // string sizes were computed in the page preprocess step for the subpass if we are doing an output chunked read, but contains the size for all strings,
   // not necessarily just the rows that may have been selected for an output chunk.
   bool full_string_sizes_computed = _output_chunk_read_limit > 0;
   bool const need_string_size_recompute =  (!full_string_sizes_computed) ||
                                            ((subpass.skip_rows != read_info.skip_rows) || (subpass.num_rows != read_info.num_rows));
-  
+
   ComputePageStringBounds(subpass.pages,
                           pass.chunks,
                           read_info.skip_rows,
                           read_info.num_rows,
                           pass.level_type_size,
                           _stream);
-  
+
   if(need_string_size_recompute){
     ComputePageStringSizesPass1(subpass.pages,
                                 pass.chunks,
@@ -702,10 +679,7 @@
     */
 }
 
-table_with_metadata reader::impl::read_chunk_internal(read_mode mode)
-=======
 table_with_metadata reader_impl::read_chunk_internal(read_mode mode)
->>>>>>> dbb33055
 {
   CUDF_FUNC_RANGE();
 
