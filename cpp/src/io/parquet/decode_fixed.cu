--- conflicted
+++ resolved
@@ -822,7 +822,6 @@
   return run_val != s->col.max_level[lvl];
 }
 
-<<<<<<< HEAD
 template <int decode_block_size_t, typename state_buf>
 inline __device__ void bool_plain_decode(page_state_s* s, state_buf* sb, int t, int to_decode)
 {
@@ -848,7 +847,8 @@
   }
 
   if (t == 0) { s->dict_pos = pos; }
-=======
+}
+
 template <int decode_block_size_t, typename stream_type>
 __device__ int skip_decode(stream_type& parquet_stream, int num_to_skip, int t)
 {
@@ -863,7 +863,6 @@
   }
 
   return num_skipped;
->>>>>>> a82ae40d
 }
 
 /**
@@ -883,14 +882,7 @@
 template <typename level_t,
           int decode_block_size_t,
           decode_kernel_mask kernel_mask_t,
-<<<<<<< HEAD
-          template <int block_size, typename state_buf>
-=======
-          bool has_dict_t,
-          bool has_nesting_t,
-          bool has_lists_t,
           template <int block_size, bool decode_has_lists_t, typename state_buf>
->>>>>>> a82ae40d
           typename DecodeValuesFunc>
 CUDF_KERNEL void __launch_bounds__(decode_block_size_t, 8)
   gpuDecodePageDataGeneric(PageInfo* pages,
@@ -900,14 +892,21 @@
                            kernel_error::pointer error_code)
 {
   constexpr bool has_dict_t = (kernel_mask_t == decode_kernel_mask::FIXED_WIDTH_DICT) ||
-                              (kernel_mask_t == decode_kernel_mask::FIXED_WIDTH_DICT_NESTED);
+                              (kernel_mask_t == decode_kernel_mask::FIXED_WIDTH_DICT_NESTED) || 
+                              (kernel_mask_t == decode_kernel_mask::FIXED_WIDTH_DICT_LIST);
   constexpr bool has_bools_t = (kernel_mask_t == decode_kernel_mask::BOOLEAN) ||
-                               (kernel_mask_t == decode_kernel_mask::BOOLEAN_NESTED);
+                               (kernel_mask_t == decode_kernel_mask::BOOLEAN_NESTED) || 
+                               (kernel_mask_t == decode_kernel_mask::BOOLEAN_LIST);
   constexpr bool has_nesting_t =
     (kernel_mask_t == decode_kernel_mask::BOOLEAN_NESTED) ||
     (kernel_mask_t == decode_kernel_mask::FIXED_WIDTH_DICT_NESTED) ||
     (kernel_mask_t == decode_kernel_mask::FIXED_WIDTH_NO_DICT_NESTED) ||
     (kernel_mask_t == decode_kernel_mask::BYTE_STREAM_SPLIT_FIXED_WIDTH_NESTED);
+  constexpr bool has_lists_t =
+    (kernel_mask_t == decode_kernel_mask::BOOLEAN_LIST) ||
+    (kernel_mask_t == decode_kernel_mask::FIXED_WIDTH_DICT_LIST) ||
+    (kernel_mask_t == decode_kernel_mask::FIXED_WIDTH_NO_DICT_LIST) ||
+    (kernel_mask_t == decode_kernel_mask::BYTE_STREAM_SPLIT_FIXED_WIDTH_LIST);
 
   constexpr int rolling_buf_size    = decode_block_size_t * 2;
   constexpr int rle_run_buffer_size = rle_stream_required_run_buffer_size<decode_block_size_t>();
@@ -947,50 +946,20 @@
   bool const should_process_nulls = is_nullable(s) && maybe_has_nulls(s);
 
   // shared buffer. all shared memory is suballocated out of here
-<<<<<<< HEAD
-  // constexpr int shared_rep_size = has_lists_t ? cudf::util::round_up_unsafe(rle_run_buffer_size *
-  // sizeof(rle_run), size_t{16}) : 0;
   constexpr int rle_run_buffer_bytes =
     cudf::util::round_up_unsafe(rle_run_buffer_size * sizeof(rle_run), size_t{16});
-  constexpr int shared_buf_size = rle_run_buffer_bytes * (int(has_dict_t) + int(has_bools_t) + 1);
+  constexpr int shared_buf_size = rle_run_buffer_bytes * (int(has_dict_t) + int(has_bools_t) + int(has_lists_t) + 1);
   __shared__ __align__(16) uint8_t shared_buf[shared_buf_size];
 
   // setup all shared memory buffers
   int shared_offset = 0;
-  /*
-  rle_run *rep_runs = reinterpret_cast<rle_run*>(shared_buf + shared_offset);
-  if constexpr (has_lists_t){
-    shared_offset += shared_rep_size;
-  }
-  */
+  auto rep_runs = reinterpret_cast<rle_run*>(shared_buf + shared_offset);
+  if constexpr (has_lists_t) { shared_offset += rle_run_buffer_bytes; }
   auto dict_runs = reinterpret_cast<rle_run*>(shared_buf + shared_offset);
   if constexpr (has_dict_t) { shared_offset += rle_run_buffer_bytes; }
   auto bool_runs = reinterpret_cast<rle_run*>(shared_buf + shared_offset);
   if constexpr (has_bools_t) { shared_offset += rle_run_buffer_bytes; }
   auto def_runs = reinterpret_cast<rle_run*>(shared_buf + shared_offset);
-=======
-  constexpr int shared_rep_size =
-    has_lists_t
-      ? cudf::util::round_up_unsafe(rle_run_buffer_size * sizeof(rle_run<level_t>), size_t{16})
-      : 0;
-  constexpr int shared_dict_size =
-    has_dict_t
-      ? cudf::util::round_up_unsafe(rle_run_buffer_size * sizeof(rle_run<uint32_t>), size_t{16})
-      : 0;
-  constexpr int shared_def_size =
-    cudf::util::round_up_unsafe(rle_run_buffer_size * sizeof(rle_run<level_t>), size_t{16});
-  constexpr int shared_buf_size = shared_rep_size + shared_dict_size + shared_def_size;
-  __shared__ __align__(16) uint8_t shared_buf[shared_buf_size];
-
-  // setup all shared memory buffers
-  int shared_offset          = 0;
-  rle_run<level_t>* rep_runs = reinterpret_cast<rle_run<level_t>*>(shared_buf + shared_offset);
-  if constexpr (has_lists_t) { shared_offset += shared_rep_size; }
-
-  rle_run<uint32_t>* dict_runs = reinterpret_cast<rle_run<uint32_t>*>(shared_buf + shared_offset);
-  if constexpr (has_dict_t) { shared_offset += shared_dict_size; }
-  rle_run<level_t>* def_runs = reinterpret_cast<rle_run<level_t>*>(shared_buf + shared_offset);
->>>>>>> a82ae40d
 
   // initialize the stream decoders (requires values computed in setupLocalPageInfo)
   rle_stream<level_t, decode_block_size_t, rolling_buf_size> def_decoder{def_runs};
@@ -1018,7 +987,6 @@
     dict_stream.init(
       s->dict_bits, s->data_start, s->data_end, sb->dict_idx, s->page.num_input_values);
   }
-<<<<<<< HEAD
 
   // Use dictionary stream memory for bools
   rle_stream<uint32_t, decode_block_size_t, rolling_buf_size> bool_stream{bool_runs};
@@ -1029,8 +997,6 @@
     }
   }
   __syncthreads();
-=======
->>>>>>> a82ae40d
 
   // We use two counters in the loop below: processed_count and valid_count.
   // - processed_count: number of values out of num_input_values that we have decoded so far.
@@ -1146,9 +1112,6 @@
       gpuDecodePageDataGeneric<uint8_t,
                                decode_block_size,
                                decode_kernel_mask::FIXED_WIDTH_NO_DICT_LIST,
-                               false,
-                               true,
-                               true,
                                decode_fixed_width_values_func>
         <<<dim_grid, dim_block, 0, stream.value()>>>(
           pages.device_ptr(), chunks, min_row, num_rows, error_code);
@@ -1156,12 +1119,6 @@
       gpuDecodePageDataGeneric<uint8_t,
                                decode_block_size,
                                decode_kernel_mask::FIXED_WIDTH_NO_DICT_NESTED,
-<<<<<<< HEAD
-=======
-                               false,
-                               true,
-                               false,
->>>>>>> a82ae40d
                                decode_fixed_width_values_func>
         <<<dim_grid, dim_block, 0, stream.value()>>>(
           pages.device_ptr(), chunks, min_row, num_rows, error_code);
@@ -1169,12 +1126,6 @@
       gpuDecodePageDataGeneric<uint8_t,
                                decode_block_size,
                                decode_kernel_mask::FIXED_WIDTH_NO_DICT,
-<<<<<<< HEAD
-=======
-                               false,
-                               false,
-                               false,
->>>>>>> a82ae40d
                                decode_fixed_width_values_func>
         <<<dim_grid, dim_block, 0, stream.value()>>>(
           pages.device_ptr(), chunks, min_row, num_rows, error_code);
@@ -1184,9 +1135,6 @@
       gpuDecodePageDataGeneric<uint16_t,
                                decode_block_size,
                                decode_kernel_mask::FIXED_WIDTH_NO_DICT_LIST,
-                               false,
-                               true,
-                               true,
                                decode_fixed_width_values_func>
         <<<dim_grid, dim_block, 0, stream.value()>>>(
           pages.device_ptr(), chunks, min_row, num_rows, error_code);
@@ -1194,12 +1142,6 @@
       gpuDecodePageDataGeneric<uint16_t,
                                decode_block_size,
                                decode_kernel_mask::FIXED_WIDTH_NO_DICT_NESTED,
-<<<<<<< HEAD
-=======
-                               false,
-                               true,
-                               false,
->>>>>>> a82ae40d
                                decode_fixed_width_values_func>
         <<<dim_grid, dim_block, 0, stream.value()>>>(
           pages.device_ptr(), chunks, min_row, num_rows, error_code);
@@ -1207,7 +1149,6 @@
       gpuDecodePageDataGeneric<uint16_t,
                                decode_block_size,
                                decode_kernel_mask::FIXED_WIDTH_NO_DICT,
-<<<<<<< HEAD
                                decode_fixed_width_values_func>
         <<<dim_grid, dim_block, 0, stream.value()>>>(
           pages.device_ptr(), chunks, min_row, num_rows, error_code);
@@ -1257,11 +1198,6 @@
       gpuDecodePageDataGeneric<uint16_t,
                                decode_block_size,
                                decode_kernel_mask::BOOLEAN,
-=======
-                               false,
-                               false,
-                               false,
->>>>>>> a82ae40d
                                decode_fixed_width_values_func>
         <<<dim_grid, dim_block, 0, stream.value()>>>(
           pages.device_ptr(), chunks, min_row, num_rows, error_code);
@@ -1289,9 +1225,6 @@
       gpuDecodePageDataGeneric<uint8_t,
                                decode_block_size,
                                decode_kernel_mask::FIXED_WIDTH_DICT_LIST,
-                               true,
-                               true,
-                               true,
                                decode_fixed_width_values_func>
         <<<dim_grid, dim_block, 0, stream.value()>>>(
           pages.device_ptr(), chunks, min_row, num_rows, error_code);
@@ -1299,12 +1232,6 @@
       gpuDecodePageDataGeneric<uint8_t,
                                decode_block_size,
                                decode_kernel_mask::FIXED_WIDTH_DICT_NESTED,
-<<<<<<< HEAD
-=======
-                               true,
-                               true,
-                               false,
->>>>>>> a82ae40d
                                decode_fixed_width_values_func>
         <<<dim_grid, dim_block, 0, stream.value()>>>(
           pages.device_ptr(), chunks, min_row, num_rows, error_code);
@@ -1312,12 +1239,6 @@
       gpuDecodePageDataGeneric<uint8_t,
                                decode_block_size,
                                decode_kernel_mask::FIXED_WIDTH_DICT,
-<<<<<<< HEAD
-=======
-                               true,
-                               false,
-                               false,
->>>>>>> a82ae40d
                                decode_fixed_width_values_func>
         <<<dim_grid, dim_block, 0, stream.value()>>>(
           pages.device_ptr(), chunks, min_row, num_rows, error_code);
@@ -1327,9 +1248,6 @@
       gpuDecodePageDataGeneric<uint16_t,
                                decode_block_size,
                                decode_kernel_mask::FIXED_WIDTH_DICT_LIST,
-                               true,
-                               true,
-                               true,
                                decode_fixed_width_values_func>
         <<<dim_grid, dim_block, 0, stream.value()>>>(
           pages.device_ptr(), chunks, min_row, num_rows, error_code);
@@ -1337,12 +1255,6 @@
       gpuDecodePageDataGeneric<uint16_t,
                                decode_block_size,
                                decode_kernel_mask::FIXED_WIDTH_DICT_NESTED,
-<<<<<<< HEAD
-=======
-                               true,
-                               true,
-                               false,
->>>>>>> a82ae40d
                                decode_fixed_width_values_func>
         <<<dim_grid, dim_block, 0, stream.value()>>>(
           pages.device_ptr(), chunks, min_row, num_rows, error_code);
@@ -1350,12 +1262,6 @@
       gpuDecodePageDataGeneric<uint16_t,
                                decode_block_size,
                                decode_kernel_mask::FIXED_WIDTH_DICT,
-<<<<<<< HEAD
-=======
-                               true,
-                               false,
-                               true,
->>>>>>> a82ae40d
                                decode_fixed_width_values_func>
         <<<dim_grid, dim_block, 0, stream.value()>>>(
           pages.device_ptr(), chunks, min_row, num_rows, error_code);
@@ -1384,9 +1290,6 @@
       gpuDecodePageDataGeneric<uint8_t,
                                decode_block_size,
                                decode_kernel_mask::BYTE_STREAM_SPLIT_FIXED_WIDTH_LIST,
-                               true,
-                               true,
-                               true,
                                decode_fixed_width_split_values_func>
         <<<dim_grid, dim_block, 0, stream.value()>>>(
           pages.device_ptr(), chunks, min_row, num_rows, error_code);
@@ -1394,12 +1297,6 @@
       gpuDecodePageDataGeneric<uint8_t,
                                decode_block_size,
                                decode_kernel_mask::BYTE_STREAM_SPLIT_FIXED_WIDTH_NESTED,
-<<<<<<< HEAD
-=======
-                               false,
-                               true,
-                               false,
->>>>>>> a82ae40d
                                decode_fixed_width_split_values_func>
         <<<dim_grid, dim_block, 0, stream.value()>>>(
           pages.device_ptr(), chunks, min_row, num_rows, error_code);
@@ -1407,12 +1304,6 @@
       gpuDecodePageDataGeneric<uint8_t,
                                decode_block_size,
                                decode_kernel_mask::BYTE_STREAM_SPLIT_FIXED_WIDTH_FLAT,
-<<<<<<< HEAD
-=======
-                               false,
-                               false,
-                               false,
->>>>>>> a82ae40d
                                decode_fixed_width_split_values_func>
         <<<dim_grid, dim_block, 0, stream.value()>>>(
           pages.device_ptr(), chunks, min_row, num_rows, error_code);
@@ -1422,9 +1313,6 @@
       gpuDecodePageDataGeneric<uint16_t,
                                decode_block_size,
                                decode_kernel_mask::BYTE_STREAM_SPLIT_FIXED_WIDTH_LIST,
-                               true,
-                               true,
-                               true,
                                decode_fixed_width_split_values_func>
         <<<dim_grid, dim_block, 0, stream.value()>>>(
           pages.device_ptr(), chunks, min_row, num_rows, error_code);
@@ -1432,12 +1320,6 @@
       gpuDecodePageDataGeneric<uint16_t,
                                decode_block_size,
                                decode_kernel_mask::BYTE_STREAM_SPLIT_FIXED_WIDTH_NESTED,
-<<<<<<< HEAD
-=======
-                               false,
-                               true,
-                               false,
->>>>>>> a82ae40d
                                decode_fixed_width_split_values_func>
         <<<dim_grid, dim_block, 0, stream.value()>>>(
           pages.device_ptr(), chunks, min_row, num_rows, error_code);
@@ -1445,12 +1327,6 @@
       gpuDecodePageDataGeneric<uint16_t,
                                decode_block_size,
                                decode_kernel_mask::BYTE_STREAM_SPLIT_FIXED_WIDTH_FLAT,
-<<<<<<< HEAD
-=======
-                               false,
-                               false,
-                               false,
->>>>>>> a82ae40d
                                decode_fixed_width_split_values_func>
         <<<dim_grid, dim_block, 0, stream.value()>>>(
           pages.device_ptr(), chunks, min_row, num_rows, error_code);
