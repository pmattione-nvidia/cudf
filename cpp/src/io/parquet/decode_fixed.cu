/*
 * Copyright (c) 2024, NVIDIA CORPORATION.
 *
 * Licensed under the Apache License, Version 2.0 (the "License");
 * you may not use this file except in compliance with the License.
 * You may obtain a copy of the License at
 *
 *     http://www.apache.org/licenses/LICENSE-2.0
 *
 * Unless required by applicable law or agreed to in writing, software
 * distributed under the License is distributed on an "AS IS" BASIS,
 * WITHOUT WARRANTIES OR CONDITIONS OF ANY KIND, either express or implied.
 * See the License for the specific language governing permissions and
 * limitations under the License.
 */
#include "page_data.cuh"
#include "page_decode.cuh"
#include "parquet_gpu.hpp"
#include "page_string_utils.cuh"
#include "rle_stream.cuh"

#include <cooperative_groups.h>

#include <cudf/detail/utilities/cuda.cuh>

namespace cudf::io::parquet::detail {

namespace {

// Unlike cub's algorithm, this provides warp-wide and block-wide results simultaneously.
// Also, this provides the ability to compute warp_bits & lane_mask manually, which we need for
// lists.
struct block_scan_results {
  uint32_t warp_bits;
  int thread_count_within_warp;
  int warp_count;

  int thread_count_within_block;
  int block_count;
};

template <int decode_block_size>
using block_scan_temp_storage = int[decode_block_size / cudf::detail::warp_size];

// Similar to CUB, must __syncthreads() after calling if reusing temp_storage
template <int decode_block_size>
__device__ inline static void scan_block_exclusive_sum(
  int thread_bit,
  block_scan_results& results,
  block_scan_temp_storage<decode_block_size>& temp_storage)
{
  int const t              = threadIdx.x;
  int const warp_index     = t / cudf::detail::warp_size;
  int const warp_lane      = t % cudf::detail::warp_size;
  uint32_t const lane_mask = (uint32_t(1) << warp_lane) - 1;

  uint32_t warp_bits = ballot(thread_bit);
  scan_block_exclusive_sum<decode_block_size>(
    warp_bits, warp_lane, warp_index, lane_mask, results, temp_storage);
}

// Similar to CUB, must __syncthreads() after calling if reusing temp_storage
template <int decode_block_size>
__device__ static void scan_block_exclusive_sum(
  uint32_t warp_bits,
  int warp_lane,
  int warp_index,
  uint32_t lane_mask,
  block_scan_results& results,
  block_scan_temp_storage<decode_block_size>& temp_storage)
{
  // Compute # warps
  constexpr int num_warps = decode_block_size / cudf::detail::warp_size;

  // Compute the warp-wide results
  results.warp_bits                = warp_bits;
  results.warp_count               = __popc(results.warp_bits);
  results.thread_count_within_warp = __popc(results.warp_bits & lane_mask);

  // Share the warp counts amongst the block threads
  if (warp_lane == 0) { temp_storage[warp_index] = results.warp_count; }
  __syncthreads();  // Sync to share counts between threads/warps

  // Compute block-wide results
  results.block_count               = 0;
  results.thread_count_within_block = results.thread_count_within_warp;
  for (int warp_idx = 0; warp_idx < num_warps; ++warp_idx) {
    results.block_count += temp_storage[warp_idx];
    if (warp_idx < warp_index) { results.thread_count_within_block += temp_storage[warp_idx]; }
  }
}

template <int block_size, bool has_lists_t, typename state_buf>
__device__ void gpuDecodeFixedWidthValues(
  page_state_s* s, state_buf* const sb, int start, int end, int t)
{
  constexpr int num_warps      = block_size / cudf::detail::warp_size;
  constexpr int max_batch_size = num_warps * cudf::detail::warp_size;

  // nesting level that is storing actual leaf values
  int const leaf_level_index = s->col.max_nesting_depth - 1;
  auto const data_out        = s->nesting_info[leaf_level_index].data_out;

  int const dtype          = s->col.physical_type;
  uint32_t const dtype_len = s->dtype_len;

  int const skipped_leaf_values = s->page.skipped_leaf_values;

  // decode values
  int pos = start;
  while (pos < end) {
    int const batch_size = min(max_batch_size, end - pos);
    int const target_pos = pos + batch_size;
    int const thread_pos = pos + t;

    // Index from value buffer (doesn't include nulls) to final array (has gaps for nulls)
    int const dst_pos = [&]() {
      int dst_pos = sb->nz_idx[rolling_index<state_buf::nz_buf_size>(thread_pos)];
      if constexpr (!has_lists_t) { dst_pos -= s->first_row; }
      return dst_pos;
    }();

    // target_pos will always be properly bounded by num_rows, but dst_pos may be negative (values
    // before first_row) in the flat hierarchy case.
    if (thread_pos < target_pos && dst_pos >= 0) {
      // nesting level that is storing actual leaf values

      // src_pos represents the logical row position we want to read from. But in the case of
      // nested hierarchies (lists), there is no 1:1 mapping of rows to values. So src_pos
      // has to take into account the # of values we have to skip in the page to get to the
      // desired logical row.  For flat hierarchies, skipped_leaf_values will always be 0.
      int const src_pos = [&]() {
        if constexpr (has_lists_t) { return thread_pos + skipped_leaf_values; }
        return thread_pos;
      }();

      void* const dst = data_out + (static_cast<size_t>(dst_pos) * dtype_len);

      if (s->col.logical_type.has_value() && s->col.logical_type->type == LogicalType::DECIMAL) {
        switch (dtype) {
          case INT32: gpuOutputFast(s, sb, src_pos, static_cast<uint32_t*>(dst)); break;
          case INT64: gpuOutputFast(s, sb, src_pos, static_cast<uint2*>(dst)); break;
          default:
            if (s->dtype_len_in <= sizeof(int32_t)) {
              gpuOutputFixedLenByteArrayAsInt(s, sb, src_pos, static_cast<int32_t*>(dst));
            } else if (s->dtype_len_in <= sizeof(int64_t)) {
              gpuOutputFixedLenByteArrayAsInt(s, sb, src_pos, static_cast<int64_t*>(dst));
            } else {
              gpuOutputFixedLenByteArrayAsInt(s, sb, src_pos, static_cast<__int128_t*>(dst));
            }
            break;
        }
      } else if (dtype == BOOLEAN) {
        gpuOutputBoolean(sb, src_pos, static_cast<uint8_t*>(dst));
      } else if (dtype == INT96) {
        gpuOutputInt96Timestamp(s, sb, src_pos, static_cast<int64_t*>(dst));
      } else if (dtype_len == 8) {
        if (s->dtype_len_in == 4) {
          // Reading INT32 TIME_MILLIS into 64-bit DURATION_MILLISECONDS
          // TIME_MILLIS is the only duration type stored as int32:
          // https://github.com/apache/parquet-format/blob/master/LogicalTypes.md#deprecated-time-convertedtype
          gpuOutputFast(s, sb, src_pos, static_cast<uint32_t*>(dst));
        } else if (s->ts_scale) {
          gpuOutputInt64Timestamp(s, sb, src_pos, static_cast<int64_t*>(dst));
        } else {
          gpuOutputFast(s, sb, src_pos, static_cast<uint2*>(dst));
        }
      } else if (dtype_len == 4) {
        gpuOutputFast(s, sb, src_pos, static_cast<uint32_t*>(dst));
      } else {
        gpuOutputGeneric(s, sb, src_pos, static_cast<uint8_t*>(dst), dtype_len);
      }
    }

    pos += batch_size;
  }
}

template <int block_size, bool has_lists_t, typename state_buf>
__device__ inline void gpuDecodeFixedWidthSplitValues(
  page_state_s* s, state_buf* const sb, int start, int end, int t)
{
  using cudf::detail::warp_size;
  constexpr int num_warps      = block_size / warp_size;
  constexpr int max_batch_size = num_warps * warp_size;

  // nesting level that is storing actual leaf values
  int const leaf_level_index = s->col.max_nesting_depth - 1;
  auto const data_out        = s->nesting_info[leaf_level_index].data_out;

  int const dtype       = s->col.physical_type;
  auto const data_len   = thrust::distance(s->data_start, s->data_end);
  auto const num_values = data_len / s->dtype_len_in;

  int const skipped_leaf_values = s->page.skipped_leaf_values;

  // decode values
  int pos = start;
  while (pos < end) {
    int const batch_size = min(max_batch_size, end - pos);

    int const target_pos = pos + batch_size;
    int const thread_pos = pos + t;

    // the position in the output column/buffer
    // Index from value buffer (doesn't include nulls) to final array (has gaps for nulls)
    int const dst_pos = [&]() {
      int dst_pos = sb->nz_idx[rolling_index<state_buf::nz_buf_size>(thread_pos)];
      if constexpr (!has_lists_t) { dst_pos -= s->first_row; }
      return dst_pos;
    }();

    // target_pos will always be properly bounded by num_rows, but dst_pos may be negative (values
    // before first_row) in the flat hierarchy case.
    if (thread_pos < target_pos && dst_pos >= 0) {
      // src_pos represents the logical row position we want to read from. But in the case of
      // nested hierarchies (lists), there is no 1:1 mapping of rows to values. So src_pos
      // has to take into account the # of values we have to skip in the page to get to the
      // desired logical row.  For flat hierarchies, skipped_leaf_values will always be 0.
      int const src_pos = [&]() {
        if constexpr (has_lists_t) {
          return thread_pos + skipped_leaf_values;
        } else {
          return thread_pos;
        }
      }();

      uint32_t const dtype_len = s->dtype_len;
      uint8_t const* const src = s->data_start + src_pos;
      uint8_t* const dst       = data_out + static_cast<size_t>(dst_pos) * dtype_len;
      auto const is_decimal =
        s->col.logical_type.has_value() and s->col.logical_type->type == LogicalType::DECIMAL;

      // Note: non-decimal FIXED_LEN_BYTE_ARRAY will be handled in the string reader
      if (is_decimal) {
        switch (dtype) {
          case INT32: gpuOutputByteStreamSplit<int32_t>(dst, src, num_values); break;
          case INT64: gpuOutputByteStreamSplit<int64_t>(dst, src, num_values); break;
          case FIXED_LEN_BYTE_ARRAY:
            if (s->dtype_len_in <= sizeof(int32_t)) {
              gpuOutputSplitFixedLenByteArrayAsInt(
                reinterpret_cast<int32_t*>(dst), src, num_values, s->dtype_len_in);
              break;
            } else if (s->dtype_len_in <= sizeof(int64_t)) {
              gpuOutputSplitFixedLenByteArrayAsInt(
                reinterpret_cast<int64_t*>(dst), src, num_values, s->dtype_len_in);
              break;
            } else if (s->dtype_len_in <= sizeof(__int128_t)) {
              gpuOutputSplitFixedLenByteArrayAsInt(
                reinterpret_cast<__int128_t*>(dst), src, num_values, s->dtype_len_in);
              break;
            }
            // unsupported decimal precision
            [[fallthrough]];

          default: s->set_error_code(decode_error::UNSUPPORTED_ENCODING);
        }
      } else if (dtype_len == 8) {
        if (s->dtype_len_in == 4) {
          // Reading INT32 TIME_MILLIS into 64-bit DURATION_MILLISECONDS
          // TIME_MILLIS is the only duration type stored as int32:
          // https://github.com/apache/parquet-format/blob/master/LogicalTypes.md#deprecated-time-convertedtype
          gpuOutputByteStreamSplit<int32_t>(dst, src, num_values);
          // zero out most significant bytes
          memset(dst + 4, 0, 4);
        } else if (s->ts_scale) {
          gpuOutputSplitInt64Timestamp(
            reinterpret_cast<int64_t*>(dst), src, num_values, s->ts_scale);
        } else {
          gpuOutputByteStreamSplit<int64_t>(dst, src, num_values);
        }
      } else if (dtype_len == 4) {
        gpuOutputByteStreamSplit<int32_t>(dst, src, num_values);
      } else {
        s->set_error_code(decode_error::UNSUPPORTED_ENCODING);
      }
    }

    pos += batch_size;
  }
}


template <int block_size, bool split_decode_t, bool has_lists_t, typename state_buf>
__device__ inline void gpuDecodeString(
  page_state_s* s, state_buf* const sb, int start, int end, int t, size_t& string_output_offset)
{
  constexpr int num_warps      = block_size / cudf::detail::warp_size;
  constexpr int max_batch_size = num_warps * cudf::detail::warp_size;

  // nesting level that is storing actual leaf values
  int const leaf_level_index = s->col.max_nesting_depth - 1;
  int const skipped_leaf_values = s->page.skipped_leaf_values;

  auto& ni = s->nesting_info[leaf_level_index];

  // decode values
  int pos = start;
  while (pos < end) {
    int const batch_size = min(max_batch_size, end - pos);

    int const target_pos = pos + batch_size;
    int const thread_pos = pos + t;

    // Index from value buffer (doesn't include nulls) to final array (has gaps for nulls)
    int const dst_pos = [&]() {
      int dst_pos = sb->nz_idx[rolling_index<state_buf::nz_buf_size>(thread_pos)];
      if constexpr (!has_lists_t) { dst_pos -= s->first_row; }
      return dst_pos;
    }();

    // src_pos represents the logical row position we want to read from. But in the case of
    // nested hierarchies (lists), there is no 1:1 mapping of rows to values. So src_pos
    // has to take into account the # of values we have to skip in the page to get to the
    // desired logical row.  For flat hierarchies, skipped_leaf_values will always be 0.
    int const src_pos = [&]() {
      if constexpr (has_lists_t) { return thread_pos + skipped_leaf_values; }
      return thread_pos;
    }();

    // target_pos will always be properly bounded by num_rows, but dst_pos may be negative (values
    // before first_row) in the flat hierarchy case.
    bool const in_range = (thread_pos < target_pos) && (dst_pos >= 0);
    auto [source_string_ptr, string_length] = [&](){
      if (!in_range) {
        return cuda::std::pair<char const*, size_t>(nullptr, 0);
      } else {
        return gpuGetStringData(s, sb, src_pos);
      }
    }();

    //compute string offsets
    using block_scan = cub::BlockScan<size_t, block_size>;
    __shared__ typename block_scan::TempStorage scan_storage;
    size_t thread_string_offset, block_total_string_length;
    block_scan(scan_storage).ExclusiveSum(string_length, thread_string_offset, block_total_string_length);
    thread_string_offset += string_output_offset;

    if constexpr (split_decode_t) {
      if (in_range) {
        auto const split_string_length = s->dtype_len_in;
        auto const stream_length = s->page.str_bytes / split_string_length;

        auto str_len_ptr = reinterpret_cast<int32_t*>(ni.data_out) + dst_pos;
        *str_len_ptr = string_length;

        auto const output_string_ptr = ni.string_out + thread_string_offset;
        for (int ii = 0; ii < split_string_length; ii++) {
          output_string_ptr[ii] = s->data_start[src_pos + ii * stream_length];
        }
      }
    } else {
      // do a character parallel string copy when the average string is longer than a block
      auto const use_char_ll = false; //block_total_string_length >= block_size * block_size;
      if (use_char_ll) {

      } else {

        if (in_range) {
          int32_t* str_len_ptr  = reinterpret_cast<int32_t*>(ni.data_out) + dst_pos;
          *str_len_ptr = string_length;

          uint8_t* output_string_ptr = ni.string_out + thread_string_offset;
          memcpy(output_string_ptr, source_string_ptr, string_length);
/*
if((t==0)) {
char temp_buffer[24];
memcpy(temp_buffer, source_string_ptr, string_length);
temp_buffer[string_length] = '\0';
printf("DECODED t %d, dst_pos %d, src_pos %d, thread_pos %d: WROTE string %s of length %d to %p (offset %d), and wrote offset %d at %p\n", 
  t, dst_pos, src_pos, thread_pos, temp_buffer, (int)string_length, (void*)output_string_ptr, (int)thread_string_offset, (int)*str_len_ptr, (void*)str_len_ptr);
}*/
        }
      }
    }

    string_output_offset += block_total_string_length;
    pos += batch_size;
  }



/*
//OLD //24*128 = 3072 bytes!!!
  __shared__ uint8_t const* pointers[block_size];
  __shared__ size_t offsets[block_size];
  __shared__ int dsts[block_size];
  __shared__ int lengths[block_size];

  offsets[t]  = thread_string_offset;
  pointers[t] = reinterpret_cast<uint8_t const*>(source_string_ptr);
  dsts[t]     = dst_pos;
  lengths[t]  = string_length;
  __syncthreads();

    bool const in_range = (thread_pos < target_pos) && (dst_pos >= 0);

  for (int ss = 0; ss < block_size && ss + start < target_pos; ++ss) {
    if (dsts[ss] >= 0) {
      // Save string offsets, unless is large column (> 2GB): no room in int32_t, save lengths for now
      auto str_len_ptr = reinterpret_cast<int32_t*>(ni.data_out) + dsts[ss];
      *str_len_ptr     = s->col.is_large_string_col ? lengths[ss] : s->page.str_offset + offsets[ss];

      auto output_string_ptr = ni.string_out + offsets[ss];
      if (lengths[ss] > 2*block_size) {
        //WHAT IS THIS
        wideStrcpy(output_string_ptr, pointers[ss], lengths[ss], t);
      } else {
        for (int i = t; i < lengths[ss]; i += block_size) {
          output_string_ptr[i] = pointers[ss][i];
        }
      }
    }
  }
*/

}

template <int decode_block_size, typename level_t, typename state_buf>
static __device__ int gpuUpdateValidityAndRowIndicesNested(
  int32_t target_value_count, page_state_s* s, state_buf* sb, level_t const* const def, int t)
{
  constexpr int num_warps      = decode_block_size / cudf::detail::warp_size;
  constexpr int max_batch_size = num_warps * cudf::detail::warp_size;

  // how many (input) values we've processed in the page so far
  int value_count = s->input_value_count;

  // cap by last row so that we don't process any rows past what we want to output.
  int const first_row                 = s->first_row;
  int const last_row                  = first_row + s->num_rows;
  int const capped_target_value_count = min(target_value_count, last_row);

  int const row_index_lower_bound = s->row_index_lower_bound;

  int const max_depth       = s->col.max_nesting_depth - 1;
  auto& max_depth_ni        = s->nesting_info[max_depth];
  int max_depth_valid_count = max_depth_ni.valid_count;

  __syncthreads();

  while (value_count < capped_target_value_count) {
    int const batch_size = min(max_batch_size, capped_target_value_count - value_count);

    // definition level
    int const d = [&]() {
      if (t >= batch_size) {
        return -1;
      } else if (def) {
        return static_cast<int>(def[rolling_index<state_buf::nz_buf_size>(value_count + t)]);
      }
      return 1;
    }();

    int const thread_value_count = t;
    int const block_value_count  = batch_size;

    // compute our row index, whether we're in row bounds, and validity
    int const row_index           = thread_value_count + value_count;
    int const in_row_bounds       = (row_index >= row_index_lower_bound) && (row_index < last_row);
    int const in_write_row_bounds = ballot(row_index >= first_row && row_index < last_row);
    int const write_start = __ffs(in_write_row_bounds) - 1;  // first bit in the warp to store

    // iterate by depth
    for (int d_idx = 0; d_idx <= max_depth; d_idx++) {
      auto& ni = s->nesting_info[d_idx];

      int const is_valid = ((d >= ni.max_def_level) && in_row_bounds) ? 1 : 0;

      // thread and block validity count
      using block_scan = cub::BlockScan<int, decode_block_size>;
      __shared__ typename block_scan::TempStorage scan_storage;
      int thread_valid_count, block_valid_count;
      block_scan(scan_storage).ExclusiveSum(is_valid, thread_valid_count, block_valid_count);

      // validity is processed per-warp
      //
      // nested schemas always read and write to the same bounds (that is, read and write
      // positions are already pre-bounded by first_row/num_rows). flat schemas will start reading
      // at the first value, even if that is before first_row, because we cannot trivially jump to
      // the correct position to start reading. since we are about to write the validity vector
      // here we need to adjust our computed mask to take into account the write row bounds.
      int warp_null_count = 0;
      if (ni.valid_map != nullptr) {
        uint32_t const warp_validity_mask = ballot(is_valid);
        // lane 0 from each warp writes out validity
        if ((write_start >= 0) && ((t % cudf::detail::warp_size) == 0)) {
          int const valid_map_offset = ni.valid_map_offset;
          int const vindex     = value_count + thread_value_count;  // absolute input value index
          int const bit_offset = (valid_map_offset + vindex + write_start) -
                                 first_row;  // absolute bit offset into the output validity map
          int const write_end =
            cudf::detail::warp_size - __clz(in_write_row_bounds);  // last bit in the warp to store
          int const bit_count = write_end - write_start;
          warp_null_count     = bit_count - __popc(warp_validity_mask >> write_start);

          store_validity(bit_offset, ni.valid_map, warp_validity_mask >> write_start, bit_count);
        }
      }

      // sum null counts. we have to do it this way instead of just incrementing by (value_count -
      // valid_count) because valid_count also includes rows that potentially start before our row
      // bounds. if we could come up with a way to clean that up, we could remove this and just
      // compute it directly at the end of the kernel.
      size_type const block_null_count =
        cudf::detail::single_lane_block_sum_reduce<decode_block_size, 0>(warp_null_count);
      if (t == 0) { ni.null_count += block_null_count; }

      // if this is valid and we're at the leaf, output dst_pos
      if (d_idx == max_depth) {
        if (is_valid) {
          int const dst_pos = value_count + thread_value_count;
          int const src_pos = max_depth_valid_count + thread_valid_count;

          sb->nz_idx[rolling_index<state_buf::nz_buf_size>(src_pos)] = dst_pos;
        }
        // update stuff
        max_depth_valid_count += block_valid_count;
      }

    }  // end depth loop

    value_count += block_value_count;
  }  // end loop

  if (t == 0) {
    // update valid value count for decoding and total # of values we've processed
    max_depth_ni.valid_count = max_depth_valid_count;
    max_depth_ni.value_count = value_count; //Needed AT LEAST for strings!
    s->nz_count              = max_depth_valid_count;
    s->input_value_count     = value_count;
    s->input_row_count       = value_count;
  }

  return max_depth_valid_count;
}

template <int decode_block_size, typename level_t, typename state_buf>
static __device__ int gpuUpdateValidityAndRowIndicesFlat(
  int32_t target_value_count, page_state_s* s, state_buf* sb, level_t const* const def, int t)
{
  constexpr int num_warps      = decode_block_size / cudf::detail::warp_size;
  constexpr int max_batch_size = num_warps * cudf::detail::warp_size;

  auto& ni = s->nesting_info[0];

  // how many (input) values we've processed in the page so far
  int value_count = s->input_value_count;
  int valid_count = ni.valid_count;

  // cap by last row so that we don't process any rows past what we want to output.
  int const first_row                 = s->first_row;
  int const last_row                  = first_row + s->num_rows;
  int const capped_target_value_count = min(target_value_count, last_row);

  int const valid_map_offset      = ni.valid_map_offset;
  int const row_index_lower_bound = s->row_index_lower_bound;

  __syncthreads();

  while (value_count < capped_target_value_count) {
    int const batch_size = min(max_batch_size, capped_target_value_count - value_count);

    int const thread_value_count = t;
    int const block_value_count  = batch_size;

    // compute our row index, whether we're in row bounds, and validity
    int const row_index     = thread_value_count + value_count;
    int const in_row_bounds = (row_index >= row_index_lower_bound) && (row_index < last_row);

    // use definition level & row bounds to determine if is valid
    int const is_valid = [&]() {
      if (t >= batch_size) {
        return 0;
      } else if (def) {
        int const def_level =
          static_cast<int>(def[rolling_index<state_buf::nz_buf_size>(value_count + t)]);
        return ((def_level > 0) && in_row_bounds) ? 1 : 0;
      }
      return in_row_bounds;
    }();

    // thread and block validity count
    using block_scan = cub::BlockScan<int, decode_block_size>;
    __shared__ typename block_scan::TempStorage scan_storage;
    int thread_valid_count, block_valid_count;
    block_scan(scan_storage).ExclusiveSum(is_valid, thread_valid_count, block_valid_count);
    uint32_t const warp_validity_mask = ballot(is_valid);

    // validity is processed per-warp
    //
    // nested schemas always read and write to the same bounds (that is, read and write
    // positions are already pre-bounded by first_row/num_rows). flat schemas will start reading
    // at the first value, even if that is before first_row, because we cannot trivially jump to
    // the correct position to start reading. since we are about to write the validity vector
    // here we need to adjust our computed mask to take into account the write row bounds.
    int const in_write_row_bounds = ballot(row_index >= first_row && row_index < last_row);
    int const write_start = __ffs(in_write_row_bounds) - 1;  // first bit in the warp to store
    int warp_null_count   = 0;
    // lane 0 from each warp writes out validity
    if ((write_start >= 0) && ((t % cudf::detail::warp_size) == 0)) {
      int const vindex     = value_count + thread_value_count;  // absolute input value index
      int const bit_offset = (valid_map_offset + vindex + write_start) -
                             first_row;  // absolute bit offset into the output validity map
      int const write_end =
        cudf::detail::warp_size - __clz(in_write_row_bounds);  // last bit in the warp to store
      int const bit_count = write_end - write_start;
      warp_null_count     = bit_count - __popc(warp_validity_mask >> write_start);

      store_validity(bit_offset, ni.valid_map, warp_validity_mask >> write_start, bit_count);
    }

    // sum null counts. we have to do it this way instead of just incrementing by (value_count -
    // valid_count) because valid_count also includes rows that potentially start before our row
    // bounds. if we could come up with a way to clean that up, we could remove this and just
    // compute it directly at the end of the kernel.
    size_type const block_null_count =
      cudf::detail::single_lane_block_sum_reduce<decode_block_size, 0>(warp_null_count);
    if (t == 0) { ni.null_count += block_null_count; }

    // output offset
    if (is_valid) {
      int const dst_pos = value_count + thread_value_count;
      int const src_pos = valid_count + thread_valid_count;

      sb->nz_idx[rolling_index<state_buf::nz_buf_size>(src_pos)] = dst_pos;
    }

    // update stuff
    value_count += block_value_count;
    valid_count += block_valid_count;
  }

  if (t == 0) {
    // update valid value count for decoding and total # of values we've processed
    ni.valid_count       = valid_count;
    ni.value_count       = value_count;
    s->nz_count          = valid_count;
    s->input_value_count = value_count;
    s->input_row_count   = value_count;
  }

  return valid_count;
}

template <int decode_block_size, typename state_buf>
static __device__ int gpuUpdateValidityAndRowIndicesNonNullable(int32_t target_value_count,
                                                                page_state_s* s,
                                                                state_buf* sb,
                                                                int t)
{
  constexpr int num_warps      = decode_block_size / cudf::detail::warp_size;
  constexpr int max_batch_size = num_warps * cudf::detail::warp_size;

  // cap by last row so that we don't process any rows past what we want to output.
  int const first_row                 = s->first_row;
  int const last_row                  = first_row + s->num_rows;
  int const capped_target_value_count = min(target_value_count, last_row);
  int const row_index_lower_bound     = s->row_index_lower_bound;

  // how many (input) values we've processed in the page so far
  int value_count = s->input_value_count;

  int const max_depth = s->col.max_nesting_depth - 1;
  auto& ni            = s->nesting_info[max_depth];
  int valid_count     = ni.valid_count;

  __syncthreads();

  while (value_count < capped_target_value_count) {
    int const batch_size = min(max_batch_size, capped_target_value_count - value_count);

    int const thread_value_count = t;
    int const block_value_count  = batch_size;

    // compute our row index, whether we're in row bounds, and validity
    int const row_index     = thread_value_count + value_count;
    int const in_row_bounds = (row_index >= row_index_lower_bound) && (row_index < last_row);

    int const is_valid           = in_row_bounds;
    int const thread_valid_count = thread_value_count;
    int const block_valid_count  = block_value_count;

    // if this is valid and we're at the leaf, output dst_pos
    if (is_valid) {
      // for non-list types, the value count is always the same across
      int const dst_pos = value_count + thread_value_count;
      int const src_pos = valid_count + thread_valid_count;

      sb->nz_idx[rolling_index<state_buf::nz_buf_size>(src_pos)] = dst_pos;
    }

    // update stuff
    value_count += block_value_count;
    valid_count += block_valid_count;
  }  // end loop

  if (t == 0) {
    // update valid value count for decoding and total # of values we've processed
    ni.valid_count       = valid_count;
    ni.value_count       = value_count;
    s->nz_count          = valid_count;
    s->input_value_count = value_count;
    s->input_row_count   = value_count;
  }

  return valid_count;
}

template <int decode_block_size, bool nullable, typename level_t, typename state_buf>
static __device__ int gpuUpdateValidityAndRowIndicesLists(int32_t target_value_count,
                                                          page_state_s* s,
                                                          state_buf* sb,
                                                          level_t const* const def,
                                                          level_t const* const rep,
                                                          int t)
{
  constexpr int num_warps      = decode_block_size / cudf::detail::warp_size;
  constexpr int max_batch_size = num_warps * cudf::detail::warp_size;

  // how many (input) values we've processed in the page so far, prior to this loop iteration
  int value_count = s->input_value_count;

  // how many rows we've processed in the page so far
  int input_row_count = s->input_row_count;

  // cap by last row so that we don't process any rows past what we want to output.
  int const first_row = s->first_row;
  int const last_row  = first_row + s->num_rows;

  int const row_index_lower_bound = s->row_index_lower_bound;
  int const max_depth             = s->col.max_nesting_depth - 1;
  int max_depth_valid_count       = s->nesting_info[max_depth].valid_count;

  int const warp_index     = t / cudf::detail::warp_size;
  int const warp_lane      = t % cudf::detail::warp_size;
  bool const is_first_lane = (warp_lane == 0);

  __syncthreads();
  __shared__ block_scan_temp_storage<decode_block_size> temp_storage;

  while (value_count < target_value_count) {
    bool const within_batch = value_count + t < target_value_count;

    // get definition level, use repetition level to get start/end depth
    // different for each thread, as each thread has a different r/d
    auto const [def_level, start_depth, end_depth] = [&]() {
      if (!within_batch) { return cuda::std::make_tuple(-1, -1, -1); }

      int const level_index = rolling_index<state_buf::nz_buf_size>(value_count + t);
      int const rep_level   = static_cast<int>(rep[level_index]);
      int const start_depth = s->nesting_info[rep_level].start_depth;

      if constexpr (!nullable) {
        return cuda::std::make_tuple(-1, start_depth, max_depth);
      } else {
        if (def != nullptr) {
          int const def_level = static_cast<int>(def[level_index]);
          return cuda::std::make_tuple(
            def_level, start_depth, s->nesting_info[def_level].end_depth);
        } else {
          return cuda::std::make_tuple(1, start_depth, max_depth);
        }
      }
    }();

    // Determine value count & row index
    //  track (page-relative) row index for the thread so we can compare against input bounds
    //  keep track of overall # of rows we've read.
    int const is_new_row = start_depth == 0 ? 1 : 0;
    int num_prior_new_rows, total_num_new_rows;
    {
      block_scan_results new_row_scan_results;
      scan_block_exclusive_sum<decode_block_size>(is_new_row, new_row_scan_results, temp_storage);
      __syncthreads();
      num_prior_new_rows = new_row_scan_results.thread_count_within_block;
      total_num_new_rows = new_row_scan_results.block_count;
    }

    int const row_index = input_row_count + ((num_prior_new_rows + is_new_row) - 1);
    input_row_count += total_num_new_rows;
    int const in_row_bounds = (row_index >= row_index_lower_bound) && (row_index < last_row);

    // VALUE COUNT:
    // in_nesting_bounds: if at a nesting level where we need to add value indices
    // the bounds: from current rep to the rep AT the def depth
    int in_nesting_bounds = ((0 >= start_depth && 0 <= end_depth) && in_row_bounds) ? 1 : 0;
    int thread_value_count_within_warp, warp_value_count, thread_value_count, block_value_count;
    {
      block_scan_results value_count_scan_results;
      scan_block_exclusive_sum<decode_block_size>(
        in_nesting_bounds, value_count_scan_results, temp_storage);
      __syncthreads();

      thread_value_count_within_warp = value_count_scan_results.thread_count_within_warp;
      warp_value_count               = value_count_scan_results.warp_count;
      thread_value_count             = value_count_scan_results.thread_count_within_block;
      block_value_count              = value_count_scan_results.block_count;
    }

    // iterate by depth
    for (int d_idx = 0; d_idx <= max_depth; d_idx++) {
      auto& ni = s->nesting_info[d_idx];

      // everything up to the max_def_level is a non-null value
      int const is_valid = [&](int input_def_level) {
        if constexpr (nullable) {
          return ((input_def_level >= ni.max_def_level) && in_nesting_bounds) ? 1 : 0;
        } else {
          return in_nesting_bounds;
        }
      }(def_level);

      // VALID COUNT:
      // Not all values visited by this block will represent a value at this nesting level.
      // the validity bit for thread t might actually represent output value t-6.
      // the correct position for thread t's bit is thread_value_count.
      uint32_t const warp_valid_mask =
        WarpReduceOr32((uint32_t)is_valid << thread_value_count_within_warp);
      int thread_valid_count, block_valid_count;
      {
        auto thread_mask = (uint32_t(1) << thread_value_count_within_warp) - 1;

        block_scan_results valid_count_scan_results;
        scan_block_exclusive_sum<decode_block_size>(warp_valid_mask,
                                                    warp_lane,
                                                    warp_index,
                                                    thread_mask,
                                                    valid_count_scan_results,
                                                    temp_storage);
        __syncthreads();
        thread_valid_count = valid_count_scan_results.thread_count_within_block;
        block_valid_count  = valid_count_scan_results.block_count;
      }

      // compute warp and thread value counts for the -next- nesting level. we need to
      // do this for lists so that we can emit an offset for the -current- nesting level.
      // the offset for the current nesting level == current length of the next nesting level
      int next_thread_value_count_within_warp = 0, next_warp_value_count = 0;
      int next_thread_value_count = 0, next_block_value_count = 0;
      int next_in_nesting_bounds = 0;
      if (d_idx < max_depth) {
        // NEXT DEPTH VALUE COUNT:
        next_in_nesting_bounds =
          ((d_idx + 1 >= start_depth) && (d_idx + 1 <= end_depth) && in_row_bounds) ? 1 : 0;
        {
          block_scan_results next_value_count_scan_results;
          scan_block_exclusive_sum<decode_block_size>(
            next_in_nesting_bounds, next_value_count_scan_results, temp_storage);
          __syncthreads();

          next_thread_value_count_within_warp =
            next_value_count_scan_results.thread_count_within_warp;
          next_warp_value_count   = next_value_count_scan_results.warp_count;
          next_thread_value_count = next_value_count_scan_results.thread_count_within_block;
          next_block_value_count  = next_value_count_scan_results.block_count;
        }

        // STORE OFFSET TO THE LIST LOCATION
        // if we're -not- at a leaf column and we're within nesting/row bounds
        // and we have a valid data_out pointer, it implies this is a list column, so
        // emit an offset.
        if (in_nesting_bounds && ni.data_out != nullptr) {
          const auto& next_ni = s->nesting_info[d_idx + 1];
          int const idx       = ni.value_count + thread_value_count;
          cudf::size_type const ofs =
            next_ni.value_count + next_thread_value_count + next_ni.page_start_value;

          (reinterpret_cast<cudf::size_type*>(ni.data_out))[idx] = ofs;
        }
      }

      // validity is processed per-warp (on lane 0's)
      // thi is because when atomic writes are needed, they are 32-bit operations
      //
      // lists always read and write to the same bounds
      // (that is, read and write positions are already pre-bounded by first_row/num_rows).
      // since we are about to write the validity vector
      // here we need to adjust our computed mask to take into account the write row bounds.
      if constexpr (nullable) {
        if (is_first_lane && (ni.valid_map != nullptr) && (warp_value_count > 0)) {
          // absolute bit offset into the output validity map
          // is cumulative sum of warp_value_count at the given nesting depth
          // DON'T subtract by first_row: since it's lists it's not 1-row-per-value
          int const bit_offset = ni.valid_map_offset + thread_value_count;

          store_validity(bit_offset, ni.valid_map, warp_valid_mask, warp_value_count);
        }

        if (t == 0) { ni.null_count += block_value_count - block_valid_count; }
      }

      // if this is valid and we're at the leaf, output dst_pos
      // Read value_count before the sync, so that when thread 0 modifies it we've already read its
      // value
      int const current_value_count = ni.value_count;
      __syncthreads();  // guard against modification of ni.value_count below
      if (d_idx == max_depth) {
        if (is_valid) {
          int const dst_pos      = current_value_count + thread_value_count;
          int const src_pos      = max_depth_valid_count + thread_valid_count;
          int const output_index = rolling_index<state_buf::nz_buf_size>(src_pos);

          // Index from rolling buffer of values (which doesn't include nulls) to final array (which
          // includes gaps for nulls)
          sb->nz_idx[output_index] = dst_pos;
        }
        max_depth_valid_count += block_valid_count;
      }

      // update stuff
      if (t == 0) {
        ni.value_count += block_value_count;
        ni.valid_map_offset += block_value_count;
      }
      __syncthreads();  // sync modification of ni.value_count

      // propagate value counts for the next depth level
      block_value_count              = next_block_value_count;
      thread_value_count             = next_thread_value_count;
      in_nesting_bounds              = next_in_nesting_bounds;
      warp_value_count               = next_warp_value_count;
      thread_value_count_within_warp = next_thread_value_count_within_warp;
    }  // END OF DEPTH LOOP

    int const batch_size = min(max_batch_size, target_value_count - value_count);
    value_count += batch_size;
  }

  if (t == 0) {
    // update valid value count for decoding and total # of values we've processed
    s->nesting_info[max_depth].valid_count = max_depth_valid_count;
    s->nz_count                            = max_depth_valid_count;
    s->input_value_count                   = value_count;

    // If we have lists # rows != # values
    s->input_row_count = input_row_count;
  }

  return max_depth_valid_count;
}

// is the page marked nullable or not
__device__ inline bool is_nullable(page_state_s* s)
{
  auto const lvl           = level_type::DEFINITION;
  auto const max_def_level = s->col.max_level[lvl];
  return max_def_level > 0;
}

// for a nullable page, check to see if it could have nulls
__device__ inline bool maybe_has_nulls(page_state_s* s)
{
  auto const lvl      = level_type::DEFINITION;
  auto const init_run = s->initial_rle_run[lvl];
  // literal runs, lets assume they could hold nulls
  if (is_literal_run(init_run)) { return true; }

  // repeated run with number of items in the run not equal
  // to the rows in the page, assume that means we could have nulls
  if (s->page.num_input_values != (init_run >> 1)) { return true; }

  auto const lvl_bits = s->col.level_bits[lvl];
  auto const run_val  = lvl_bits == 0 ? 0 : s->initial_rle_value[lvl];

  // the encoded repeated value isn't valid, we have (all) nulls
  return run_val != s->col.max_level[lvl];
}

template <int decode_block_size_t, typename state_buf>
inline __device__ void bool_plain_decode(page_state_s* s, state_buf* sb, int t, int to_decode)
{
  int pos              = s->dict_pos;
  int const target_pos = pos + to_decode;

  while (pos < target_pos) {
    int const batch_len = min(target_pos - pos, decode_block_size_t);

    if (t < batch_len) {
      int const bit_pos           = pos + t;
      int const byte_offset       = bit_pos >> 3;
      int const bit_in_byte_index = bit_pos & 7;

      uint8_t const* const read_from = s->data_start + byte_offset;
<<<<<<< HEAD
      bool const read_bit            = *read_from & (1 << bit_in_byte_index);
=======
      bool const read_bit            = (*read_from) & (1 << bit_in_byte_index);
>>>>>>> 990734f8

      int const write_to_index     = rolling_index<state_buf::dict_buf_size>(bit_pos);
      sb->dict_idx[write_to_index] = read_bit;
    }

    pos += batch_len;
  }

  if (t == 0) { s->dict_pos = pos; }
}

template <int rolling_buf_size, typename stream_type>
__device__ int skip_decode(stream_type& parquet_stream, int num_to_skip, int t)
{
  // it could be that (e.g.) we skip 5000 but starting at row 4000 we have a run of length 2000:
  // in that case skip_decode() only skips 4000, and we have to process the remaining 1000 up front
  // modulo 2 * block_size of course, since that's as many as we process at once
  int num_skipped = parquet_stream.skip_decode(t, num_to_skip);
  while (num_skipped < num_to_skip) {
    // TODO: Instead of decoding, skip within the run to the appropriate location
    auto const to_decode = min(rolling_buf_size, num_to_skip - num_skipped);
    num_skipped += parquet_stream.decode_next(t, to_decode);
    __syncthreads();
  }

  return num_skipped;
}

/**
 * @brief Kernel for computing fixed width non dictionary column data stored in the pages
 *
 * This function will write the page data and the page data's validity to the
 * output specified in the page's column chunk. If necessary, additional
 * conversion will be performed to translate from the Parquet datatype to
 * desired output datatype.
 *
 * @param pages List of pages
 * @param chunks List of column chunks
 * @param min_row Row index to start reading at
 * @param num_rows Maximum number of rows to read
 * @param error_code Error code to set if an error is encountered
 */
template <typename level_t, int decode_block_size_t, decode_kernel_mask kernel_mask_t>
CUDF_KERNEL void __launch_bounds__(decode_block_size_t, 8)
  gpuDecodePageDataGeneric(PageInfo* pages,
                           device_span<ColumnChunkDesc const> chunks,
                           size_t min_row,
                           size_t num_rows,
                           kernel_error::pointer error_code)
{
  constexpr bool has_dict_t = (kernel_mask_t == decode_kernel_mask::FIXED_WIDTH_DICT) ||
                              (kernel_mask_t == decode_kernel_mask::FIXED_WIDTH_DICT_NESTED) ||
<<<<<<< HEAD
                              (kernel_mask_t == decode_kernel_mask::FIXED_WIDTH_DICT_LIST) || 
                              (kernel_mask_t == decode_kernel_mask::STRING_DICT) || 
                              (kernel_mask_t == decode_kernel_mask::STRING_DICT_NESTED) || 
                              (kernel_mask_t == decode_kernel_mask::STRING_DICT_LIST);

  constexpr bool has_bools_t = (kernel_mask_t == decode_kernel_mask::BOOLEAN) ||
                               (kernel_mask_t == decode_kernel_mask::BOOLEAN_NESTED) ||
                               (kernel_mask_t == decode_kernel_mask::BOOLEAN_LIST);

=======
                              (kernel_mask_t == decode_kernel_mask::FIXED_WIDTH_DICT_LIST);
  constexpr bool has_bools_t = (kernel_mask_t == decode_kernel_mask::BOOLEAN) ||
                               (kernel_mask_t == decode_kernel_mask::BOOLEAN_NESTED) ||
                               (kernel_mask_t == decode_kernel_mask::BOOLEAN_LIST);
>>>>>>> 990734f8
  constexpr bool has_nesting_t =
    (kernel_mask_t == decode_kernel_mask::BOOLEAN_NESTED) ||
    (kernel_mask_t == decode_kernel_mask::FIXED_WIDTH_DICT_NESTED) ||
    (kernel_mask_t == decode_kernel_mask::FIXED_WIDTH_NO_DICT_NESTED) ||
<<<<<<< HEAD
    (kernel_mask_t == decode_kernel_mask::BYTE_STREAM_SPLIT_FIXED_WIDTH_NESTED) || 
    (kernel_mask_t == decode_kernel_mask::STRING_NESTED) ||
    (kernel_mask_t == decode_kernel_mask::STRING_DICT_NESTED) ||
    (kernel_mask_t == decode_kernel_mask::STRING_STREAM_SPLIT_NESTED);

=======
    (kernel_mask_t == decode_kernel_mask::BYTE_STREAM_SPLIT_FIXED_WIDTH_NESTED);
>>>>>>> 990734f8
  constexpr bool has_lists_t =
    (kernel_mask_t == decode_kernel_mask::BOOLEAN_LIST) ||
    (kernel_mask_t == decode_kernel_mask::FIXED_WIDTH_DICT_LIST) ||
    (kernel_mask_t == decode_kernel_mask::FIXED_WIDTH_NO_DICT_LIST) ||
<<<<<<< HEAD
    (kernel_mask_t == decode_kernel_mask::BYTE_STREAM_SPLIT_FIXED_WIDTH_LIST) || 
    (kernel_mask_t == decode_kernel_mask::STRING_LIST) ||
    (kernel_mask_t == decode_kernel_mask::STRING_DICT_LIST) ||
    (kernel_mask_t == decode_kernel_mask::STRING_STREAM_SPLIT_LIST);

  constexpr bool split_decode_t =
    (kernel_mask_t == decode_kernel_mask::BYTE_STREAM_SPLIT_FIXED_WIDTH_FLAT) ||
    (kernel_mask_t == decode_kernel_mask::BYTE_STREAM_SPLIT_FIXED_WIDTH_NESTED) ||
    (kernel_mask_t == decode_kernel_mask::BYTE_STREAM_SPLIT_FIXED_WIDTH_LIST) || 
    (kernel_mask_t == decode_kernel_mask::STRING_STREAM_SPLIT) ||
    (kernel_mask_t == decode_kernel_mask::STRING_STREAM_SPLIT_NESTED) ||
    (kernel_mask_t == decode_kernel_mask::STRING_STREAM_SPLIT_LIST);

  constexpr bool has_strings_t = (static_cast<uint32_t>(kernel_mask_t) & STRINGS_MASK_NON_DELTA) != 0;
=======
    (kernel_mask_t == decode_kernel_mask::BYTE_STREAM_SPLIT_FIXED_WIDTH_LIST);
  constexpr bool split_decode_t =
    (kernel_mask_t == decode_kernel_mask::BYTE_STREAM_SPLIT_FIXED_WIDTH_FLAT) ||
    (kernel_mask_t == decode_kernel_mask::BYTE_STREAM_SPLIT_FIXED_WIDTH_NESTED) ||
    (kernel_mask_t == decode_kernel_mask::BYTE_STREAM_SPLIT_FIXED_WIDTH_LIST);
>>>>>>> 990734f8

  constexpr int rolling_buf_size    = decode_block_size_t * 2;
  constexpr int rle_run_buffer_size = rle_stream_required_run_buffer_size<decode_block_size_t>();

  __shared__ __align__(16) page_state_s state_g;
  constexpr bool use_dict_buffers = has_dict_t || has_bools_t || has_strings_t;
  using state_buf_t = page_state_buffers_s<rolling_buf_size,  // size of nz_idx buffer
<<<<<<< HEAD
                                           use_dict_buffers ? rolling_buf_size : 1,
                                           has_strings_t ? rolling_buf_size : 1>;
=======
                                           has_dict_t || has_bools_t ? rolling_buf_size : 1,
                                           1>;
>>>>>>> 990734f8
  __shared__ __align__(16) state_buf_t state_buffers;

  page_state_s* const s = &state_g;
  auto* const sb        = &state_buffers;
  int const page_idx    = blockIdx.x;
  int const t           = threadIdx.x;
  PageInfo* pp          = &pages[page_idx];

  if (!(BitAnd(pages[page_idx].kernel_mask, kernel_mask_t))) { return; }

  // must come after the kernel mask check
  [[maybe_unused]] null_count_back_copier _{s, t};

  if (!setupLocalPageInfo(s,
                          pp,
                          chunks,
                          min_row,
                          num_rows,
                          mask_filter{kernel_mask_t},
                          page_processing_stage::DECODE)) {
    return;
  }

  // if we have no work to do (eg, in a skip_rows/num_rows case) in this page.
  if (s->num_rows == 0) { return; }

<<<<<<< HEAD
=======
  using value_decoder_type = std::conditional_t<
    split_decode_t,
    decode_fixed_width_split_values_func<decode_block_size_t, has_lists_t, state_buf_t>,
    decode_fixed_width_values_func<decode_block_size_t, has_lists_t, state_buf_t>>;
  value_decoder_type decode_values;

>>>>>>> 990734f8
  bool const should_process_nulls = is_nullable(s) && maybe_has_nulls(s);

  // shared buffer. all shared memory is suballocated out of here
  constexpr int rle_run_buffer_bytes =
    cudf::util::round_up_unsafe(rle_run_buffer_size * sizeof(rle_run), size_t{16});
  constexpr int shared_buf_size =
<<<<<<< HEAD
    rle_run_buffer_bytes * (int(has_dict_t) + int(has_bools_t) + int(has_lists_t) + 1);
=======
    rle_run_buffer_bytes * (static_cast<int>(has_dict_t) + static_cast<int>(has_bools_t) +
                            static_cast<int>(has_lists_t) + 1);
>>>>>>> 990734f8
  __shared__ __align__(16) uint8_t shared_buf[shared_buf_size];

  // setup all shared memory buffers
  int shared_offset = 0;
<<<<<<< HEAD

  auto rep_runs = reinterpret_cast<rle_run*>(shared_buf + shared_offset);
  if constexpr (has_lists_t) { shared_offset += rle_run_buffer_bytes; }

  auto dict_runs = reinterpret_cast<rle_run*>(shared_buf + shared_offset);
  if constexpr (has_dict_t) { shared_offset += rle_run_buffer_bytes; }

  auto bool_runs = reinterpret_cast<rle_run*>(shared_buf + shared_offset);
  if constexpr (has_bools_t) { shared_offset += rle_run_buffer_bytes; }

=======
  auto rep_runs     = reinterpret_cast<rle_run*>(shared_buf + shared_offset);
  if constexpr (has_lists_t) { shared_offset += rle_run_buffer_bytes; }
  auto dict_runs = reinterpret_cast<rle_run*>(shared_buf + shared_offset);
  if constexpr (has_dict_t) { shared_offset += rle_run_buffer_bytes; }
  auto bool_runs = reinterpret_cast<rle_run*>(shared_buf + shared_offset);
  if constexpr (has_bools_t) { shared_offset += rle_run_buffer_bytes; }
>>>>>>> 990734f8
  auto def_runs = reinterpret_cast<rle_run*>(shared_buf + shared_offset);

  // initialize the stream decoders (requires values computed in setupLocalPageInfo)
  rle_stream<level_t, decode_block_size_t, rolling_buf_size> def_decoder{def_runs};
  level_t* const def = reinterpret_cast<level_t*>(pp->lvl_decode_buf[level_type::DEFINITION]);
  if (should_process_nulls) {
    def_decoder.init(s->col.level_bits[level_type::DEFINITION],
                     s->abs_lvl_start[level_type::DEFINITION],
                     s->abs_lvl_end[level_type::DEFINITION],
                     def,
                     s->page.num_input_values);
  }

  rle_stream<level_t, decode_block_size_t, rolling_buf_size> rep_decoder{rep_runs};
  level_t* const rep = reinterpret_cast<level_t*>(pp->lvl_decode_buf[level_type::REPETITION]);
  if constexpr (has_lists_t) {
    rep_decoder.init(s->col.level_bits[level_type::REPETITION],
                     s->abs_lvl_start[level_type::REPETITION],
                     s->abs_lvl_end[level_type::REPETITION],
                     rep,
                     s->page.num_input_values);
  }

  rle_stream<uint32_t, decode_block_size_t, rolling_buf_size> dict_stream{dict_runs};
  if constexpr (has_dict_t) {
    dict_stream.init(
      s->dict_bits, s->data_start, s->data_end, sb->dict_idx, s->page.num_input_values);
  }

  // Use dictionary stream memory for bools
  rle_stream<uint32_t, decode_block_size_t, rolling_buf_size> bool_stream{bool_runs};
  bool bools_are_rle_stream = (s->dict_run == 0);
  if constexpr (has_bools_t) {
    if (bools_are_rle_stream) {
      bool_stream.init(1, s->data_start, s->data_end, sb->dict_idx, s->page.num_input_values);
    }
  }
  __syncthreads();

  // We use two counters in the loop below: processed_count and valid_count.
  // - processed_count: number of values out of num_input_values that we have decoded so far.
  //   the definition stream returns the number of total rows it has processed in each call
  //   to decode_next and we accumulate in process_count.
  // - valid_count: number of non-null values we have decoded so far. In each iteration of the
  //   loop below, we look at the number of valid items (which could be all for non-nullable),
  //   and valid_count is that running count.
  int processed_count = 0;
  int valid_count     = 0;
  size_t string_output_offset = 0;

  // Skip ahead in the decoding so that we don't repeat work (skipped_leaf_values = 0 for non-lists)
  auto const skipped_leaf_values = s->page.skipped_leaf_values;
  if constexpr (has_lists_t) {
    if (skipped_leaf_values > 0) {
//if constexpr (has_strings_t) {if(t==0)printf("SKIPPING %d, has_dict_t %d\n", skipped_leaf_values, (int)has_dict_t);}
      if (should_process_nulls) {
        skip_decode<rolling_buf_size>(def_decoder, skipped_leaf_values, t);
      }
      processed_count = skip_decode<rolling_buf_size>(rep_decoder, skipped_leaf_values, t);
      if constexpr (has_dict_t) {
        skip_decode<rolling_buf_size>(dict_stream, skipped_leaf_values, t);
      }
      else if constexpr (has_strings_t) {
        gpuInitStringDescriptors<true>(s, sb, skipped_leaf_values, cooperative_groups::this_thread_block());
        if (t == 0) { s->dict_pos = processed_count; }
        __syncthreads();
      }
    }
  }

  // the core loop. decode batches of level stream data using rle_stream objects
  // and pass the results to gpuDecodeValues
  // For chunked reads we may not process all of the rows on the page; if not stop early
  int const last_row = s->first_row + s->num_rows;
  while ((s->error == 0) && (processed_count < s->page.num_input_values) &&
         (s->input_row_count <= last_row)) {
    int next_valid_count;

    // only need to process definition levels if this is a nullable column
    if (should_process_nulls) {
      processed_count += def_decoder.decode_next(t);
      __syncthreads();

      if constexpr (has_lists_t) {
        rep_decoder.decode_next(t);
        __syncthreads();
        next_valid_count = gpuUpdateValidityAndRowIndicesLists<decode_block_size_t, true, level_t>(
          processed_count, s, sb, def, rep, t);
      } else if constexpr (has_nesting_t) {
        next_valid_count = gpuUpdateValidityAndRowIndicesNested<decode_block_size_t, level_t>(
          processed_count, s, sb, def, t);
      } else {
        next_valid_count = gpuUpdateValidityAndRowIndicesFlat<decode_block_size_t, level_t>(
          processed_count, s, sb, def, t);
      }
    }
    // if we wanted to split off the skip_rows/num_rows case into a separate kernel, we could skip
    // this function call entirely since all it will ever generate is a mapping of (i -> i) for
    // nz_idx.  gpuDecodeFixedWidthValues would be the only work that happens.
    else {
      if constexpr (has_lists_t) {
        processed_count += rep_decoder.decode_next(t);
        __syncthreads();
        next_valid_count = gpuUpdateValidityAndRowIndicesLists<decode_block_size_t, false, level_t>(
          processed_count, s, sb, nullptr, rep, t);
      } else {
        processed_count += min(rolling_buf_size, s->page.num_input_values - processed_count);
        next_valid_count =
          gpuUpdateValidityAndRowIndicesNonNullable<decode_block_size_t>(processed_count, s, sb, t);
      }
    }
    __syncthreads();

<<<<<<< HEAD
    // We want to limit the number of dictionary/bool/string items we decode, 
    // that correspond to the rows we have processed in this iteration that are valid.
=======
    // if we have dictionary or bool data
    // We want to limit the number of dictionary/bool items we decode, that correspond to
    // the rows we have processed in this iteration that are valid.
>>>>>>> 990734f8
    // We know the number of valid rows to process with: next_valid_count - valid_count.
    if constexpr (has_dict_t) {
      dict_stream.decode_next(t, next_valid_count - valid_count);
      __syncthreads();
<<<<<<< HEAD
    } else if constexpr (has_strings_t) {
      auto const target_pos = next_valid_count + skipped_leaf_values;
      gpuInitStringDescriptors<false>(s, sb, target_pos, cooperative_groups::this_thread_block());
      if (t == 0) { s->dict_pos = target_pos; }
      __syncthreads();
=======
>>>>>>> 990734f8
    } else if constexpr (has_bools_t) {
      if (bools_are_rle_stream) {
        bool_stream.decode_next(t, next_valid_count - valid_count);
      } else {
        bool_plain_decode<decode_block_size_t>(s, sb, t, next_valid_count - valid_count);
      }
      __syncthreads();
    }

    // decode the values themselves
    if constexpr (has_strings_t) {
      gpuDecodeString<decode_block_size_t, split_decode_t, has_lists_t>(s, sb, valid_count, next_valid_count, t, string_output_offset);
    } else if constexpr (split_decode_t) {
      gpuDecodeFixedWidthSplitValues<decode_block_size_t, has_lists_t>(s, sb, valid_count, next_valid_count, t);
    } else {
      gpuDecodeFixedWidthValues<decode_block_size_t, has_lists_t>(s, sb, valid_count, next_valid_count, t);
    }
    __syncthreads();

    valid_count = next_valid_count;
  }

  if constexpr (has_strings_t) {
    // Now turn the array of lengths into offsets, but skip if this is a large string column. In the
    // latter case, offsets will be computed during string column creation.
    if (not s->col.is_large_string_col) {
      auto& ni = s->nesting_info[s->col.max_nesting_depth - 1];
      int value_count = ni.value_count;

<<<<<<< HEAD
      // if no repetition we haven't calculated start/end bounds and instead just skipped
      // values until we reach first_row. account for that here.
      if constexpr (!has_lists_t) { value_count -= s->first_row; }

      auto const offptr = reinterpret_cast<size_type*>(ni.data_out);
      auto const initial_value = s->page.str_offset;
/*
if(t==0)
  printf("TO OFFSETS: skipped_leaf_values %d, s->first_row %d, processed_count %d, value_count %d, "
    "s->page.str_offset %d, initial_value %d\n", 
    skipped_leaf_values, s->first_row, processed_count, value_count, 
    (int)s->page.str_offset, (int)initial_value);
*/
      block_excl_sum<decode_block_size_t>(offptr, value_count, initial_value);
    }
  }
  if (t == 0 and s->error != 0) { set_error(s->error, error_code); }
}

}  // anonymous namespace

template <decode_kernel_mask mask>
using kernel_tag_t = std::integral_constant<decode_kernel_mask, mask>;

template <int value>
using int_tag_t = std::integral_constant<int, value>;

=======
template <decode_kernel_mask mask>
using kernel_tag_t = std::integral_constant<decode_kernel_mask, mask>;

template <int value>
using int_tag_t = std::integral_constant<int, value>;

>>>>>>> 990734f8
void __host__ DecodePageData(cudf::detail::hostdevice_span<PageInfo> pages,
                             cudf::detail::hostdevice_span<ColumnChunkDesc const> chunks,
                             size_t num_rows,
                             size_t min_row,
                             int level_type_size,
                             decode_kernel_mask kernel_mask,
                             kernel_error::pointer error_code,
                             rmm::cuda_stream_view stream)
{
  // No template parameters on lambdas until C++20, so use type tags instead
  auto launch_kernel = [&](auto block_size_tag, auto kernel_mask_tag) {
    constexpr int decode_block_size   = decltype(block_size_tag)::value;
    constexpr decode_kernel_mask mask = decltype(kernel_mask_tag)::value;

    dim3 dim_block(decode_block_size, 1);
    dim3 dim_grid(pages.size(), 1);  // 1 threadblock per page

    if (level_type_size == 1) {
      gpuDecodePageDataGeneric<uint8_t, decode_block_size, mask>
        <<<dim_grid, dim_block, 0, stream.value()>>>(
          pages.device_ptr(), chunks, min_row, num_rows, error_code);
    } else {
      gpuDecodePageDataGeneric<uint16_t, decode_block_size, mask>
        <<<dim_grid, dim_block, 0, stream.value()>>>(
          pages.device_ptr(), chunks, min_row, num_rows, error_code);
    }
  };

  switch (kernel_mask) {
    case decode_kernel_mask::FIXED_WIDTH_NO_DICT:
      launch_kernel(int_tag_t<128>{}, kernel_tag_t<decode_kernel_mask::FIXED_WIDTH_NO_DICT>{});
      break;
    case decode_kernel_mask::FIXED_WIDTH_NO_DICT_NESTED:
      launch_kernel(int_tag_t<128>{},
                    kernel_tag_t<decode_kernel_mask::FIXED_WIDTH_NO_DICT_NESTED>{});
      break;
    case decode_kernel_mask::FIXED_WIDTH_NO_DICT_LIST:
      launch_kernel(int_tag_t<128>{}, kernel_tag_t<decode_kernel_mask::FIXED_WIDTH_NO_DICT_LIST>{});
      break;
    case decode_kernel_mask::FIXED_WIDTH_DICT:
      launch_kernel(int_tag_t<128>{}, kernel_tag_t<decode_kernel_mask::FIXED_WIDTH_DICT>{});
      break;
    case decode_kernel_mask::FIXED_WIDTH_DICT_NESTED:
      launch_kernel(int_tag_t<128>{}, kernel_tag_t<decode_kernel_mask::FIXED_WIDTH_DICT_NESTED>{});
      break;
    case decode_kernel_mask::FIXED_WIDTH_DICT_LIST:
      launch_kernel(int_tag_t<128>{}, kernel_tag_t<decode_kernel_mask::FIXED_WIDTH_DICT_LIST>{});
      break;
    case decode_kernel_mask::BYTE_STREAM_SPLIT_FIXED_WIDTH_FLAT:
      launch_kernel(int_tag_t<128>{},
                    kernel_tag_t<decode_kernel_mask::BYTE_STREAM_SPLIT_FIXED_WIDTH_FLAT>{});
      break;
    case decode_kernel_mask::BYTE_STREAM_SPLIT_FIXED_WIDTH_NESTED:
      launch_kernel(int_tag_t<128>{},
                    kernel_tag_t<decode_kernel_mask::BYTE_STREAM_SPLIT_FIXED_WIDTH_NESTED>{});
      break;
    case decode_kernel_mask::BYTE_STREAM_SPLIT_FIXED_WIDTH_LIST:
      launch_kernel(int_tag_t<128>{},
                    kernel_tag_t<decode_kernel_mask::BYTE_STREAM_SPLIT_FIXED_WIDTH_LIST>{});
      break;
    case decode_kernel_mask::BOOLEAN:
      launch_kernel(int_tag_t<128>{}, kernel_tag_t<decode_kernel_mask::BOOLEAN>{});
      break;
    case decode_kernel_mask::BOOLEAN_NESTED:
      launch_kernel(int_tag_t<128>{}, kernel_tag_t<decode_kernel_mask::BOOLEAN_NESTED>{});
      break;
    case decode_kernel_mask::BOOLEAN_LIST:
      launch_kernel(int_tag_t<128>{}, kernel_tag_t<decode_kernel_mask::BOOLEAN_LIST>{});
      break;
<<<<<<< HEAD
    case decode_kernel_mask::STRING:
      launch_kernel(int_tag_t<128>{}, kernel_tag_t<decode_kernel_mask::STRING>{});
      break;
    case decode_kernel_mask::STRING_NESTED:
      launch_kernel(int_tag_t<128>{}, kernel_tag_t<decode_kernel_mask::STRING_NESTED>{});
      break;
    case decode_kernel_mask::STRING_LIST:
      launch_kernel(int_tag_t<128>{}, kernel_tag_t<decode_kernel_mask::STRING_LIST>{});
      break;
    case decode_kernel_mask::STRING_DICT:
      launch_kernel(int_tag_t<128>{}, kernel_tag_t<decode_kernel_mask::STRING_DICT>{});
      break;
    case decode_kernel_mask::STRING_DICT_NESTED:
      launch_kernel(int_tag_t<128>{}, kernel_tag_t<decode_kernel_mask::STRING_DICT_NESTED>{});
      break;
    case decode_kernel_mask::STRING_DICT_LIST:
      launch_kernel(int_tag_t<128>{}, kernel_tag_t<decode_kernel_mask::STRING_DICT_LIST>{});
      break;
    case decode_kernel_mask::STRING_STREAM_SPLIT:
      launch_kernel(int_tag_t<128>{}, kernel_tag_t<decode_kernel_mask::STRING_STREAM_SPLIT>{});
      break;
    case decode_kernel_mask::STRING_STREAM_SPLIT_NESTED:
      launch_kernel(int_tag_t<128>{}, kernel_tag_t<decode_kernel_mask::STRING_STREAM_SPLIT_NESTED>{});
      break;
    case decode_kernel_mask::STRING_STREAM_SPLIT_LIST:
      launch_kernel(int_tag_t<128>{}, kernel_tag_t<decode_kernel_mask::STRING_STREAM_SPLIT_LIST>{});
      break;
=======
>>>>>>> 990734f8
    default: CUDF_EXPECTS(false, "Kernel type not handled by this function"); break;
  }
}

}  // namespace cudf::io::parquet::detail<|MERGE_RESOLUTION|>--- conflicted
+++ resolved
@@ -982,11 +982,7 @@
       int const bit_in_byte_index = bit_pos & 7;
 
       uint8_t const* const read_from = s->data_start + byte_offset;
-<<<<<<< HEAD
       bool const read_bit            = *read_from & (1 << bit_in_byte_index);
-=======
-      bool const read_bit            = (*read_from) & (1 << bit_in_byte_index);
->>>>>>> 990734f8
 
       int const write_to_index     = rolling_index<state_buf::dict_buf_size>(bit_pos);
       sb->dict_idx[write_to_index] = read_bit;
@@ -1039,7 +1035,6 @@
 {
   constexpr bool has_dict_t = (kernel_mask_t == decode_kernel_mask::FIXED_WIDTH_DICT) ||
                               (kernel_mask_t == decode_kernel_mask::FIXED_WIDTH_DICT_NESTED) ||
-<<<<<<< HEAD
                               (kernel_mask_t == decode_kernel_mask::FIXED_WIDTH_DICT_LIST) || 
                               (kernel_mask_t == decode_kernel_mask::STRING_DICT) || 
                               (kernel_mask_t == decode_kernel_mask::STRING_DICT_NESTED) || 
@@ -1049,30 +1044,19 @@
                                (kernel_mask_t == decode_kernel_mask::BOOLEAN_NESTED) ||
                                (kernel_mask_t == decode_kernel_mask::BOOLEAN_LIST);
 
-=======
-                              (kernel_mask_t == decode_kernel_mask::FIXED_WIDTH_DICT_LIST);
-  constexpr bool has_bools_t = (kernel_mask_t == decode_kernel_mask::BOOLEAN) ||
-                               (kernel_mask_t == decode_kernel_mask::BOOLEAN_NESTED) ||
-                               (kernel_mask_t == decode_kernel_mask::BOOLEAN_LIST);
->>>>>>> 990734f8
   constexpr bool has_nesting_t =
     (kernel_mask_t == decode_kernel_mask::BOOLEAN_NESTED) ||
     (kernel_mask_t == decode_kernel_mask::FIXED_WIDTH_DICT_NESTED) ||
     (kernel_mask_t == decode_kernel_mask::FIXED_WIDTH_NO_DICT_NESTED) ||
-<<<<<<< HEAD
     (kernel_mask_t == decode_kernel_mask::BYTE_STREAM_SPLIT_FIXED_WIDTH_NESTED) || 
     (kernel_mask_t == decode_kernel_mask::STRING_NESTED) ||
     (kernel_mask_t == decode_kernel_mask::STRING_DICT_NESTED) ||
     (kernel_mask_t == decode_kernel_mask::STRING_STREAM_SPLIT_NESTED);
 
-=======
-    (kernel_mask_t == decode_kernel_mask::BYTE_STREAM_SPLIT_FIXED_WIDTH_NESTED);
->>>>>>> 990734f8
   constexpr bool has_lists_t =
     (kernel_mask_t == decode_kernel_mask::BOOLEAN_LIST) ||
     (kernel_mask_t == decode_kernel_mask::FIXED_WIDTH_DICT_LIST) ||
     (kernel_mask_t == decode_kernel_mask::FIXED_WIDTH_NO_DICT_LIST) ||
-<<<<<<< HEAD
     (kernel_mask_t == decode_kernel_mask::BYTE_STREAM_SPLIT_FIXED_WIDTH_LIST) || 
     (kernel_mask_t == decode_kernel_mask::STRING_LIST) ||
     (kernel_mask_t == decode_kernel_mask::STRING_DICT_LIST) ||
@@ -1087,13 +1071,6 @@
     (kernel_mask_t == decode_kernel_mask::STRING_STREAM_SPLIT_LIST);
 
   constexpr bool has_strings_t = (static_cast<uint32_t>(kernel_mask_t) & STRINGS_MASK_NON_DELTA) != 0;
-=======
-    (kernel_mask_t == decode_kernel_mask::BYTE_STREAM_SPLIT_FIXED_WIDTH_LIST);
-  constexpr bool split_decode_t =
-    (kernel_mask_t == decode_kernel_mask::BYTE_STREAM_SPLIT_FIXED_WIDTH_FLAT) ||
-    (kernel_mask_t == decode_kernel_mask::BYTE_STREAM_SPLIT_FIXED_WIDTH_NESTED) ||
-    (kernel_mask_t == decode_kernel_mask::BYTE_STREAM_SPLIT_FIXED_WIDTH_LIST);
->>>>>>> 990734f8
 
   constexpr int rolling_buf_size    = decode_block_size_t * 2;
   constexpr int rle_run_buffer_size = rle_stream_required_run_buffer_size<decode_block_size_t>();
@@ -1101,13 +1078,8 @@
   __shared__ __align__(16) page_state_s state_g;
   constexpr bool use_dict_buffers = has_dict_t || has_bools_t || has_strings_t;
   using state_buf_t = page_state_buffers_s<rolling_buf_size,  // size of nz_idx buffer
-<<<<<<< HEAD
                                            use_dict_buffers ? rolling_buf_size : 1,
                                            has_strings_t ? rolling_buf_size : 1>;
-=======
-                                           has_dict_t || has_bools_t ? rolling_buf_size : 1,
-                                           1>;
->>>>>>> 990734f8
   __shared__ __align__(16) state_buf_t state_buffers;
 
   page_state_s* const s = &state_g;
@@ -1134,32 +1106,18 @@
   // if we have no work to do (eg, in a skip_rows/num_rows case) in this page.
   if (s->num_rows == 0) { return; }
 
-<<<<<<< HEAD
-=======
-  using value_decoder_type = std::conditional_t<
-    split_decode_t,
-    decode_fixed_width_split_values_func<decode_block_size_t, has_lists_t, state_buf_t>,
-    decode_fixed_width_values_func<decode_block_size_t, has_lists_t, state_buf_t>>;
-  value_decoder_type decode_values;
-
->>>>>>> 990734f8
   bool const should_process_nulls = is_nullable(s) && maybe_has_nulls(s);
 
   // shared buffer. all shared memory is suballocated out of here
   constexpr int rle_run_buffer_bytes =
     cudf::util::round_up_unsafe(rle_run_buffer_size * sizeof(rle_run), size_t{16});
   constexpr int shared_buf_size =
-<<<<<<< HEAD
-    rle_run_buffer_bytes * (int(has_dict_t) + int(has_bools_t) + int(has_lists_t) + 1);
-=======
     rle_run_buffer_bytes * (static_cast<int>(has_dict_t) + static_cast<int>(has_bools_t) +
                             static_cast<int>(has_lists_t) + 1);
->>>>>>> 990734f8
   __shared__ __align__(16) uint8_t shared_buf[shared_buf_size];
 
   // setup all shared memory buffers
   int shared_offset = 0;
-<<<<<<< HEAD
 
   auto rep_runs = reinterpret_cast<rle_run*>(shared_buf + shared_offset);
   if constexpr (has_lists_t) { shared_offset += rle_run_buffer_bytes; }
@@ -1170,14 +1128,6 @@
   auto bool_runs = reinterpret_cast<rle_run*>(shared_buf + shared_offset);
   if constexpr (has_bools_t) { shared_offset += rle_run_buffer_bytes; }
 
-=======
-  auto rep_runs     = reinterpret_cast<rle_run*>(shared_buf + shared_offset);
-  if constexpr (has_lists_t) { shared_offset += rle_run_buffer_bytes; }
-  auto dict_runs = reinterpret_cast<rle_run*>(shared_buf + shared_offset);
-  if constexpr (has_dict_t) { shared_offset += rle_run_buffer_bytes; }
-  auto bool_runs = reinterpret_cast<rle_run*>(shared_buf + shared_offset);
-  if constexpr (has_bools_t) { shared_offset += rle_run_buffer_bytes; }
->>>>>>> 990734f8
   auto def_runs = reinterpret_cast<rle_run*>(shared_buf + shared_offset);
 
   // initialize the stream decoders (requires values computed in setupLocalPageInfo)
@@ -1291,26 +1241,17 @@
     }
     __syncthreads();
 
-<<<<<<< HEAD
     // We want to limit the number of dictionary/bool/string items we decode, 
     // that correspond to the rows we have processed in this iteration that are valid.
-=======
-    // if we have dictionary or bool data
-    // We want to limit the number of dictionary/bool items we decode, that correspond to
-    // the rows we have processed in this iteration that are valid.
->>>>>>> 990734f8
     // We know the number of valid rows to process with: next_valid_count - valid_count.
     if constexpr (has_dict_t) {
       dict_stream.decode_next(t, next_valid_count - valid_count);
       __syncthreads();
-<<<<<<< HEAD
     } else if constexpr (has_strings_t) {
       auto const target_pos = next_valid_count + skipped_leaf_values;
       gpuInitStringDescriptors<false>(s, sb, target_pos, cooperative_groups::this_thread_block());
       if (t == 0) { s->dict_pos = target_pos; }
       __syncthreads();
-=======
->>>>>>> 990734f8
     } else if constexpr (has_bools_t) {
       if (bools_are_rle_stream) {
         bool_stream.decode_next(t, next_valid_count - valid_count);
@@ -1340,7 +1281,6 @@
       auto& ni = s->nesting_info[s->col.max_nesting_depth - 1];
       int value_count = ni.value_count;
 
-<<<<<<< HEAD
       // if no repetition we haven't calculated start/end bounds and instead just skipped
       // values until we reach first_row. account for that here.
       if constexpr (!has_lists_t) { value_count -= s->first_row; }
@@ -1368,14 +1308,6 @@
 template <int value>
 using int_tag_t = std::integral_constant<int, value>;
 
-=======
-template <decode_kernel_mask mask>
-using kernel_tag_t = std::integral_constant<decode_kernel_mask, mask>;
-
-template <int value>
-using int_tag_t = std::integral_constant<int, value>;
-
->>>>>>> 990734f8
 void __host__ DecodePageData(cudf::detail::hostdevice_span<PageInfo> pages,
                              cudf::detail::hostdevice_span<ColumnChunkDesc const> chunks,
                              size_t num_rows,
@@ -1445,7 +1377,6 @@
     case decode_kernel_mask::BOOLEAN_LIST:
       launch_kernel(int_tag_t<128>{}, kernel_tag_t<decode_kernel_mask::BOOLEAN_LIST>{});
       break;
-<<<<<<< HEAD
     case decode_kernel_mask::STRING:
       launch_kernel(int_tag_t<128>{}, kernel_tag_t<decode_kernel_mask::STRING>{});
       break;
@@ -1473,8 +1404,6 @@
     case decode_kernel_mask::STRING_STREAM_SPLIT_LIST:
       launch_kernel(int_tag_t<128>{}, kernel_tag_t<decode_kernel_mask::STRING_STREAM_SPLIT_LIST>{});
       break;
-=======
->>>>>>> 990734f8
     default: CUDF_EXPECTS(false, "Kernel type not handled by this function"); break;
   }
 }
