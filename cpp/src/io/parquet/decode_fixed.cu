/*
 * Copyright (c) 2024, NVIDIA CORPORATION.
 *
 * Licensed under the Apache License, Version 2.0 (the "License");
 * you may not use this file except in compliance with the License.
 * You may obtain a copy of the License at
 *
 *     http://www.apache.org/licenses/LICENSE-2.0
 *
 * Unless required by applicable law or agreed to in writing, software
 * distributed under the License is distributed on an "AS IS" BASIS,
 * WITHOUT WARRANTIES OR CONDITIONS OF ANY KIND, either express or implied.
 * See the License for the specific language governing permissions and
 * limitations under the License.
 */
#include "page_data.cuh"
#include "page_decode.cuh"
#include "parquet_gpu.hpp"
#include "rle_stream.cuh"

#include <cudf/detail/utilities/cuda.cuh>

namespace cudf::io::parquet::detail {

namespace {

// Unlike cub's algorithm, this provides warp-wide and block-wide results simultaneously.
// Also, this provides the ability to compute warp_bits & lane_mask manually, which we need for
// lists.
struct block_scan_results {
  uint32_t warp_bits;
  int thread_count_within_warp;
  int warp_count;

  int thread_count_within_block;
  int block_count;
};

template <int decode_block_size>
<<<<<<< HEAD
__device__ inline static void scan_block_exclusive_sum(int thread_bit, block_scan_results& results)
=======
using block_scan_temp_storage = int[decode_block_size / cudf::detail::warp_size];

// Similar to CUB, must __syncthreads() after calling if reusing temp_storage
template <int decode_block_size>
__device__ inline static void scan_block_exclusive_sum(
  int thread_bit,
  block_scan_results& results,
  block_scan_temp_storage<decode_block_size>& temp_storage)
>>>>>>> eeb4d278
{
  int const t              = threadIdx.x;
  int const warp_index     = t / cudf::detail::warp_size;
  int const warp_lane      = t % cudf::detail::warp_size;
  uint32_t const lane_mask = (uint32_t(1) << warp_lane) - 1;

  uint32_t warp_bits = ballot(thread_bit);
  scan_block_exclusive_sum<decode_block_size>(
    warp_bits, warp_lane, warp_index, lane_mask, results, temp_storage);
}

// Similar to CUB, must __syncthreads() after calling if reusing temp_storage
template <int decode_block_size>
__device__ static void scan_block_exclusive_sum(
  uint32_t warp_bits,
  int warp_lane,
  int warp_index,
  uint32_t lane_mask,
  block_scan_results& results,
  block_scan_temp_storage<decode_block_size>& temp_storage)
{
  // Compute # warps
  constexpr int num_warps = decode_block_size / cudf::detail::warp_size;

  // Compute the warp-wide results
  results.warp_bits                = warp_bits;
  results.warp_count               = __popc(results.warp_bits);
  results.thread_count_within_warp = __popc(results.warp_bits & lane_mask);

  // Share the warp counts amongst the block threads
  if (warp_lane == 0) { temp_storage[warp_index] = results.warp_count; }
  __syncthreads();  // Sync to share counts between threads/warps

  // Compute block-wide results
  results.block_count               = 0;
  results.thread_count_within_block = results.thread_count_within_warp;
  for (int warp_idx = 0; warp_idx < num_warps; ++warp_idx) {
    results.block_count += temp_storage[warp_idx];
    if (warp_idx < warp_index) { results.thread_count_within_block += temp_storage[warp_idx]; }
  }
}

template <int block_size, bool has_lists_t, typename state_buf>
__device__ void gpuDecodeFixedWidthValues(
  page_state_s* s, state_buf* const sb, int start, int end, int t)
{
  constexpr int num_warps      = block_size / cudf::detail::warp_size;
  constexpr int max_batch_size = num_warps * cudf::detail::warp_size;

  // nesting level that is storing actual leaf values
  int const leaf_level_index = s->col.max_nesting_depth - 1;
  auto const data_out        = s->nesting_info[leaf_level_index].data_out;

  int const dtype          = s->col.physical_type;
  uint32_t const dtype_len = s->dtype_len;

  int const skipped_leaf_values = s->page.skipped_leaf_values;

  // decode values
  int pos = start;
  while (pos < end) {
    int const batch_size = min(max_batch_size, end - pos);
    int const target_pos = pos + batch_size;
    int const thread_pos = pos + t;

    // Index from value buffer (doesn't include nulls) to final array (has gaps for nulls)
    int const dst_pos = [&]() {
      int dst_pos = sb->nz_idx[rolling_index<state_buf::nz_buf_size>(thread_pos)];
      if constexpr (!has_lists_t) { dst_pos -= s->first_row; }
      return dst_pos;
    }();

    // target_pos will always be properly bounded by num_rows, but dst_pos may be negative (values
    // before first_row) in the flat hierarchy case.
    if (thread_pos < target_pos && dst_pos >= 0) {
      // nesting level that is storing actual leaf values

      // src_pos represents the logical row position we want to read from. But in the case of
      // nested hierarchies (lists), there is no 1:1 mapping of rows to values. So src_pos
      // has to take into account the # of values we have to skip in the page to get to the
      // desired logical row.  For flat hierarchies, skipped_leaf_values will always be 0.
      int const src_pos = [&]() {
        if constexpr (has_lists_t) { return thread_pos + skipped_leaf_values; }
        return thread_pos;
      }();

      void* const dst = data_out + (static_cast<size_t>(dst_pos) * dtype_len);

      if (s->col.logical_type.has_value() && s->col.logical_type->type == LogicalType::DECIMAL) {
        switch (dtype) {
          case INT32: gpuOutputFast(s, sb, src_pos, static_cast<uint32_t*>(dst)); break;
          case INT64: gpuOutputFast(s, sb, src_pos, static_cast<uint2*>(dst)); break;
          default:
            if (s->dtype_len_in <= sizeof(int32_t)) {
              gpuOutputFixedLenByteArrayAsInt(s, sb, src_pos, static_cast<int32_t*>(dst));
            } else if (s->dtype_len_in <= sizeof(int64_t)) {
              gpuOutputFixedLenByteArrayAsInt(s, sb, src_pos, static_cast<int64_t*>(dst));
            } else {
              gpuOutputFixedLenByteArrayAsInt(s, sb, src_pos, static_cast<__int128_t*>(dst));
            }
            break;
        }
      } else if (dtype == BOOLEAN) {
        gpuOutputBoolean(sb, src_pos, static_cast<uint8_t*>(dst));
      } else if (dtype == INT96) {
        gpuOutputInt96Timestamp(s, sb, src_pos, static_cast<int64_t*>(dst));
      } else if (dtype_len == 8) {
        if (s->dtype_len_in == 4) {
          // Reading INT32 TIME_MILLIS into 64-bit DURATION_MILLISECONDS
          // TIME_MILLIS is the only duration type stored as int32:
          // https://github.com/apache/parquet-format/blob/master/LogicalTypes.md#deprecated-time-convertedtype
          gpuOutputFast(s, sb, src_pos, static_cast<uint32_t*>(dst));
        } else if (s->ts_scale) {
          gpuOutputInt64Timestamp(s, sb, src_pos, static_cast<int64_t*>(dst));
        } else {
          gpuOutputFast(s, sb, src_pos, static_cast<uint2*>(dst));
        }
      } else if (dtype_len == 4) {
        gpuOutputFast(s, sb, src_pos, static_cast<uint32_t*>(dst));
      } else {
        gpuOutputGeneric(s, sb, src_pos, static_cast<uint8_t*>(dst), dtype_len);
      }
    }

    pos += batch_size;
  }
}

template <int block_size, bool has_lists_t, typename state_buf>
struct decode_fixed_width_values_func {
  __device__ inline void operator()(page_state_s* s, state_buf* const sb, int start, int end, int t)
  {
    gpuDecodeFixedWidthValues<block_size, has_lists_t, state_buf>(s, sb, start, end, t);
  }
};

template <int block_size, bool has_lists_t, typename state_buf>
__device__ inline void gpuDecodeFixedWidthSplitValues(
  page_state_s* s, state_buf* const sb, int start, int end, int t)
{
  using cudf::detail::warp_size;
  constexpr int num_warps      = block_size / warp_size;
  constexpr int max_batch_size = num_warps * warp_size;

  // nesting level that is storing actual leaf values
  int const leaf_level_index = s->col.max_nesting_depth - 1;
  auto const data_out        = s->nesting_info[leaf_level_index].data_out;

  int const dtype       = s->col.physical_type;
  auto const data_len   = thrust::distance(s->data_start, s->data_end);
  auto const num_values = data_len / s->dtype_len_in;

  int const skipped_leaf_values = s->page.skipped_leaf_values;

  // decode values
  int pos = start;
  while (pos < end) {
    int const batch_size = min(max_batch_size, end - pos);

    int const target_pos = pos + batch_size;
    int const thread_pos = pos + t;

    // the position in the output column/buffer
    // Index from value buffer (doesn't include nulls) to final array (has gaps for nulls)
    int const dst_pos = [&]() {
      int dst_pos = sb->nz_idx[rolling_index<state_buf::nz_buf_size>(thread_pos)];
      if constexpr (!has_lists_t) { dst_pos -= s->first_row; }
      return dst_pos;
    }();

    // target_pos will always be properly bounded by num_rows, but dst_pos may be negative (values
    // before first_row) in the flat hierarchy case.
    if (thread_pos < target_pos && dst_pos >= 0) {
      // src_pos represents the logical row position we want to read from. But in the case of
      // nested hierarchies (lists), there is no 1:1 mapping of rows to values. So src_pos
      // has to take into account the # of values we have to skip in the page to get to the
      // desired logical row.  For flat hierarchies, skipped_leaf_values will always be 0.
      int const src_pos = [&]() {
        if constexpr (has_lists_t) {
          return thread_pos + skipped_leaf_values;
        } else {
          return thread_pos;
        }
      }();

      uint32_t const dtype_len = s->dtype_len;
      uint8_t const* const src = s->data_start + src_pos;
      uint8_t* const dst       = data_out + static_cast<size_t>(dst_pos) * dtype_len;
      auto const is_decimal =
        s->col.logical_type.has_value() and s->col.logical_type->type == LogicalType::DECIMAL;

      // Note: non-decimal FIXED_LEN_BYTE_ARRAY will be handled in the string reader
      if (is_decimal) {
        switch (dtype) {
          case INT32: gpuOutputByteStreamSplit<int32_t>(dst, src, num_values); break;
          case INT64: gpuOutputByteStreamSplit<int64_t>(dst, src, num_values); break;
          case FIXED_LEN_BYTE_ARRAY:
            if (s->dtype_len_in <= sizeof(int32_t)) {
              gpuOutputSplitFixedLenByteArrayAsInt(
                reinterpret_cast<int32_t*>(dst), src, num_values, s->dtype_len_in);
              break;
            } else if (s->dtype_len_in <= sizeof(int64_t)) {
              gpuOutputSplitFixedLenByteArrayAsInt(
                reinterpret_cast<int64_t*>(dst), src, num_values, s->dtype_len_in);
              break;
            } else if (s->dtype_len_in <= sizeof(__int128_t)) {
              gpuOutputSplitFixedLenByteArrayAsInt(
                reinterpret_cast<__int128_t*>(dst), src, num_values, s->dtype_len_in);
              break;
            }
            // unsupported decimal precision
            [[fallthrough]];

          default: s->set_error_code(decode_error::UNSUPPORTED_ENCODING);
        }
      } else if (dtype_len == 8) {
        if (s->dtype_len_in == 4) {
          // Reading INT32 TIME_MILLIS into 64-bit DURATION_MILLISECONDS
          // TIME_MILLIS is the only duration type stored as int32:
          // https://github.com/apache/parquet-format/blob/master/LogicalTypes.md#deprecated-time-convertedtype
          gpuOutputByteStreamSplit<int32_t>(dst, src, num_values);
          // zero out most significant bytes
          memset(dst + 4, 0, 4);
        } else if (s->ts_scale) {
          gpuOutputSplitInt64Timestamp(
            reinterpret_cast<int64_t*>(dst), src, num_values, s->ts_scale);
        } else {
          gpuOutputByteStreamSplit<int64_t>(dst, src, num_values);
        }
      } else if (dtype_len == 4) {
        gpuOutputByteStreamSplit<int32_t>(dst, src, num_values);
      } else {
        s->set_error_code(decode_error::UNSUPPORTED_ENCODING);
      }
    }

    pos += batch_size;
  }
}

template <int block_size, bool has_lists_t, typename state_buf>
struct decode_fixed_width_split_values_func {
  __device__ inline void operator()(page_state_s* s, state_buf* const sb, int start, int end, int t)
  {
    gpuDecodeFixedWidthSplitValues<block_size, has_lists_t, state_buf>(s, sb, start, end, t);
  }
};

template <int decode_block_size, typename level_t, typename state_buf>
static __device__ int gpuUpdateValidityAndRowIndicesNested(
  int32_t target_value_count, page_state_s* s, state_buf* sb, level_t const* const def, int t)
{
  constexpr int num_warps      = decode_block_size / cudf::detail::warp_size;
  constexpr int max_batch_size = num_warps * cudf::detail::warp_size;

  // how many (input) values we've processed in the page so far
  int value_count = s->input_value_count;

  // cap by last row so that we don't process any rows past what we want to output.
  int const first_row                 = s->first_row;
  int const last_row                  = first_row + s->num_rows;
  int const capped_target_value_count = min(target_value_count, last_row);

  int const row_index_lower_bound = s->row_index_lower_bound;

  int const max_depth       = s->col.max_nesting_depth - 1;
  auto& max_depth_ni        = s->nesting_info[max_depth];
  int max_depth_valid_count = max_depth_ni.valid_count;

  __syncthreads();

  while (value_count < capped_target_value_count) {
    int const batch_size = min(max_batch_size, capped_target_value_count - value_count);

    // definition level
    int const d = [&]() {
      if (t >= batch_size) {
        return -1;
      } else if (def) {
        return static_cast<int>(def[rolling_index<state_buf::nz_buf_size>(value_count + t)]);
      }
      return 1;
    }();

    int const thread_value_count = t;
    int const block_value_count  = batch_size;

    // compute our row index, whether we're in row bounds, and validity
    int const row_index           = thread_value_count + value_count;
    int const in_row_bounds       = (row_index >= row_index_lower_bound) && (row_index < last_row);
    int const in_write_row_bounds = ballot(row_index >= first_row && row_index < last_row);
    int const write_start = __ffs(in_write_row_bounds) - 1;  // first bit in the warp to store

    // iterate by depth
    for (int d_idx = 0; d_idx <= max_depth; d_idx++) {
      auto& ni = s->nesting_info[d_idx];

      int const is_valid = ((d >= ni.max_def_level) && in_row_bounds) ? 1 : 0;

      // thread and block validity count
      using block_scan = cub::BlockScan<int, decode_block_size>;
      __shared__ typename block_scan::TempStorage scan_storage;
      int thread_valid_count, block_valid_count;
      block_scan(scan_storage).ExclusiveSum(is_valid, thread_valid_count, block_valid_count);

      // validity is processed per-warp
      //
      // nested schemas always read and write to the same bounds (that is, read and write
      // positions are already pre-bounded by first_row/num_rows). flat schemas will start reading
      // at the first value, even if that is before first_row, because we cannot trivially jump to
      // the correct position to start reading. since we are about to write the validity vector
      // here we need to adjust our computed mask to take into account the write row bounds.
      int warp_null_count = 0;
      if (ni.valid_map != nullptr) {
        uint32_t const warp_validity_mask = ballot(is_valid);
        // lane 0 from each warp writes out validity
        if ((write_start >= 0) && ((t % cudf::detail::warp_size) == 0)) {
          int const valid_map_offset = ni.valid_map_offset;
          int const vindex     = value_count + thread_value_count;  // absolute input value index
          int const bit_offset = (valid_map_offset + vindex + write_start) -
                                 first_row;  // absolute bit offset into the output validity map
          int const write_end =
            cudf::detail::warp_size - __clz(in_write_row_bounds);  // last bit in the warp to store
          int const bit_count = write_end - write_start;
          warp_null_count     = bit_count - __popc(warp_validity_mask >> write_start);

          store_validity(bit_offset, ni.valid_map, warp_validity_mask >> write_start, bit_count);
        }
      }

      // sum null counts. we have to do it this way instead of just incrementing by (value_count -
      // valid_count) because valid_count also includes rows that potentially start before our row
      // bounds. if we could come up with a way to clean that up, we could remove this and just
      // compute it directly at the end of the kernel.
      size_type const block_null_count =
        cudf::detail::single_lane_block_sum_reduce<decode_block_size, 0>(warp_null_count);
      if (t == 0) { ni.null_count += block_null_count; }

      // if this is valid and we're at the leaf, output dst_pos
      if (d_idx == max_depth) {
        if (is_valid) {
          int const dst_pos = value_count + thread_value_count;
          int const src_pos = max_depth_valid_count + thread_valid_count;

          sb->nz_idx[rolling_index<state_buf::nz_buf_size>(src_pos)] = dst_pos;
        }
        // update stuff
        max_depth_valid_count += block_valid_count;
      }

    }  // end depth loop

    value_count += block_value_count;
  }  // end loop

  if (t == 0) {
    // update valid value count for decoding and total # of values we've processed
    max_depth_ni.valid_count = max_depth_valid_count;
    s->nz_count              = max_depth_valid_count;
    s->input_value_count     = value_count;
    s->input_row_count       = value_count;
  }

  return max_depth_valid_count;
}

template <int decode_block_size, typename level_t, typename state_buf>
static __device__ int gpuUpdateValidityAndRowIndicesFlat(
  int32_t target_value_count, page_state_s* s, state_buf* sb, level_t const* const def, int t)
{
  constexpr int num_warps      = decode_block_size / cudf::detail::warp_size;
  constexpr int max_batch_size = num_warps * cudf::detail::warp_size;

  auto& ni = s->nesting_info[0];

  // how many (input) values we've processed in the page so far
  int value_count = s->input_value_count;
  int valid_count = ni.valid_count;

  // cap by last row so that we don't process any rows past what we want to output.
  int const first_row                 = s->first_row;
  int const last_row                  = first_row + s->num_rows;
  int const capped_target_value_count = min(target_value_count, last_row);

  int const valid_map_offset      = ni.valid_map_offset;
  int const row_index_lower_bound = s->row_index_lower_bound;

  __syncthreads();

  while (value_count < capped_target_value_count) {
    int const batch_size = min(max_batch_size, capped_target_value_count - value_count);

    int const thread_value_count = t;
    int const block_value_count  = batch_size;

    // compute our row index, whether we're in row bounds, and validity
    int const row_index     = thread_value_count + value_count;
    int const in_row_bounds = (row_index >= row_index_lower_bound) && (row_index < last_row);

    // use definition level & row bounds to determine if is valid
    int const is_valid = [&]() {
      if (t >= batch_size) {
        return 0;
      } else if (def) {
        int const def_level =
          static_cast<int>(def[rolling_index<state_buf::nz_buf_size>(value_count + t)]);
        return ((def_level > 0) && in_row_bounds) ? 1 : 0;
      }
      return in_row_bounds;
    }();

    // thread and block validity count
    using block_scan = cub::BlockScan<int, decode_block_size>;
    __shared__ typename block_scan::TempStorage scan_storage;
    int thread_valid_count, block_valid_count;
    block_scan(scan_storage).ExclusiveSum(is_valid, thread_valid_count, block_valid_count);
    uint32_t const warp_validity_mask = ballot(is_valid);

    // validity is processed per-warp
    //
    // nested schemas always read and write to the same bounds (that is, read and write
    // positions are already pre-bounded by first_row/num_rows). flat schemas will start reading
    // at the first value, even if that is before first_row, because we cannot trivially jump to
    // the correct position to start reading. since we are about to write the validity vector
    // here we need to adjust our computed mask to take into account the write row bounds.
    int const in_write_row_bounds = ballot(row_index >= first_row && row_index < last_row);
    int const write_start = __ffs(in_write_row_bounds) - 1;  // first bit in the warp to store
    int warp_null_count   = 0;
    // lane 0 from each warp writes out validity
    if ((write_start >= 0) && ((t % cudf::detail::warp_size) == 0)) {
      int const vindex     = value_count + thread_value_count;  // absolute input value index
      int const bit_offset = (valid_map_offset + vindex + write_start) -
                             first_row;  // absolute bit offset into the output validity map
      int const write_end =
        cudf::detail::warp_size - __clz(in_write_row_bounds);  // last bit in the warp to store
      int const bit_count = write_end - write_start;
      warp_null_count     = bit_count - __popc(warp_validity_mask >> write_start);

      store_validity(bit_offset, ni.valid_map, warp_validity_mask >> write_start, bit_count);
    }

    // sum null counts. we have to do it this way instead of just incrementing by (value_count -
    // valid_count) because valid_count also includes rows that potentially start before our row
    // bounds. if we could come up with a way to clean that up, we could remove this and just
    // compute it directly at the end of the kernel.
    size_type const block_null_count =
      cudf::detail::single_lane_block_sum_reduce<decode_block_size, 0>(warp_null_count);
    if (t == 0) { ni.null_count += block_null_count; }

    // output offset
    if (is_valid) {
      int const dst_pos = value_count + thread_value_count;
      int const src_pos = valid_count + thread_valid_count;

      sb->nz_idx[rolling_index<state_buf::nz_buf_size>(src_pos)] = dst_pos;
    }

    // update stuff
    value_count += block_value_count;
    valid_count += block_valid_count;
  }

  if (t == 0) {
    // update valid value count for decoding and total # of values we've processed
    ni.valid_count       = valid_count;
    ni.value_count       = value_count;
    s->nz_count          = valid_count;
    s->input_value_count = value_count;
    s->input_row_count   = value_count;
  }

  return valid_count;
}

template <int decode_block_size, typename state_buf>
static __device__ int gpuUpdateValidityAndRowIndicesNonNullable(int32_t target_value_count,
                                                                page_state_s* s,
                                                                state_buf* sb,
                                                                int t)
{
  constexpr int num_warps      = decode_block_size / cudf::detail::warp_size;
  constexpr int max_batch_size = num_warps * cudf::detail::warp_size;

  // cap by last row so that we don't process any rows past what we want to output.
  int const first_row                 = s->first_row;
  int const last_row                  = first_row + s->num_rows;
  int const capped_target_value_count = min(target_value_count, last_row);
  int const row_index_lower_bound     = s->row_index_lower_bound;

  // how many (input) values we've processed in the page so far
  int value_count = s->input_value_count;

  int const max_depth = s->col.max_nesting_depth - 1;
  auto& ni            = s->nesting_info[max_depth];
  int valid_count     = ni.valid_count;

  __syncthreads();

  while (value_count < capped_target_value_count) {
    int const batch_size = min(max_batch_size, capped_target_value_count - value_count);

    int const thread_value_count = t;
    int const block_value_count  = batch_size;

    // compute our row index, whether we're in row bounds, and validity
    int const row_index     = thread_value_count + value_count;
    int const in_row_bounds = (row_index >= row_index_lower_bound) && (row_index < last_row);

    int const is_valid           = in_row_bounds;
    int const thread_valid_count = thread_value_count;
    int const block_valid_count  = block_value_count;

    // if this is valid and we're at the leaf, output dst_pos
    if (is_valid) {
      // for non-list types, the value count is always the same across
      int const dst_pos = value_count + thread_value_count;
      int const src_pos = valid_count + thread_valid_count;

      sb->nz_idx[rolling_index<state_buf::nz_buf_size>(src_pos)] = dst_pos;
    }

    // update stuff
    value_count += block_value_count;
    valid_count += block_valid_count;
  }  // end loop

  if (t == 0) {
    // update valid value count for decoding and total # of values we've processed
    ni.valid_count       = valid_count;
    ni.value_count       = value_count;
    s->nz_count          = valid_count;
    s->input_value_count = value_count;
    s->input_row_count   = value_count;
  }

  return valid_count;
}

template <int decode_block_size, bool nullable, typename level_t, typename state_buf>
static __device__ int gpuUpdateValidityAndRowIndicesLists(int32_t target_value_count,
                                                          page_state_s* s,
                                                          state_buf* sb,
                                                          level_t const* const def,
                                                          level_t const* const rep,
                                                          int t)
{
  constexpr int num_warps      = decode_block_size / cudf::detail::warp_size;
  constexpr int max_batch_size = num_warps * cudf::detail::warp_size;

  // how many (input) values we've processed in the page so far, prior to this loop iteration
  int value_count = s->input_value_count;

  // how many rows we've processed in the page so far
  int input_row_count = s->input_row_count;

  // cap by last row so that we don't process any rows past what we want to output.
  int const first_row = s->first_row;
  int const last_row  = first_row + s->num_rows;

  int const row_index_lower_bound = s->row_index_lower_bound;
  int const max_depth             = s->col.max_nesting_depth - 1;
  int max_depth_valid_count       = s->nesting_info[max_depth].valid_count;

  int const warp_index     = t / cudf::detail::warp_size;
  int const warp_lane      = t % cudf::detail::warp_size;
  bool const is_first_lane = (warp_lane == 0);

  __syncthreads();
<<<<<<< HEAD
=======
  __shared__ block_scan_temp_storage<decode_block_size> temp_storage;
>>>>>>> eeb4d278

  while (value_count < target_value_count) {
    bool const within_batch = value_count + t < target_value_count;

    // get definition level, use repetition level to get start/end depth
    // different for each thread, as each thread has a different r/d
    auto const [def_level, start_depth, end_depth] = [&]() {
      if (!within_batch) { return cuda::std::make_tuple(-1, -1, -1); }

<<<<<<< HEAD
      int const index       = rolling_index<state_buf::nz_buf_size>(value_count + t);
      int const rep_level   = static_cast<int>(rep[index]);
=======
      int const level_index = rolling_index<state_buf::nz_buf_size>(value_count + t);
      int const rep_level   = static_cast<int>(rep[level_index]);
>>>>>>> eeb4d278
      int const start_depth = s->nesting_info[rep_level].start_depth;

      if constexpr (!nullable) {
        return cuda::std::make_tuple(-1, start_depth, max_depth);
      } else {
        if (def != nullptr) {
<<<<<<< HEAD
          int const def_level = static_cast<int>(def[index]);
=======
          int const def_level = static_cast<int>(def[level_index]);
>>>>>>> eeb4d278
          return cuda::std::make_tuple(
            def_level, start_depth, s->nesting_info[def_level].end_depth);
        } else {
          return cuda::std::make_tuple(1, start_depth, max_depth);
        }
      }
    }();

    // Determine value count & row index
    //  track (page-relative) row index for the thread so we can compare against input bounds
    //  keep track of overall # of rows we've read.
    int const is_new_row = start_depth == 0 ? 1 : 0;
    int num_prior_new_rows, total_num_new_rows;
    {
      block_scan_results new_row_scan_results;
<<<<<<< HEAD
      scan_block_exclusive_sum<decode_block_size>(is_new_row, new_row_scan_results);
=======
      scan_block_exclusive_sum<decode_block_size>(is_new_row, new_row_scan_results, temp_storage);
      __syncthreads();
>>>>>>> eeb4d278
      num_prior_new_rows = new_row_scan_results.thread_count_within_block;
      total_num_new_rows = new_row_scan_results.block_count;
    }

<<<<<<< HEAD
    int const row_index = input_row_count + (num_prior_new_rows + is_new_row - 1);
=======
    int const row_index = input_row_count + ((num_prior_new_rows + is_new_row) - 1);
>>>>>>> eeb4d278
    input_row_count += total_num_new_rows;
    int const in_row_bounds = (row_index >= row_index_lower_bound) && (row_index < last_row);

    // VALUE COUNT:
<<<<<<< HEAD
    // if we are within the range of nesting levels we should be adding value indices for
    // is from/in current rep level to/in the rep level AT the depth with the def value
=======
    // in_nesting_bounds: if at a nesting level where we need to add value indices
    // the bounds: from current rep to the rep AT the def depth
>>>>>>> eeb4d278
    int in_nesting_bounds = ((0 >= start_depth && 0 <= end_depth) && in_row_bounds) ? 1 : 0;
    int thread_value_count_within_warp, warp_value_count, thread_value_count, block_value_count;
    {
      block_scan_results value_count_scan_results;
<<<<<<< HEAD
      scan_block_exclusive_sum<decode_block_size>(in_nesting_bounds, value_count_scan_results);
=======
      scan_block_exclusive_sum<decode_block_size>(
        in_nesting_bounds, value_count_scan_results, temp_storage);
      __syncthreads();
>>>>>>> eeb4d278

      thread_value_count_within_warp = value_count_scan_results.thread_count_within_warp;
      warp_value_count               = value_count_scan_results.warp_count;
      thread_value_count             = value_count_scan_results.thread_count_within_block;
      block_value_count              = value_count_scan_results.block_count;
    }

    // iterate by depth
    for (int d_idx = 0; d_idx <= max_depth; d_idx++) {
      auto& ni = s->nesting_info[d_idx];

      // everything up to the max_def_level is a non-null value
      int const is_valid = [&](int input_def_level) {
        if constexpr (nullable) {
          return ((input_def_level >= ni.max_def_level) && in_nesting_bounds) ? 1 : 0;
        } else {
          return in_nesting_bounds;
        }
      }(def_level);

      // VALID COUNT:
      // Not all values visited by this block will represent a value at this nesting level.
      // the validity bit for thread t might actually represent output value t-6.
      // the correct position for thread t's bit is thread_value_count.
      uint32_t const warp_valid_mask =
        WarpReduceOr32((uint32_t)is_valid << thread_value_count_within_warp);
      int thread_valid_count, block_valid_count;
      {
        auto thread_mask = (uint32_t(1) << thread_value_count_within_warp) - 1;

        block_scan_results valid_count_scan_results;
<<<<<<< HEAD
        scan_block_exclusive_sum<decode_block_size>(
          warp_valid_mask, warp_lane, warp_index, thread_mask, valid_count_scan_results);
=======
        scan_block_exclusive_sum<decode_block_size>(warp_valid_mask,
                                                    warp_lane,
                                                    warp_index,
                                                    thread_mask,
                                                    valid_count_scan_results,
                                                    temp_storage);
        __syncthreads();
>>>>>>> eeb4d278
        thread_valid_count = valid_count_scan_results.thread_count_within_block;
        block_valid_count  = valid_count_scan_results.block_count;
      }

      // compute warp and thread value counts for the -next- nesting level. we need to
      // do this for lists so that we can emit an offset for the -current- nesting level.
      // the offset for the current nesting level == current length of the next nesting level
      int next_thread_value_count_within_warp = 0, next_warp_value_count = 0;
      int next_thread_value_count = 0, next_block_value_count = 0;
      int next_in_nesting_bounds = 0;
      if (d_idx < max_depth) {
        // NEXT DEPTH VALUE COUNT:
        next_in_nesting_bounds =
          ((d_idx + 1 >= start_depth) && (d_idx + 1 <= end_depth) && in_row_bounds) ? 1 : 0;
        {
          block_scan_results next_value_count_scan_results;
<<<<<<< HEAD
          scan_block_exclusive_sum<decode_block_size>(next_in_nesting_bounds,
                                                      next_value_count_scan_results);
=======
          scan_block_exclusive_sum<decode_block_size>(
            next_in_nesting_bounds, next_value_count_scan_results, temp_storage);
          __syncthreads();
>>>>>>> eeb4d278

          next_thread_value_count_within_warp =
            next_value_count_scan_results.thread_count_within_warp;
          next_warp_value_count   = next_value_count_scan_results.warp_count;
          next_thread_value_count = next_value_count_scan_results.thread_count_within_block;
          next_block_value_count  = next_value_count_scan_results.block_count;
        }

        // STORE OFFSET TO THE LIST LOCATION
        // if we're -not- at a leaf column and we're within nesting/row bounds
        // and we have a valid data_out pointer, it implies this is a list column, so
        // emit an offset.
        if (in_nesting_bounds && ni.data_out != nullptr) {
          const auto& next_ni = s->nesting_info[d_idx + 1];
          int const idx       = ni.value_count + thread_value_count;
          cudf::size_type const ofs =
            next_ni.value_count + next_thread_value_count + next_ni.page_start_value;

          (reinterpret_cast<cudf::size_type*>(ni.data_out))[idx] = ofs;
        }
      }

<<<<<<< HEAD
      // validity is processed per-warp (on lane 0's), because writes are 32-bit atomic ops
=======
      // validity is processed per-warp (on lane 0's)
      // thi is because when atomic writes are needed, they are 32-bit operations
>>>>>>> eeb4d278
      //
      // lists always read and write to the same bounds
      // (that is, read and write positions are already pre-bounded by first_row/num_rows).
      // since we are about to write the validity vector
      // here we need to adjust our computed mask to take into account the write row bounds.
      if constexpr (nullable) {
        if (is_first_lane && (ni.valid_map != nullptr) && (warp_value_count > 0)) {
          // absolute bit offset into the output validity map
          // is cumulative sum of warp_value_count at the given nesting depth
          // DON'T subtract by first_row: since it's lists it's not 1-row-per-value
          int const bit_offset = ni.valid_map_offset + thread_value_count;

          store_validity(bit_offset, ni.valid_map, warp_valid_mask, warp_value_count);
        }

        if (t == 0) { ni.null_count += block_value_count - block_valid_count; }
      }

      // if this is valid and we're at the leaf, output dst_pos
      // Read value_count before the sync, so that when thread 0 modifies it we've already read its
      // value
      int const current_value_count = ni.value_count;
      __syncthreads();  // guard against modification of ni.value_count below
      if (d_idx == max_depth) {
        if (is_valid) {
          int const dst_pos      = current_value_count + thread_value_count;
          int const src_pos      = max_depth_valid_count + thread_valid_count;
          int const output_index = rolling_index<state_buf::nz_buf_size>(src_pos);

          // Index from rolling buffer of values (which doesn't include nulls) to final array (which
          // includes gaps for nulls)
          sb->nz_idx[output_index] = dst_pos;
        }
        max_depth_valid_count += block_valid_count;
      }

      // update stuff
      if (t == 0) {
        ni.value_count += block_value_count;
        ni.valid_map_offset += block_value_count;
      }
      __syncthreads();  // sync modification of ni.value_count

      // propagate value counts for the next depth level
      block_value_count              = next_block_value_count;
      thread_value_count             = next_thread_value_count;
      in_nesting_bounds              = next_in_nesting_bounds;
      warp_value_count               = next_warp_value_count;
      thread_value_count_within_warp = next_thread_value_count_within_warp;
    }  // END OF DEPTH LOOP

    int const batch_size = min(max_batch_size, target_value_count - value_count);
    value_count += batch_size;
  }

  if (t == 0) {
    // update valid value count for decoding and total # of values we've processed
    s->nesting_info[max_depth].valid_count = max_depth_valid_count;
    s->nz_count                            = max_depth_valid_count;
    s->input_value_count                   = value_count;

    // If we have lists # rows != # values
    s->input_row_count = input_row_count;
  }

  return max_depth_valid_count;
}

// is the page marked nullable or not
__device__ inline bool is_nullable(page_state_s* s)
{
  auto const lvl           = level_type::DEFINITION;
  auto const max_def_level = s->col.max_level[lvl];
  return max_def_level > 0;
}

// for a nullable page, check to see if it could have nulls
__device__ inline bool maybe_has_nulls(page_state_s* s)
{
  auto const lvl      = level_type::DEFINITION;
  auto const init_run = s->initial_rle_run[lvl];
  // literal runs, lets assume they could hold nulls
  if (is_literal_run(init_run)) { return true; }

  // repeated run with number of items in the run not equal
  // to the rows in the page, assume that means we could have nulls
  if (s->page.num_input_values != (init_run >> 1)) { return true; }

  auto const lvl_bits = s->col.level_bits[lvl];
  auto const run_val  = lvl_bits == 0 ? 0 : s->initial_rle_value[lvl];

  // the encoded repeated value isn't valid, we have (all) nulls
  return run_val != s->col.max_level[lvl];
}

<<<<<<< HEAD
template <int decode_block_size_t, typename state_buf>
inline __device__ void bool_plain_decode(page_state_s* s, state_buf* sb, int t, int to_decode)
{
  int pos              = s->dict_pos;
  int const target_pos = pos + to_decode;

  while (pos < target_pos) {
    int const batch_len = min(target_pos - pos, decode_block_size_t);

    if (t < batch_len) {
      int const bit_pos           = pos + t;
      int const byte_offset       = bit_pos >> 3;
      int const bit_in_byte_index = bit_pos & 7;

      uint8_t const* const read_from = s->data_start + byte_offset;
      bool const read_bit            = *read_from & (1 << bit_in_byte_index);

      int const write_to_index     = rolling_index<state_buf::dict_buf_size>(bit_pos);
      sb->dict_idx[write_to_index] = read_bit;
    }

    pos += batch_len;
  }

  if (t == 0) { s->dict_pos = pos; }
}

template <int decode_block_size_t, typename stream_type>
=======
template <int rolling_buf_size, typename stream_type>
>>>>>>> eeb4d278
__device__ int skip_decode(stream_type& parquet_stream, int num_to_skip, int t)
{
  // it could be that (e.g.) we skip 5000 but starting at row 4000 we have a run of length 2000:
  // in that case skip_decode() only skips 4000, and we have to process the remaining 1000 up front
  // modulo 2 * block_size of course, since that's as many as we process at once
  int num_skipped = parquet_stream.skip_decode(t, num_to_skip);
  while (num_skipped < num_to_skip) {
<<<<<<< HEAD
    auto const to_decode = min(2 * decode_block_size_t, num_to_skip - num_skipped);
=======
    // TODO: Instead of decoding, skip within the run to the appropriate location
    auto const to_decode = min(rolling_buf_size, num_to_skip - num_skipped);
>>>>>>> eeb4d278
    num_skipped += parquet_stream.decode_next(t, to_decode);
    __syncthreads();
  }

  return num_skipped;
}

/**
 * @brief Kernel for computing fixed width non dictionary column data stored in the pages
 *
 * This function will write the page data and the page data's validity to the
 * output specified in the page's column chunk. If necessary, additional
 * conversion will be performed to translate from the Parquet datatype to
 * desired output datatype.
 *
 * @param pages List of pages
 * @param chunks List of column chunks
 * @param min_row Row index to start reading at
 * @param num_rows Maximum number of rows to read
 * @param error_code Error code to set if an error is encountered
 */
template <typename level_t,
          int decode_block_size_t,
          decode_kernel_mask kernel_mask_t,
<<<<<<< HEAD
=======
          bool has_dict_t,
          bool has_nesting_t,
          bool has_lists_t,
>>>>>>> eeb4d278
          template <int block_size, bool decode_has_lists_t, typename state_buf>
          typename DecodeValuesFunc>
CUDF_KERNEL void __launch_bounds__(decode_block_size_t, 8)
  gpuDecodePageDataGeneric(PageInfo* pages,
                           device_span<ColumnChunkDesc const> chunks,
                           size_t min_row,
                           size_t num_rows,
                           kernel_error::pointer error_code)
{
  constexpr bool has_dict_t = (kernel_mask_t == decode_kernel_mask::FIXED_WIDTH_DICT) ||
                              (kernel_mask_t == decode_kernel_mask::FIXED_WIDTH_DICT_NESTED) ||
                              (kernel_mask_t == decode_kernel_mask::FIXED_WIDTH_DICT_LIST);
  constexpr bool has_bools_t = (kernel_mask_t == decode_kernel_mask::BOOLEAN) ||
                               (kernel_mask_t == decode_kernel_mask::BOOLEAN_NESTED) ||
                               (kernel_mask_t == decode_kernel_mask::BOOLEAN_LIST);
  constexpr bool has_nesting_t =
    (kernel_mask_t == decode_kernel_mask::BOOLEAN_NESTED) ||
    (kernel_mask_t == decode_kernel_mask::FIXED_WIDTH_DICT_NESTED) ||
    (kernel_mask_t == decode_kernel_mask::FIXED_WIDTH_NO_DICT_NESTED) ||
    (kernel_mask_t == decode_kernel_mask::BYTE_STREAM_SPLIT_FIXED_WIDTH_NESTED);
  constexpr bool has_lists_t =
    (kernel_mask_t == decode_kernel_mask::BOOLEAN_LIST) ||
    (kernel_mask_t == decode_kernel_mask::FIXED_WIDTH_DICT_LIST) ||
    (kernel_mask_t == decode_kernel_mask::FIXED_WIDTH_NO_DICT_LIST) ||
    (kernel_mask_t == decode_kernel_mask::BYTE_STREAM_SPLIT_FIXED_WIDTH_LIST);

  constexpr int rolling_buf_size    = decode_block_size_t * 2;
  constexpr int rle_run_buffer_size = rle_stream_required_run_buffer_size<decode_block_size_t>();

  __shared__ __align__(16) page_state_s state_g;
  using state_buf_t = page_state_buffers_s<rolling_buf_size,  // size of nz_idx buffer
                                           has_dict_t || has_bools_t ? rolling_buf_size : 1,
                                           1>;
  __shared__ __align__(16) state_buf_t state_buffers;

  page_state_s* const s = &state_g;
  auto* const sb        = &state_buffers;
  int const page_idx    = blockIdx.x;
  int const t           = threadIdx.x;
  PageInfo* pp          = &pages[page_idx];

  if (!(BitAnd(pages[page_idx].kernel_mask, kernel_mask_t))) { return; }

  // must come after the kernel mask check
  [[maybe_unused]] null_count_back_copier _{s, t};

  if (!setupLocalPageInfo(s,
                          pp,
                          chunks,
                          min_row,
                          num_rows,
                          mask_filter{kernel_mask_t},
                          page_processing_stage::DECODE)) {
    return;
  }

  // if we have no work to do (eg, in a skip_rows/num_rows case) in this page.
  if (s->num_rows == 0) { return; }

  DecodeValuesFunc<decode_block_size_t, has_lists_t, state_buf_t> decode_values;

  bool const should_process_nulls = is_nullable(s) && maybe_has_nulls(s);

  // shared buffer. all shared memory is suballocated out of here
<<<<<<< HEAD
  constexpr int rle_run_buffer_bytes =
    cudf::util::round_up_unsafe(rle_run_buffer_size * sizeof(rle_run), size_t{16});
  constexpr int shared_buf_size =
    rle_run_buffer_bytes * (int(has_dict_t) + int(has_bools_t) + int(has_lists_t) + 1);
  __shared__ __align__(16) uint8_t shared_buf[shared_buf_size];

  // setup all shared memory buffers
  int shared_offset = 0;
  auto rep_runs     = reinterpret_cast<rle_run*>(shared_buf + shared_offset);
  if constexpr (has_lists_t) { shared_offset += rle_run_buffer_bytes; }
  auto dict_runs = reinterpret_cast<rle_run*>(shared_buf + shared_offset);
  if constexpr (has_dict_t) { shared_offset += rle_run_buffer_bytes; }
  auto bool_runs = reinterpret_cast<rle_run*>(shared_buf + shared_offset);
  if constexpr (has_bools_t) { shared_offset += rle_run_buffer_bytes; }
  auto def_runs = reinterpret_cast<rle_run*>(shared_buf + shared_offset);
=======
  constexpr int shared_rep_size =
    has_lists_t
      ? cudf::util::round_up_unsafe(rle_run_buffer_size * sizeof(rle_run<level_t>), size_t{16})
      : 0;
  constexpr int shared_dict_size =
    has_dict_t
      ? cudf::util::round_up_unsafe(rle_run_buffer_size * sizeof(rle_run<uint32_t>), size_t{16})
      : 0;
  constexpr int shared_def_size =
    cudf::util::round_up_unsafe(rle_run_buffer_size * sizeof(rle_run<level_t>), size_t{16});
  constexpr int shared_buf_size = shared_rep_size + shared_dict_size + shared_def_size;
  __shared__ __align__(16) uint8_t shared_buf[shared_buf_size];

  // setup all shared memory buffers
  int shared_offset          = 0;
  rle_run<level_t>* rep_runs = reinterpret_cast<rle_run<level_t>*>(shared_buf + shared_offset);
  if constexpr (has_lists_t) { shared_offset += shared_rep_size; }

  rle_run<uint32_t>* dict_runs = reinterpret_cast<rle_run<uint32_t>*>(shared_buf + shared_offset);
  if constexpr (has_dict_t) { shared_offset += shared_dict_size; }
  rle_run<level_t>* def_runs = reinterpret_cast<rle_run<level_t>*>(shared_buf + shared_offset);
>>>>>>> eeb4d278

  // initialize the stream decoders (requires values computed in setupLocalPageInfo)
  rle_stream<level_t, decode_block_size_t, rolling_buf_size> def_decoder{def_runs};
  level_t* const def = reinterpret_cast<level_t*>(pp->lvl_decode_buf[level_type::DEFINITION]);
  if (should_process_nulls) {
    def_decoder.init(s->col.level_bits[level_type::DEFINITION],
                     s->abs_lvl_start[level_type::DEFINITION],
                     s->abs_lvl_end[level_type::DEFINITION],
                     def,
                     s->page.num_input_values);
  }

  rle_stream<level_t, decode_block_size_t, rolling_buf_size> rep_decoder{rep_runs};
  level_t* const rep = reinterpret_cast<level_t*>(pp->lvl_decode_buf[level_type::REPETITION]);
  if constexpr (has_lists_t) {
    rep_decoder.init(s->col.level_bits[level_type::REPETITION],
                     s->abs_lvl_start[level_type::REPETITION],
                     s->abs_lvl_end[level_type::REPETITION],
                     rep,
                     s->page.num_input_values);
  }

  rle_stream<uint32_t, decode_block_size_t, rolling_buf_size> dict_stream{dict_runs};
  if constexpr (has_dict_t) {
    dict_stream.init(
      s->dict_bits, s->data_start, s->data_end, sb->dict_idx, s->page.num_input_values);
  }
<<<<<<< HEAD

  // Use dictionary stream memory for bools
  rle_stream<uint32_t, decode_block_size_t, rolling_buf_size> bool_stream{bool_runs};
  bool bools_are_rle_stream = (s->dict_run == 0);
  if constexpr (has_bools_t) {
    if (bools_are_rle_stream) {
      bool_stream.init(1, s->data_start, s->data_end, sb->dict_idx, s->page.num_input_values);
    }
  }
  __syncthreads();
=======
>>>>>>> eeb4d278

  // We use two counters in the loop below: processed_count and valid_count.
  // - processed_count: number of values out of num_input_values that we have decoded so far.
  //   the definition stream returns the number of total rows it has processed in each call
  //   to decode_next and we accumulate in process_count.
  // - valid_count: number of non-null values we have decoded so far. In each iteration of the
  //   loop below, we look at the number of valid items (which could be all for non-nullable),
  //   and valid_count is that running count.
  int processed_count = 0;
  int valid_count     = 0;

  // Skip ahead in the decoding so that we don't repeat work (skipped_leaf_values = 0 for non-lists)
  if constexpr (has_lists_t) {
    auto const skipped_leaf_values = s->page.skipped_leaf_values;
    if (skipped_leaf_values > 0) {
      if (should_process_nulls) {
<<<<<<< HEAD
        skip_decode<decode_block_size_t>(def_decoder, skipped_leaf_values, t);
      }
      processed_count = skip_decode<decode_block_size_t>(rep_decoder, skipped_leaf_values, t);
      if constexpr (has_dict_t) {
        skip_decode<decode_block_size_t>(dict_stream, skipped_leaf_values, t);
=======
        skip_decode<rolling_buf_size>(def_decoder, skipped_leaf_values, t);
      }
      processed_count = skip_decode<rolling_buf_size>(rep_decoder, skipped_leaf_values, t);
      if constexpr (has_dict_t) {
        skip_decode<rolling_buf_size>(dict_stream, skipped_leaf_values, t);
>>>>>>> eeb4d278
      }
    }
  }

  // the core loop. decode batches of level stream data using rle_stream objects
  // and pass the results to gpuDecodeValues
  // For chunked reads we may not process all of the rows on the page; if not stop early
  int const last_row = s->first_row + s->num_rows;
  while ((s->error == 0) && (processed_count < s->page.num_input_values) &&
         (s->input_row_count <= last_row)) {
    int next_valid_count;

    // only need to process definition levels if this is a nullable column
    if (should_process_nulls) {
      processed_count += def_decoder.decode_next(t);
      __syncthreads();

      if constexpr (has_lists_t) {
        rep_decoder.decode_next(t);
        __syncthreads();
        next_valid_count = gpuUpdateValidityAndRowIndicesLists<decode_block_size_t, true, level_t>(
          processed_count, s, sb, def, rep, t);
      } else if constexpr (has_nesting_t) {
        next_valid_count = gpuUpdateValidityAndRowIndicesNested<decode_block_size_t, level_t>(
          processed_count, s, sb, def, t);
      } else {
        next_valid_count = gpuUpdateValidityAndRowIndicesFlat<decode_block_size_t, level_t>(
          processed_count, s, sb, def, t);
      }
    }
    // if we wanted to split off the skip_rows/num_rows case into a separate kernel, we could skip
    // this function call entirely since all it will ever generate is a mapping of (i -> i) for
    // nz_idx.  gpuDecodeFixedWidthValues would be the only work that happens.
    else {
      if constexpr (has_lists_t) {
        processed_count += rep_decoder.decode_next(t);
        __syncthreads();
        next_valid_count = gpuUpdateValidityAndRowIndicesLists<decode_block_size_t, false, level_t>(
          processed_count, s, sb, nullptr, rep, t);
      } else {
        processed_count += min(rolling_buf_size, s->page.num_input_values - processed_count);
        next_valid_count =
          gpuUpdateValidityAndRowIndicesNonNullable<decode_block_size_t>(processed_count, s, sb, t);
      }
    }
    __syncthreads();

    // if we have dictionary or bool data
    // We want to limit the number of dictionary/bool items we decode, that correspond to
    // the rows we have processed in this iteration that are valid.
    // We know the number of valid rows to process with: next_valid_count - valid_count.
    if constexpr (has_dict_t) {
      dict_stream.decode_next(t, next_valid_count - valid_count);
      __syncthreads();
    } else if constexpr (has_bools_t) {
      if (bools_are_rle_stream) {
        bool_stream.decode_next(t, next_valid_count - valid_count);
      } else {
        bool_plain_decode<decode_block_size_t>(s, sb, t, next_valid_count - valid_count);
      }
      __syncthreads();
    }

    // decode the values themselves
    decode_values(s, sb, valid_count, next_valid_count, t);
    __syncthreads();

    valid_count = next_valid_count;
  }
  if (t == 0 and s->error != 0) { set_error(s->error, error_code); }
}

}  // anonymous namespace

void __host__ DecodePageDataFixed(cudf::detail::hostdevice_span<PageInfo> pages,
                                  cudf::detail::hostdevice_span<ColumnChunkDesc const> chunks,
                                  size_t num_rows,
                                  size_t min_row,
                                  int level_type_size,
                                  bool has_nesting,
                                  bool is_list,
                                  kernel_error::pointer error_code,
                                  rmm::cuda_stream_view stream)
{
  constexpr int decode_block_size = 128;

  dim3 dim_block(decode_block_size, 1);
  dim3 dim_grid(pages.size(), 1);  // 1 threadblock per page

  if (level_type_size == 1) {
    if (is_list) {
      gpuDecodePageDataGeneric<uint8_t,
                               decode_block_size,
                               decode_kernel_mask::FIXED_WIDTH_NO_DICT_LIST,
<<<<<<< HEAD
=======
                               false,
                               true,
                               true,
>>>>>>> eeb4d278
                               decode_fixed_width_values_func>
        <<<dim_grid, dim_block, 0, stream.value()>>>(
          pages.device_ptr(), chunks, min_row, num_rows, error_code);
    } else if (has_nesting) {
      gpuDecodePageDataGeneric<uint8_t,
                               decode_block_size,
                               decode_kernel_mask::FIXED_WIDTH_NO_DICT_NESTED,
<<<<<<< HEAD
=======
                               false,
                               true,
                               false,
>>>>>>> eeb4d278
                               decode_fixed_width_values_func>
        <<<dim_grid, dim_block, 0, stream.value()>>>(
          pages.device_ptr(), chunks, min_row, num_rows, error_code);
    } else {
      gpuDecodePageDataGeneric<uint8_t,
                               decode_block_size,
                               decode_kernel_mask::FIXED_WIDTH_NO_DICT,
<<<<<<< HEAD
=======
                               false,
                               false,
                               false,
>>>>>>> eeb4d278
                               decode_fixed_width_values_func>
        <<<dim_grid, dim_block, 0, stream.value()>>>(
          pages.device_ptr(), chunks, min_row, num_rows, error_code);
    }
  } else {
    if (is_list) {
      gpuDecodePageDataGeneric<uint16_t,
                               decode_block_size,
                               decode_kernel_mask::FIXED_WIDTH_NO_DICT_LIST,
<<<<<<< HEAD
=======
                               false,
                               true,
                               true,
>>>>>>> eeb4d278
                               decode_fixed_width_values_func>
        <<<dim_grid, dim_block, 0, stream.value()>>>(
          pages.device_ptr(), chunks, min_row, num_rows, error_code);
    } else if (has_nesting) {
      gpuDecodePageDataGeneric<uint16_t,
                               decode_block_size,
                               decode_kernel_mask::FIXED_WIDTH_NO_DICT_NESTED,
<<<<<<< HEAD
=======
                               false,
                               true,
                               false,
>>>>>>> eeb4d278
                               decode_fixed_width_values_func>
        <<<dim_grid, dim_block, 0, stream.value()>>>(
          pages.device_ptr(), chunks, min_row, num_rows, error_code);
    } else {
      gpuDecodePageDataGeneric<uint16_t,
                               decode_block_size,
                               decode_kernel_mask::FIXED_WIDTH_NO_DICT,
<<<<<<< HEAD
                               decode_fixed_width_values_func>
        <<<dim_grid, dim_block, 0, stream.value()>>>(
          pages.device_ptr(), chunks, min_row, num_rows, error_code);
    }
  }
}

void __host__ DecodePageDataBoolean(cudf::detail::hostdevice_span<PageInfo> pages,
                                    cudf::detail::hostdevice_span<ColumnChunkDesc const> chunks,
                                    size_t num_rows,
                                    size_t min_row,
                                    int level_type_size,
                                    bool has_nesting,
                                    bool is_list,
                                    kernel_error::pointer error_code,
                                    rmm::cuda_stream_view stream)
{
  constexpr int decode_block_size = 128;

  dim3 dim_block(decode_block_size, 1);
  dim3 dim_grid(pages.size(), 1);  // 1 threadblock per page

  if (level_type_size == 1) {
    if (is_list) {
      gpuDecodePageDataGeneric<uint8_t,
                               decode_block_size,
                               decode_kernel_mask::BOOLEAN_LIST,
                               decode_fixed_width_values_func>
        <<<dim_grid, dim_block, 0, stream.value()>>>(
          pages.device_ptr(), chunks, min_row, num_rows, error_code);
    } else if (has_nesting) {
      gpuDecodePageDataGeneric<uint8_t,
                               decode_block_size,
                               decode_kernel_mask::BOOLEAN_NESTED,
                               decode_fixed_width_values_func>
        <<<dim_grid, dim_block, 0, stream.value()>>>(
          pages.device_ptr(), chunks, min_row, num_rows, error_code);
    } else {
      gpuDecodePageDataGeneric<uint8_t,
                               decode_block_size,
                               decode_kernel_mask::BOOLEAN,
                               decode_fixed_width_values_func>
        <<<dim_grid, dim_block, 0, stream.value()>>>(
          pages.device_ptr(), chunks, min_row, num_rows, error_code);
    }
  } else {
    if (is_list) {
      gpuDecodePageDataGeneric<uint16_t,
                               decode_block_size,
                               decode_kernel_mask::BOOLEAN_LIST,
                               decode_fixed_width_values_func>
        <<<dim_grid, dim_block, 0, stream.value()>>>(
          pages.device_ptr(), chunks, min_row, num_rows, error_code);
    } else if (has_nesting) {
      gpuDecodePageDataGeneric<uint16_t,
                               decode_block_size,
                               decode_kernel_mask::BOOLEAN_NESTED,
                               decode_fixed_width_values_func>
        <<<dim_grid, dim_block, 0, stream.value()>>>(
          pages.device_ptr(), chunks, min_row, num_rows, error_code);
    } else {
      gpuDecodePageDataGeneric<uint16_t,
                               decode_block_size,
                               decode_kernel_mask::BOOLEAN,
=======
                               false,
                               false,
                               false,
>>>>>>> eeb4d278
                               decode_fixed_width_values_func>
        <<<dim_grid, dim_block, 0, stream.value()>>>(
          pages.device_ptr(), chunks, min_row, num_rows, error_code);
    }
  }
}

void __host__ DecodePageDataFixedDict(cudf::detail::hostdevice_span<PageInfo> pages,
                                      cudf::detail::hostdevice_span<ColumnChunkDesc const> chunks,
                                      size_t num_rows,
                                      size_t min_row,
                                      int level_type_size,
                                      bool has_nesting,
                                      bool is_list,
                                      kernel_error::pointer error_code,
                                      rmm::cuda_stream_view stream)
{
  constexpr int decode_block_size = 128;

  dim3 dim_block(decode_block_size, 1);  // decode_block_size = 128 threads per block
  dim3 dim_grid(pages.size(), 1);        // 1 thread block per page => # blocks

  if (level_type_size == 1) {
    if (is_list) {
      gpuDecodePageDataGeneric<uint8_t,
                               decode_block_size,
                               decode_kernel_mask::FIXED_WIDTH_DICT_LIST,
<<<<<<< HEAD
=======
                               true,
                               true,
                               true,
>>>>>>> eeb4d278
                               decode_fixed_width_values_func>
        <<<dim_grid, dim_block, 0, stream.value()>>>(
          pages.device_ptr(), chunks, min_row, num_rows, error_code);
    } else if (has_nesting) {
      gpuDecodePageDataGeneric<uint8_t,
                               decode_block_size,
                               decode_kernel_mask::FIXED_WIDTH_DICT_NESTED,
<<<<<<< HEAD
=======
                               true,
                               true,
                               false,
>>>>>>> eeb4d278
                               decode_fixed_width_values_func>
        <<<dim_grid, dim_block, 0, stream.value()>>>(
          pages.device_ptr(), chunks, min_row, num_rows, error_code);
    } else {
      gpuDecodePageDataGeneric<uint8_t,
                               decode_block_size,
                               decode_kernel_mask::FIXED_WIDTH_DICT,
<<<<<<< HEAD
=======
                               true,
                               false,
                               false,
>>>>>>> eeb4d278
                               decode_fixed_width_values_func>
        <<<dim_grid, dim_block, 0, stream.value()>>>(
          pages.device_ptr(), chunks, min_row, num_rows, error_code);
    }
  } else {
    if (is_list) {
      gpuDecodePageDataGeneric<uint16_t,
                               decode_block_size,
                               decode_kernel_mask::FIXED_WIDTH_DICT_LIST,
<<<<<<< HEAD
=======
                               true,
                               true,
                               true,
>>>>>>> eeb4d278
                               decode_fixed_width_values_func>
        <<<dim_grid, dim_block, 0, stream.value()>>>(
          pages.device_ptr(), chunks, min_row, num_rows, error_code);
    } else if (has_nesting) {
      gpuDecodePageDataGeneric<uint16_t,
                               decode_block_size,
                               decode_kernel_mask::FIXED_WIDTH_DICT_NESTED,
<<<<<<< HEAD
=======
                               true,
                               true,
                               false,
>>>>>>> eeb4d278
                               decode_fixed_width_values_func>
        <<<dim_grid, dim_block, 0, stream.value()>>>(
          pages.device_ptr(), chunks, min_row, num_rows, error_code);
    } else {
      gpuDecodePageDataGeneric<uint16_t,
                               decode_block_size,
                               decode_kernel_mask::FIXED_WIDTH_DICT,
<<<<<<< HEAD
=======
                               true,
                               false,
                               true,
>>>>>>> eeb4d278
                               decode_fixed_width_values_func>
        <<<dim_grid, dim_block, 0, stream.value()>>>(
          pages.device_ptr(), chunks, min_row, num_rows, error_code);
    }
  }
}

void __host__
DecodeSplitPageFixedWidthData(cudf::detail::hostdevice_span<PageInfo> pages,
                              cudf::detail::hostdevice_span<ColumnChunkDesc const> chunks,
                              size_t num_rows,
                              size_t min_row,
                              int level_type_size,
                              bool has_nesting,
                              bool is_list,
                              kernel_error::pointer error_code,
                              rmm::cuda_stream_view stream)
{
  constexpr int decode_block_size = 128;

  dim3 dim_block(decode_block_size, 1);  // decode_block_size = 128 threads per block
  dim3 dim_grid(pages.size(), 1);        // 1 thread block per page => # blocks

  if (level_type_size == 1) {
    if (is_list) {
      gpuDecodePageDataGeneric<uint8_t,
                               decode_block_size,
                               decode_kernel_mask::BYTE_STREAM_SPLIT_FIXED_WIDTH_LIST,
<<<<<<< HEAD
=======
                               true,
                               true,
                               true,
>>>>>>> eeb4d278
                               decode_fixed_width_split_values_func>
        <<<dim_grid, dim_block, 0, stream.value()>>>(
          pages.device_ptr(), chunks, min_row, num_rows, error_code);
    } else if (has_nesting) {
      gpuDecodePageDataGeneric<uint8_t,
                               decode_block_size,
                               decode_kernel_mask::BYTE_STREAM_SPLIT_FIXED_WIDTH_NESTED,
<<<<<<< HEAD
=======
                               false,
                               true,
                               false,
>>>>>>> eeb4d278
                               decode_fixed_width_split_values_func>
        <<<dim_grid, dim_block, 0, stream.value()>>>(
          pages.device_ptr(), chunks, min_row, num_rows, error_code);
    } else {
      gpuDecodePageDataGeneric<uint8_t,
                               decode_block_size,
                               decode_kernel_mask::BYTE_STREAM_SPLIT_FIXED_WIDTH_FLAT,
<<<<<<< HEAD
=======
                               false,
                               false,
                               false,
>>>>>>> eeb4d278
                               decode_fixed_width_split_values_func>
        <<<dim_grid, dim_block, 0, stream.value()>>>(
          pages.device_ptr(), chunks, min_row, num_rows, error_code);
    }
  } else {
    if (is_list) {
      gpuDecodePageDataGeneric<uint16_t,
                               decode_block_size,
                               decode_kernel_mask::BYTE_STREAM_SPLIT_FIXED_WIDTH_LIST,
<<<<<<< HEAD
=======
                               true,
                               true,
                               true,
>>>>>>> eeb4d278
                               decode_fixed_width_split_values_func>
        <<<dim_grid, dim_block, 0, stream.value()>>>(
          pages.device_ptr(), chunks, min_row, num_rows, error_code);
    } else if (has_nesting) {
      gpuDecodePageDataGeneric<uint16_t,
                               decode_block_size,
                               decode_kernel_mask::BYTE_STREAM_SPLIT_FIXED_WIDTH_NESTED,
<<<<<<< HEAD
=======
                               false,
                               true,
                               false,
>>>>>>> eeb4d278
                               decode_fixed_width_split_values_func>
        <<<dim_grid, dim_block, 0, stream.value()>>>(
          pages.device_ptr(), chunks, min_row, num_rows, error_code);
    } else {
      gpuDecodePageDataGeneric<uint16_t,
                               decode_block_size,
                               decode_kernel_mask::BYTE_STREAM_SPLIT_FIXED_WIDTH_FLAT,
<<<<<<< HEAD
=======
                               false,
                               false,
                               false,
>>>>>>> eeb4d278
                               decode_fixed_width_split_values_func>
        <<<dim_grid, dim_block, 0, stream.value()>>>(
          pages.device_ptr(), chunks, min_row, num_rows, error_code);
    }
  }
}

}  // namespace cudf::io::parquet::detail<|MERGE_RESOLUTION|>--- conflicted
+++ resolved
@@ -37,9 +37,6 @@
 };
 
 template <int decode_block_size>
-<<<<<<< HEAD
-__device__ inline static void scan_block_exclusive_sum(int thread_bit, block_scan_results& results)
-=======
 using block_scan_temp_storage = int[decode_block_size / cudf::detail::warp_size];
 
 // Similar to CUB, must __syncthreads() after calling if reusing temp_storage
@@ -48,7 +45,6 @@
   int thread_bit,
   block_scan_results& results,
   block_scan_temp_storage<decode_block_size>& temp_storage)
->>>>>>> eeb4d278
 {
   int const t              = threadIdx.x;
   int const warp_index     = t / cudf::detail::warp_size;
@@ -617,10 +613,7 @@
   bool const is_first_lane = (warp_lane == 0);
 
   __syncthreads();
-<<<<<<< HEAD
-=======
   __shared__ block_scan_temp_storage<decode_block_size> temp_storage;
->>>>>>> eeb4d278
 
   while (value_count < target_value_count) {
     bool const within_batch = value_count + t < target_value_count;
@@ -630,24 +623,15 @@
     auto const [def_level, start_depth, end_depth] = [&]() {
       if (!within_batch) { return cuda::std::make_tuple(-1, -1, -1); }
 
-<<<<<<< HEAD
-      int const index       = rolling_index<state_buf::nz_buf_size>(value_count + t);
-      int const rep_level   = static_cast<int>(rep[index]);
-=======
       int const level_index = rolling_index<state_buf::nz_buf_size>(value_count + t);
       int const rep_level   = static_cast<int>(rep[level_index]);
->>>>>>> eeb4d278
       int const start_depth = s->nesting_info[rep_level].start_depth;
 
       if constexpr (!nullable) {
         return cuda::std::make_tuple(-1, start_depth, max_depth);
       } else {
         if (def != nullptr) {
-<<<<<<< HEAD
-          int const def_level = static_cast<int>(def[index]);
-=======
           int const def_level = static_cast<int>(def[level_index]);
->>>>>>> eeb4d278
           return cuda::std::make_tuple(
             def_level, start_depth, s->nesting_info[def_level].end_depth);
         } else {
@@ -663,43 +647,26 @@
     int num_prior_new_rows, total_num_new_rows;
     {
       block_scan_results new_row_scan_results;
-<<<<<<< HEAD
-      scan_block_exclusive_sum<decode_block_size>(is_new_row, new_row_scan_results);
-=======
       scan_block_exclusive_sum<decode_block_size>(is_new_row, new_row_scan_results, temp_storage);
       __syncthreads();
->>>>>>> eeb4d278
       num_prior_new_rows = new_row_scan_results.thread_count_within_block;
       total_num_new_rows = new_row_scan_results.block_count;
     }
 
-<<<<<<< HEAD
-    int const row_index = input_row_count + (num_prior_new_rows + is_new_row - 1);
-=======
     int const row_index = input_row_count + ((num_prior_new_rows + is_new_row) - 1);
->>>>>>> eeb4d278
     input_row_count += total_num_new_rows;
     int const in_row_bounds = (row_index >= row_index_lower_bound) && (row_index < last_row);
 
     // VALUE COUNT:
-<<<<<<< HEAD
-    // if we are within the range of nesting levels we should be adding value indices for
-    // is from/in current rep level to/in the rep level AT the depth with the def value
-=======
     // in_nesting_bounds: if at a nesting level where we need to add value indices
     // the bounds: from current rep to the rep AT the def depth
->>>>>>> eeb4d278
     int in_nesting_bounds = ((0 >= start_depth && 0 <= end_depth) && in_row_bounds) ? 1 : 0;
     int thread_value_count_within_warp, warp_value_count, thread_value_count, block_value_count;
     {
       block_scan_results value_count_scan_results;
-<<<<<<< HEAD
-      scan_block_exclusive_sum<decode_block_size>(in_nesting_bounds, value_count_scan_results);
-=======
       scan_block_exclusive_sum<decode_block_size>(
         in_nesting_bounds, value_count_scan_results, temp_storage);
       __syncthreads();
->>>>>>> eeb4d278
 
       thread_value_count_within_warp = value_count_scan_results.thread_count_within_warp;
       warp_value_count               = value_count_scan_results.warp_count;
@@ -731,10 +698,6 @@
         auto thread_mask = (uint32_t(1) << thread_value_count_within_warp) - 1;
 
         block_scan_results valid_count_scan_results;
-<<<<<<< HEAD
-        scan_block_exclusive_sum<decode_block_size>(
-          warp_valid_mask, warp_lane, warp_index, thread_mask, valid_count_scan_results);
-=======
         scan_block_exclusive_sum<decode_block_size>(warp_valid_mask,
                                                     warp_lane,
                                                     warp_index,
@@ -742,7 +705,6 @@
                                                     valid_count_scan_results,
                                                     temp_storage);
         __syncthreads();
->>>>>>> eeb4d278
         thread_valid_count = valid_count_scan_results.thread_count_within_block;
         block_valid_count  = valid_count_scan_results.block_count;
       }
@@ -759,14 +721,9 @@
           ((d_idx + 1 >= start_depth) && (d_idx + 1 <= end_depth) && in_row_bounds) ? 1 : 0;
         {
           block_scan_results next_value_count_scan_results;
-<<<<<<< HEAD
-          scan_block_exclusive_sum<decode_block_size>(next_in_nesting_bounds,
-                                                      next_value_count_scan_results);
-=======
           scan_block_exclusive_sum<decode_block_size>(
             next_in_nesting_bounds, next_value_count_scan_results, temp_storage);
           __syncthreads();
->>>>>>> eeb4d278
 
           next_thread_value_count_within_warp =
             next_value_count_scan_results.thread_count_within_warp;
@@ -789,12 +746,8 @@
         }
       }
 
-<<<<<<< HEAD
-      // validity is processed per-warp (on lane 0's), because writes are 32-bit atomic ops
-=======
       // validity is processed per-warp (on lane 0's)
       // thi is because when atomic writes are needed, they are 32-bit operations
->>>>>>> eeb4d278
       //
       // lists always read and write to the same bounds
       // (that is, read and write positions are already pre-bounded by first_row/num_rows).
@@ -890,7 +843,6 @@
   return run_val != s->col.max_level[lvl];
 }
 
-<<<<<<< HEAD
 template <int decode_block_size_t, typename state_buf>
 inline __device__ void bool_plain_decode(page_state_s* s, state_buf* sb, int t, int to_decode)
 {
@@ -919,9 +871,6 @@
 }
 
 template <int decode_block_size_t, typename stream_type>
-=======
-template <int rolling_buf_size, typename stream_type>
->>>>>>> eeb4d278
 __device__ int skip_decode(stream_type& parquet_stream, int num_to_skip, int t)
 {
   // it could be that (e.g.) we skip 5000 but starting at row 4000 we have a run of length 2000:
@@ -929,12 +878,8 @@
   // modulo 2 * block_size of course, since that's as many as we process at once
   int num_skipped = parquet_stream.skip_decode(t, num_to_skip);
   while (num_skipped < num_to_skip) {
-<<<<<<< HEAD
+    // TODO: Instead of decoding, skip within the run to the appropriate location
     auto const to_decode = min(2 * decode_block_size_t, num_to_skip - num_skipped);
-=======
-    // TODO: Instead of decoding, skip within the run to the appropriate location
-    auto const to_decode = min(rolling_buf_size, num_to_skip - num_skipped);
->>>>>>> eeb4d278
     num_skipped += parquet_stream.decode_next(t, to_decode);
     __syncthreads();
   }
@@ -959,12 +904,6 @@
 template <typename level_t,
           int decode_block_size_t,
           decode_kernel_mask kernel_mask_t,
-<<<<<<< HEAD
-=======
-          bool has_dict_t,
-          bool has_nesting_t,
-          bool has_lists_t,
->>>>>>> eeb4d278
           template <int block_size, bool decode_has_lists_t, typename state_buf>
           typename DecodeValuesFunc>
 CUDF_KERNEL void __launch_bounds__(decode_block_size_t, 8)
@@ -1029,7 +968,6 @@
   bool const should_process_nulls = is_nullable(s) && maybe_has_nulls(s);
 
   // shared buffer. all shared memory is suballocated out of here
-<<<<<<< HEAD
   constexpr int rle_run_buffer_bytes =
     cudf::util::round_up_unsafe(rle_run_buffer_size * sizeof(rle_run), size_t{16});
   constexpr int shared_buf_size =
@@ -1045,29 +983,6 @@
   auto bool_runs = reinterpret_cast<rle_run*>(shared_buf + shared_offset);
   if constexpr (has_bools_t) { shared_offset += rle_run_buffer_bytes; }
   auto def_runs = reinterpret_cast<rle_run*>(shared_buf + shared_offset);
-=======
-  constexpr int shared_rep_size =
-    has_lists_t
-      ? cudf::util::round_up_unsafe(rle_run_buffer_size * sizeof(rle_run<level_t>), size_t{16})
-      : 0;
-  constexpr int shared_dict_size =
-    has_dict_t
-      ? cudf::util::round_up_unsafe(rle_run_buffer_size * sizeof(rle_run<uint32_t>), size_t{16})
-      : 0;
-  constexpr int shared_def_size =
-    cudf::util::round_up_unsafe(rle_run_buffer_size * sizeof(rle_run<level_t>), size_t{16});
-  constexpr int shared_buf_size = shared_rep_size + shared_dict_size + shared_def_size;
-  __shared__ __align__(16) uint8_t shared_buf[shared_buf_size];
-
-  // setup all shared memory buffers
-  int shared_offset          = 0;
-  rle_run<level_t>* rep_runs = reinterpret_cast<rle_run<level_t>*>(shared_buf + shared_offset);
-  if constexpr (has_lists_t) { shared_offset += shared_rep_size; }
-
-  rle_run<uint32_t>* dict_runs = reinterpret_cast<rle_run<uint32_t>*>(shared_buf + shared_offset);
-  if constexpr (has_dict_t) { shared_offset += shared_dict_size; }
-  rle_run<level_t>* def_runs = reinterpret_cast<rle_run<level_t>*>(shared_buf + shared_offset);
->>>>>>> eeb4d278
 
   // initialize the stream decoders (requires values computed in setupLocalPageInfo)
   rle_stream<level_t, decode_block_size_t, rolling_buf_size> def_decoder{def_runs};
@@ -1095,7 +1010,6 @@
     dict_stream.init(
       s->dict_bits, s->data_start, s->data_end, sb->dict_idx, s->page.num_input_values);
   }
-<<<<<<< HEAD
 
   // Use dictionary stream memory for bools
   rle_stream<uint32_t, decode_block_size_t, rolling_buf_size> bool_stream{bool_runs};
@@ -1106,8 +1020,6 @@
     }
   }
   __syncthreads();
-=======
->>>>>>> eeb4d278
 
   // We use two counters in the loop below: processed_count and valid_count.
   // - processed_count: number of values out of num_input_values that we have decoded so far.
@@ -1124,19 +1036,11 @@
     auto const skipped_leaf_values = s->page.skipped_leaf_values;
     if (skipped_leaf_values > 0) {
       if (should_process_nulls) {
-<<<<<<< HEAD
         skip_decode<decode_block_size_t>(def_decoder, skipped_leaf_values, t);
       }
       processed_count = skip_decode<decode_block_size_t>(rep_decoder, skipped_leaf_values, t);
       if constexpr (has_dict_t) {
         skip_decode<decode_block_size_t>(dict_stream, skipped_leaf_values, t);
-=======
-        skip_decode<rolling_buf_size>(def_decoder, skipped_leaf_values, t);
-      }
-      processed_count = skip_decode<rolling_buf_size>(rep_decoder, skipped_leaf_values, t);
-      if constexpr (has_dict_t) {
-        skip_decode<rolling_buf_size>(dict_stream, skipped_leaf_values, t);
->>>>>>> eeb4d278
       }
     }
   }
@@ -1231,12 +1135,6 @@
       gpuDecodePageDataGeneric<uint8_t,
                                decode_block_size,
                                decode_kernel_mask::FIXED_WIDTH_NO_DICT_LIST,
-<<<<<<< HEAD
-=======
-                               false,
-                               true,
-                               true,
->>>>>>> eeb4d278
                                decode_fixed_width_values_func>
         <<<dim_grid, dim_block, 0, stream.value()>>>(
           pages.device_ptr(), chunks, min_row, num_rows, error_code);
@@ -1244,12 +1142,6 @@
       gpuDecodePageDataGeneric<uint8_t,
                                decode_block_size,
                                decode_kernel_mask::FIXED_WIDTH_NO_DICT_NESTED,
-<<<<<<< HEAD
-=======
-                               false,
-                               true,
-                               false,
->>>>>>> eeb4d278
                                decode_fixed_width_values_func>
         <<<dim_grid, dim_block, 0, stream.value()>>>(
           pages.device_ptr(), chunks, min_row, num_rows, error_code);
@@ -1257,12 +1149,6 @@
       gpuDecodePageDataGeneric<uint8_t,
                                decode_block_size,
                                decode_kernel_mask::FIXED_WIDTH_NO_DICT,
-<<<<<<< HEAD
-=======
-                               false,
-                               false,
-                               false,
->>>>>>> eeb4d278
                                decode_fixed_width_values_func>
         <<<dim_grid, dim_block, 0, stream.value()>>>(
           pages.device_ptr(), chunks, min_row, num_rows, error_code);
@@ -1272,12 +1158,6 @@
       gpuDecodePageDataGeneric<uint16_t,
                                decode_block_size,
                                decode_kernel_mask::FIXED_WIDTH_NO_DICT_LIST,
-<<<<<<< HEAD
-=======
-                               false,
-                               true,
-                               true,
->>>>>>> eeb4d278
                                decode_fixed_width_values_func>
         <<<dim_grid, dim_block, 0, stream.value()>>>(
           pages.device_ptr(), chunks, min_row, num_rows, error_code);
@@ -1285,12 +1165,6 @@
       gpuDecodePageDataGeneric<uint16_t,
                                decode_block_size,
                                decode_kernel_mask::FIXED_WIDTH_NO_DICT_NESTED,
-<<<<<<< HEAD
-=======
-                               false,
-                               true,
-                               false,
->>>>>>> eeb4d278
                                decode_fixed_width_values_func>
         <<<dim_grid, dim_block, 0, stream.value()>>>(
           pages.device_ptr(), chunks, min_row, num_rows, error_code);
@@ -1298,7 +1172,6 @@
       gpuDecodePageDataGeneric<uint16_t,
                                decode_block_size,
                                decode_kernel_mask::FIXED_WIDTH_NO_DICT,
-<<<<<<< HEAD
                                decode_fixed_width_values_func>
         <<<dim_grid, dim_block, 0, stream.value()>>>(
           pages.device_ptr(), chunks, min_row, num_rows, error_code);
@@ -1363,11 +1236,6 @@
       gpuDecodePageDataGeneric<uint16_t,
                                decode_block_size,
                                decode_kernel_mask::BOOLEAN,
-=======
-                               false,
-                               false,
-                               false,
->>>>>>> eeb4d278
                                decode_fixed_width_values_func>
         <<<dim_grid, dim_block, 0, stream.value()>>>(
           pages.device_ptr(), chunks, min_row, num_rows, error_code);
@@ -1395,12 +1263,6 @@
       gpuDecodePageDataGeneric<uint8_t,
                                decode_block_size,
                                decode_kernel_mask::FIXED_WIDTH_DICT_LIST,
-<<<<<<< HEAD
-=======
-                               true,
-                               true,
-                               true,
->>>>>>> eeb4d278
                                decode_fixed_width_values_func>
         <<<dim_grid, dim_block, 0, stream.value()>>>(
           pages.device_ptr(), chunks, min_row, num_rows, error_code);
@@ -1408,12 +1270,6 @@
       gpuDecodePageDataGeneric<uint8_t,
                                decode_block_size,
                                decode_kernel_mask::FIXED_WIDTH_DICT_NESTED,
-<<<<<<< HEAD
-=======
-                               true,
-                               true,
-                               false,
->>>>>>> eeb4d278
                                decode_fixed_width_values_func>
         <<<dim_grid, dim_block, 0, stream.value()>>>(
           pages.device_ptr(), chunks, min_row, num_rows, error_code);
@@ -1421,12 +1277,6 @@
       gpuDecodePageDataGeneric<uint8_t,
                                decode_block_size,
                                decode_kernel_mask::FIXED_WIDTH_DICT,
-<<<<<<< HEAD
-=======
-                               true,
-                               false,
-                               false,
->>>>>>> eeb4d278
                                decode_fixed_width_values_func>
         <<<dim_grid, dim_block, 0, stream.value()>>>(
           pages.device_ptr(), chunks, min_row, num_rows, error_code);
@@ -1436,12 +1286,6 @@
       gpuDecodePageDataGeneric<uint16_t,
                                decode_block_size,
                                decode_kernel_mask::FIXED_WIDTH_DICT_LIST,
-<<<<<<< HEAD
-=======
-                               true,
-                               true,
-                               true,
->>>>>>> eeb4d278
                                decode_fixed_width_values_func>
         <<<dim_grid, dim_block, 0, stream.value()>>>(
           pages.device_ptr(), chunks, min_row, num_rows, error_code);
@@ -1449,12 +1293,6 @@
       gpuDecodePageDataGeneric<uint16_t,
                                decode_block_size,
                                decode_kernel_mask::FIXED_WIDTH_DICT_NESTED,
-<<<<<<< HEAD
-=======
-                               true,
-                               true,
-                               false,
->>>>>>> eeb4d278
                                decode_fixed_width_values_func>
         <<<dim_grid, dim_block, 0, stream.value()>>>(
           pages.device_ptr(), chunks, min_row, num_rows, error_code);
@@ -1462,12 +1300,6 @@
       gpuDecodePageDataGeneric<uint16_t,
                                decode_block_size,
                                decode_kernel_mask::FIXED_WIDTH_DICT,
-<<<<<<< HEAD
-=======
-                               true,
-                               false,
-                               true,
->>>>>>> eeb4d278
                                decode_fixed_width_values_func>
         <<<dim_grid, dim_block, 0, stream.value()>>>(
           pages.device_ptr(), chunks, min_row, num_rows, error_code);
@@ -1496,12 +1328,6 @@
       gpuDecodePageDataGeneric<uint8_t,
                                decode_block_size,
                                decode_kernel_mask::BYTE_STREAM_SPLIT_FIXED_WIDTH_LIST,
-<<<<<<< HEAD
-=======
-                               true,
-                               true,
-                               true,
->>>>>>> eeb4d278
                                decode_fixed_width_split_values_func>
         <<<dim_grid, dim_block, 0, stream.value()>>>(
           pages.device_ptr(), chunks, min_row, num_rows, error_code);
@@ -1509,12 +1335,6 @@
       gpuDecodePageDataGeneric<uint8_t,
                                decode_block_size,
                                decode_kernel_mask::BYTE_STREAM_SPLIT_FIXED_WIDTH_NESTED,
-<<<<<<< HEAD
-=======
-                               false,
-                               true,
-                               false,
->>>>>>> eeb4d278
                                decode_fixed_width_split_values_func>
         <<<dim_grid, dim_block, 0, stream.value()>>>(
           pages.device_ptr(), chunks, min_row, num_rows, error_code);
@@ -1522,12 +1342,6 @@
       gpuDecodePageDataGeneric<uint8_t,
                                decode_block_size,
                                decode_kernel_mask::BYTE_STREAM_SPLIT_FIXED_WIDTH_FLAT,
-<<<<<<< HEAD
-=======
-                               false,
-                               false,
-                               false,
->>>>>>> eeb4d278
                                decode_fixed_width_split_values_func>
         <<<dim_grid, dim_block, 0, stream.value()>>>(
           pages.device_ptr(), chunks, min_row, num_rows, error_code);
@@ -1537,12 +1351,6 @@
       gpuDecodePageDataGeneric<uint16_t,
                                decode_block_size,
                                decode_kernel_mask::BYTE_STREAM_SPLIT_FIXED_WIDTH_LIST,
-<<<<<<< HEAD
-=======
-                               true,
-                               true,
-                               true,
->>>>>>> eeb4d278
                                decode_fixed_width_split_values_func>
         <<<dim_grid, dim_block, 0, stream.value()>>>(
           pages.device_ptr(), chunks, min_row, num_rows, error_code);
@@ -1550,12 +1358,6 @@
       gpuDecodePageDataGeneric<uint16_t,
                                decode_block_size,
                                decode_kernel_mask::BYTE_STREAM_SPLIT_FIXED_WIDTH_NESTED,
-<<<<<<< HEAD
-=======
-                               false,
-                               true,
-                               false,
->>>>>>> eeb4d278
                                decode_fixed_width_split_values_func>
         <<<dim_grid, dim_block, 0, stream.value()>>>(
           pages.device_ptr(), chunks, min_row, num_rows, error_code);
@@ -1563,12 +1365,6 @@
       gpuDecodePageDataGeneric<uint16_t,
                                decode_block_size,
                                decode_kernel_mask::BYTE_STREAM_SPLIT_FIXED_WIDTH_FLAT,
-<<<<<<< HEAD
-=======
-                               false,
-                               false,
-                               false,
->>>>>>> eeb4d278
                                decode_fixed_width_split_values_func>
         <<<dim_grid, dim_block, 0, stream.value()>>>(
           pages.device_ptr(), chunks, min_row, num_rows, error_code);
