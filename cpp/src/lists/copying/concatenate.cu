--- conflicted
+++ resolved
@@ -24,8 +24,6 @@
 #include <cudf/detail/get_value.cuh>
 #include <cudf/lists/lists_column_view.hpp>
 #include <memory>
-
-// #include "../tests/utilities/column_utilities.hpp"
 
 namespace cudf {
 namespace lists {
@@ -109,11 +107,7 @@
                 [&total_list_count, &children, stream](lists_column_view const& l) {
                   // count total # of lists
                   total_list_count += l.size();
-<<<<<<< HEAD
-                  children.push_back(l.child());
-=======
                   children.push_back(l.get_sliced_child(stream));
->>>>>>> 52f8776c
                 });
   auto data = cudf::detail::concatenate(children, mr, stream);
 
