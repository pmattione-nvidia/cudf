--- conflicted
+++ resolved
@@ -49,14 +49,9 @@
 using index_vector = rmm::device_vector<cudf::size_type>;
 
 namespace {
-<<<<<<< HEAD
 
 /**
- * @brief Computes the ordered aggregation requests which were skipped 
-=======
-/**---------------------------------------------------------------------------*
  * @brief Computes the ordered aggregation requests which were skipped
->>>>>>> cfb1f6b6
  * in a previous process (`compound_to_simple`). These ordered aggregations
  * were skipped because they can't be compound to simple aggregation.
  *
@@ -72,17 +67,7 @@
  * not ordered aggregation requests
  * @param stream[in] CUDA stream on which to execute
  * @return vector of columns satisfying each of the original aggregation requests
-<<<<<<< HEAD
  **/
-std::vector<gdf_column*>  compute_ordered_aggregations(
-    detail::helper &groupby,
-    std::vector<AggRequestType> const& original_requests,
-    std::vector<operation_args*> const& input_ops_args,
-    cudf::table& current_output_values,
-    cudaStream_t stream) {
-
-=======
- *---------------------------------------------------------------------------**/
 std::vector<gdf_column*> compute_ordered_aggregations(
   detail::helper& groupby,
   std::vector<AggRequestType> const& original_requests,
@@ -90,7 +75,6 @@
   cudf::table& current_output_values,
   cudaStream_t stream)
 {
->>>>>>> cfb1f6b6
   std::vector<gdf_column*> output_value(original_requests.size());
   std::copy(current_output_values.begin(), current_output_values.end(), output_value.begin());
 
@@ -165,13 +149,8 @@
  * @param simple_values_columns The list of simple values columns
  * @param simple_operators The list of simple aggregation operations
  * @param stream[in] CUDA stream on which to execute
-<<<<<<< HEAD
- * @return output value table with the aggregation(s) computed 
+ * @return output value table with the aggregation(s) computed
  **/
-=======
- * @return output value table with the aggregation(s) computed
- *---------------------------------------------------------------------------**/
->>>>>>> cfb1f6b6
 template <bool keys_have_nulls, bool values_have_nulls>
 cudf::table compute_simple_aggregations(const cudf::table& input_keys,
                                         const Options& options,
@@ -318,14 +297,9 @@
  * @param keys The groupby key columns
  * @param values The groupby value columns
  * @return Instantiated callable of compute_sort_groupby
-<<<<<<< HEAD
  **/
-auto groupby_null_specialization(table const& keys, table const& values) {
-=======
- *---------------------------------------------------------------------------**/
 auto groupby_null_specialization(table const& keys, table const& values)
 {
->>>>>>> cfb1f6b6
   if (cudf::has_nulls(keys)) {
     if (cudf::has_nulls(values)) {
       return compute_sort_groupby<true, true>;
@@ -342,14 +316,8 @@
 }
 }  // anonymous namespace
 
-<<<<<<< HEAD
 /**
- * @brief Verifies the requested aggregation is valid for the arguments of the 
-=======
-namespace detail {
-/**---------------------------------------------------------------------------*
  * @brief Verifies the requested aggregation is valid for the arguments of the
->>>>>>> cfb1f6b6
  * operator.
  *
  * @throw cudf::logic_error if an invalid combination of argument and operator
@@ -357,18 +325,11 @@
  *
  * @param ops The aggregation operators
  * @param ops The aggregation arguments
-<<<<<<< HEAD
  **/
-static void verify_operators_with_arguments(std::vector<operators> const& ops, std::vector<operation_args*> const& args) {
-   CUDF_EXPECTS(ops.size() == args.size(),
-               "Size mismatch between ops and args");
-=======
- *---------------------------------------------------------------------------**/
 static void verify_operators_with_arguments(std::vector<operators> const& ops,
                                             std::vector<operation_args*> const& args)
 {
   CUDF_EXPECTS(ops.size() == args.size(), "Size mismatch between ops and args");
->>>>>>> cfb1f6b6
   for (size_t i = 0; i < ops.size(); i++) {
     if (ops[i] == QUANTILE) {
       quantile_args* q_args = static_cast<quantile_args*>(args[i]);
@@ -417,7 +378,7 @@
   return std::make_pair(std::move(output_keys), std::move(output_values));
 }
 
-}  // namespace detail
+}  // namespace sort
 
 std::pair<cudf::table, std::vector<gdf_column*>> groupby(cudf::table const& keys,
                                                          cudf::table const& values,
@@ -427,6 +388,6 @@
   return detail::groupby(keys, values, ops, options);
 }
 
-}  // namespace sort
 }  // namespace groupby
+}  // namespace cudf
 }  // namespace cudf