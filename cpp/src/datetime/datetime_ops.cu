/*
 * Copyright (c) 2019, NVIDIA CORPORATION.
 *
 * Licensed under the Apache License, Version 2.0 (the "License");
 * you may not use this file except in compliance with the License.
 * You may obtain a copy of the License at
 *
 *     http://www.apache.org/licenses/LICENSE-2.0
 *
 * Unless required by applicable law or agreed to in writing, software
 * distributed under the License is distributed on an "AS IS" BASIS,
 * WITHOUT WARRANTIES OR CONDITIONS OF ANY KIND, either express or implied.
 * See the License for the specific language governing permissions and
 * limitations under the License.
 */

#include <cudf/column/column.hpp>
#include <cudf/column/column_factories.hpp>
#include <cudf/column/column_view.hpp>
#include <cudf/datetime.hpp>
#include <cudf/detail/nvtx/ranges.hpp>
#include <cudf/null_mask.hpp>
#include <cudf/types.hpp>
#include <cudf/utilities/traits.hpp>

#include <rmm/thrust_rmm_allocator.h>

namespace cudf {
namespace datetime {
namespace detail {

template <datetime_component Component>
struct extract_component_operator {
  template <typename Timestamp>
  CUDA_DEVICE_CALLABLE int16_t operator()(Timestamp const ts) const {
    using namespace simt::std::chrono;

    auto days_since_epoch = floor<days>(ts);

    auto time_since_midnight = ts - days_since_epoch;

    if (time_since_midnight.count() < 0) { time_since_midnight += days(1); }

    auto hrs_  = duration_cast<hours>(time_since_midnight);
    auto mins_ = duration_cast<minutes>(time_since_midnight - hrs_);
    auto secs_ = duration_cast<seconds>(time_since_midnight - hrs_ - mins_);

    switch (Component) {
      case datetime_component::YEAR:
        return static_cast<int>(year_month_day(days_since_epoch).year());
      case datetime_component::MONTH:
        return static_cast<unsigned>(year_month_day(days_since_epoch).month());
      case datetime_component::DAY:
        return static_cast<unsigned>(year_month_day(days_since_epoch).day());
      case datetime_component::WEEKDAY:
        return year_month_weekday(days_since_epoch).weekday().iso_encoding();
      case datetime_component::HOUR: return hrs_.count();
      case datetime_component::MINUTE: return mins_.count();
      case datetime_component::SECOND: return secs_.count();
      default: return 0;
    }
  }
};

// Round up the date to the last day of the month and return the
// date only (without the time component)
struct extract_last_day_of_month {
  CUDA_DEVICE_CALLABLE auto days_in_month(simt::std::chrono::month mon, bool is_leap_year) const
    -> uint8_t {
    using namespace simt::std::chrono;
    // The expression in switch has to be integral/enumerated type.
    // The constexpr in case has to match the switch type
    switch (unsigned{mon}) {
      case unsigned{January}: return 31;
      case unsigned{February}: return is_leap_year ? 29 : 28;
      case unsigned{March}: return 31;
      case unsigned{April}: return 30;
      case unsigned{May}: return 31;
      case unsigned{June}: return 30;
      case unsigned{July}: return 31;
      case unsigned{August}: return 31;
      case unsigned{September}: return 30;
      case unsigned{October}: return 31;
      case unsigned{November}: return 30;
      case unsigned{December}: return 31;
      default: return 0;
    }
  }

  template <typename Timestamp>
  CUDA_DEVICE_CALLABLE timestamp_D operator()(Timestamp const ts) const {
    using namespace simt::std::chrono;
    // IDEAL: does not work with CUDA10.0 due to nvcc compiler bug
    // cannot invoke ym_last_day.day()
    //const year_month_day orig_ymd(floor<days>(ts));
    //const year_month_day_last ym_last_day(orig_ymd.year(), month_day_last(orig_ymd.month()));
    //return timestamp_D(sys_days(ym_last_day));

    // Only has the days - time component is chopped off, which is what we want
    auto const days_since_epoch = floor<days>(ts);
    auto const date             = year_month_day(days_since_epoch);
    auto const last_day         = days_in_month(date.month(), date.year().is_leap());

    return timestamp_D(days_since_epoch + days(last_day - static_cast<unsigned>(date.day())));
  }
};

// Number of days until month indexed by leap year and month (0-based index)
static __device__ int16_t const days_until_month[2][12] = {
    { 0, 31, 59, 90, 120, 151, 181, 212, 243, 273, 304, 334 },  // For non leap years
    { 0, 31, 60, 91, 121, 152, 182, 213, 244, 274, 305, 335 }   // For leap years
};

// Extract the day number of the year present in the timestamp
struct extract_day_num_of_year {
  template <typename Timestamp>
  CUDA_DEVICE_CALLABLE int16_t operator()(Timestamp const ts) const {
    using namespace simt::std::chrono;

    // Only has the days - time component is chopped off, which is what we want
    auto const days_since_epoch = floor<days>(ts);
    auto const date             = year_month_day(days_since_epoch);

    return days_until_month[date.year().is_leap()][unsigned{date.month()} - 1]
           + unsigned{date.day()};
  }
};

// Apply the functor for every element/row in the input column to create the output column
template <typename TransformFunctor, typename OutputColT>
struct launch_functor {
  column_view input;
  mutable_column_view output;

  launch_functor(column_view inp, mutable_column_view out) : input(inp), output(out) {}

  template <typename Element>
  typename std::enable_if_t<!cudf::is_timestamp_t<Element>::value, void> operator()(
    cudaStream_t stream) const {
    CUDF_FAIL("Cannot extract datetime component from non-timestamp column.");
  }

  template <typename Timestamp>
  typename std::enable_if_t<cudf::is_timestamp_t<Timestamp>::value, void> operator()(
    cudaStream_t stream) const {
    thrust::transform(rmm::exec_policy(stream)->on(stream),
                      input.begin<Timestamp>(),
                      input.end<Timestamp>(),
                      output.begin<OutputColT>(),
                      TransformFunctor{});
  }
};

// Create an output column by applying the functor to every element from the input column
template <typename TransformFunctor, cudf::type_id OutputColCudfT>
std::unique_ptr<column> apply_datetime_op(column_view const& column,
                                          cudaStream_t stream,
                                          rmm::mr::device_memory_resource* mr) {
<<<<<<< HEAD
  CUDF_EXPECTS(is_timestamp(column.type()), "Column type should be timestamp");

  auto size = column.size();
  auto output_col_type = data_type{OutputColCudfT};

  // Return an empty column if source column is empty
  if (size == 0) return make_empty_column(output_col_type);

  auto null_mask = copy_bitmask(column, stream, mr);
  auto output = make_fixed_width_column(output_col_type, size, null_mask,
                                        column.null_count(), stream, mr);
=======
  auto size            = column.size();
  auto output_col_type = data_type{OutputColCudfT};
  auto null_mask       = copy_bitmask(column, stream, mr);
  auto output          = std::make_unique<cudf::column>(
    output_col_type,
    size,
    rmm::device_buffer{size * cudf::size_of(output_col_type), stream, mr},
    null_mask,
    column.null_count(),
    std::vector<std::unique_ptr<cudf::column>>{});
>>>>>>> 4cafc989

  auto launch = launch_functor<TransformFunctor,
                               typename cudf::experimental::id_to_type_impl<OutputColCudfT>::type>{
    column, static_cast<mutable_column_view>(*output)};

  experimental::type_dispatcher(column.type(), launch, stream);

  return output;
}

}  // namespace detail

std::unique_ptr<column> extract_year(column_view const& column,
                                     rmm::mr::device_memory_resource* mr) {
  CUDF_FUNC_RANGE();
  return detail::apply_datetime_op<
    detail::extract_component_operator<detail::datetime_component::YEAR>,
    cudf::INT16>(column, 0, mr);
}

std::unique_ptr<column> extract_month(column_view const& column,
                                      rmm::mr::device_memory_resource* mr) {
  CUDF_FUNC_RANGE();

  return detail::apply_datetime_op<
    detail::extract_component_operator<detail::datetime_component::MONTH>,
    cudf::INT16>(column, 0, mr);
}

std::unique_ptr<column> extract_day(column_view const& column,
                                    rmm::mr::device_memory_resource* mr) {
  CUDF_FUNC_RANGE();
  return detail::apply_datetime_op<
    detail::extract_component_operator<detail::datetime_component::DAY>,
    cudf::INT16>(column, 0, mr);
}

std::unique_ptr<column> extract_weekday(column_view const& column,
                                        rmm::mr::device_memory_resource* mr) {
  CUDF_FUNC_RANGE();
  return detail::apply_datetime_op<
    detail::extract_component_operator<detail::datetime_component::WEEKDAY>,
    cudf::INT16>(column, 0, mr);
}

std::unique_ptr<column> extract_hour(column_view const& column,
                                     rmm::mr::device_memory_resource* mr) {
  CUDF_FUNC_RANGE();
  return detail::apply_datetime_op<
    detail::extract_component_operator<detail::datetime_component::HOUR>,
    cudf::INT16>(column, 0, mr);
}

std::unique_ptr<column> extract_minute(column_view const& column,
                                       rmm::mr::device_memory_resource* mr) {
  CUDF_FUNC_RANGE();
  return detail::apply_datetime_op<
    detail::extract_component_operator<detail::datetime_component::MINUTE>,
    cudf::INT16>(column, 0, mr);
}

std::unique_ptr<column> extract_second(column_view const& column,
                                       rmm::mr::device_memory_resource* mr) {
  CUDF_FUNC_RANGE();
  return detail::apply_datetime_op<
    detail::extract_component_operator<detail::datetime_component::SECOND>,
    cudf::INT16>(column, 0, mr);
}

std::unique_ptr<column> last_day_of_month(column_view const& column,
                                          rmm::mr::device_memory_resource* mr) {
  CUDF_FUNC_RANGE();
  return detail::apply_datetime_op<detail::extract_last_day_of_month, cudf::TIMESTAMP_DAYS>(
    column, 0, mr);
}

std::unique_ptr<column> day_of_year(column_view const& column,
                                    rmm::mr::device_memory_resource* mr) {
  CUDF_FUNC_RANGE();
  return detail::apply_datetime_op<detail::extract_day_num_of_year, cudf::INT16>
      (column, 0, mr);
}

}  // namespace datetime
}  // namespace cudf<|MERGE_RESOLUTION|>--- conflicted
+++ resolved
@@ -156,31 +156,17 @@
 std::unique_ptr<column> apply_datetime_op(column_view const& column,
                                           cudaStream_t stream,
                                           rmm::mr::device_memory_resource* mr) {
-<<<<<<< HEAD
   CUDF_EXPECTS(is_timestamp(column.type()), "Column type should be timestamp");
 
-  auto size = column.size();
+  auto size            = column.size();
   auto output_col_type = data_type{OutputColCudfT};
 
   // Return an empty column if source column is empty
   if (size == 0) return make_empty_column(output_col_type);
 
   auto null_mask = copy_bitmask(column, stream, mr);
-  auto output = make_fixed_width_column(output_col_type, size, null_mask,
-                                        column.null_count(), stream, mr);
-=======
-  auto size            = column.size();
-  auto output_col_type = data_type{OutputColCudfT};
-  auto null_mask       = copy_bitmask(column, stream, mr);
-  auto output          = std::make_unique<cudf::column>(
-    output_col_type,
-    size,
-    rmm::device_buffer{size * cudf::size_of(output_col_type), stream, mr},
-    null_mask,
-    column.null_count(),
-    std::vector<std::unique_ptr<cudf::column>>{});
->>>>>>> 4cafc989
-
+  auto output    = make_fixed_width_column(output_col_type, size, null_mask,
+                                           column.null_count(), stream, mr);
   auto launch = launch_functor<TransformFunctor,
                                typename cudf::experimental::id_to_type_impl<OutputColCudfT>::type>{
     column, static_cast<mutable_column_view>(*output)};
