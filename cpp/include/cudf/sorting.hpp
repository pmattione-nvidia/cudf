/*
 * Copyright (c) 2019, NVIDIA CORPORATION.
 *
 * Licensed under the Apache License, Version 2.0 (the "License");
 * you may not use this file except in compliance with the License.
 * You may obtain a copy of the License at
 *
 *     http://www.apache.org/licenses/LICENSE-2.0
 *
 * Unless required by applicable law or agreed to in writing, software
 * distributed under the License is distributed on an "AS IS" BASIS,
 * WITHOUT WARRANTIES OR CONDITIONS OF ANY KIND, either express or implied.
 * See the License for the specific language governing permissions and
 * limitations under the License.
 */

#pragma once

#include <cudf/types.hpp>

#include <memory>
#include <vector>

namespace cudf {

enum class rank_method {
  FIRST,   // stable sort order ranking (no ties)
  AVERAGE, // mean of first in the group
  MIN,     // min  of first in the group
  MAX,     // max  of first in the group
  DENSE    // like min/max, but rank always increases by 1 between groups
};
namespace experimental {

/**---------------------------------------------------------------------------*
 * @brief Computes the row indices that would produce `input`  in a
 * lexicographical sorted order.
 *
 * @param input The table to sort
 * @param column_order The desired sort order for each column. Size must be
 * equal to `input.num_columns()` or empty. If empty, all columns will be sorted
 * in ascending order.
 * @param null_precedence The desired order of null compared to other elements
 * for each column.  Size must be equal to `input.num_columns()` or empty.
 * If empty, all columns will be sorted in `null_order::BEFORE`.
 * @return std::unique_ptr<column> A non-nullable column of `size_type` elements
 * containing the permuted row indices of `input` if it were sorted
 *---------------------------------------------------------------------------**/
std::unique_ptr<column> sorted_order(
    table_view input, std::vector<order> const& column_order = {},
    std::vector<null_order> const& null_precedence = {},
    rmm::mr::device_memory_resource* mr = rmm::mr::get_default_resource());

/**
<<<<<<< HEAD
 * @copybrief sorted_order(table_view, std::vector<order> const&, std::vector<null_order> const&, rmm::mr::device_memory_resource*)
 * The sort order is stable. 
 *  
 * @copydetails sorted_order(table_view, std::vector<order> const&, std::vector<null_order> const&, rmm::mr::device_memory_resource*)
=======
 * @brief Computes the row indices that would produce `input` in a stable
 * lexicographical sorted order.
 *
 * @copydetails cudf::experimental::sorted_order
>>>>>>> eb3e3e6a
 */
std::unique_ptr<column> stable_sorted_order(
    table_view input, std::vector<order> const& column_order = {},
    std::vector<null_order> const& null_precedence = {},
    rmm::mr::device_memory_resource* mr = rmm::mr::get_default_resource());

/**---------------------------------------------------------------------------*
 * @brief Checks whether the rows of a `table` are sorted in a lexicographical
 *        order.
 *
 * @param[in] in                table whose rows need to be compared for ordering
 * @param[in] column_order      The expected sort order for each column. Size
 *                              must be equal to `in.num_columns()` or empty. If
 *                              empty, it is expected all columns are in
 *                              ascending order.
 * @param[in] null_precedence   The desired order of null compared to other
 *                              elements for each column. Size must be equal to
 *                              `input.num_columns()` or empty. If empty,
 *                              `null_order::BEFORE` is assumed for all columns.
 *
 * @returns bool                true if sorted as expected, false if not.
 *---------------------------------------------------------------------------**/
bool is_sorted(cudf::table_view const& table,
               std::vector<order> const& column_order,
               std::vector<null_order> const& null_precedence);

/**
 * @brief Performs a lexicographic sort of the rows of a table
 *
 * @param input The table to sort
 * @param column_order The desired order for each column. Size must be
 * equal to `input.num_columns()` or empty. If empty, all columns are sorted in
 * ascending order.
 * @param null_precedence The desired order of a null element compared to other
 * elements for each column in `input`. Size must be equal to
 * `input.num_columns()` or empty. If empty, all columns will be sorted with
 * `null_order::BEFORE`.
 * @param mr The device memory resource used to allocate the returned table
 * @return New table containing the desired sorted order of `input`
 */
std::unique_ptr<table> sort(
    table_view input, std::vector<order> const& column_order = {},
    std::vector<null_order> const& null_precedence = {},
    rmm::mr::device_memory_resource* mr = rmm::mr::get_default_resource());

/**
 * @copybrief sort(table_view, std::vector<order> const&, std::vector<null_order> const&, rmm::mr::device_memory_resource*)
 * The sort order is stable. 
 * 
 * @copydetails sort(table_view, std::vector<order> const&, std::vector<null_order> const&, rmm::mr::device_memory_resource*)
 */
std::unique_ptr<table> stable_sort(
    table_view input, std::vector<order> const& column_order = {},
    std::vector<null_order> const& null_precedence = {},
    rmm::mr::device_memory_resource* mr = rmm::mr::get_default_resource());

/**
 * @brief Performs a key-value sort.
 *
 * Creates a new table that reorders the rows of `values` according to the
 * lexicographic ordering of the rows of `keys`.
 *
 * @throws `cudf::logic_error` if `values.num_rows() != keys.num_rows()`.
 *
 * @param values The table to reorder
 * @param keys The table that determines the ordering
 * @param column_order The desired order for each column in `keys`. Size must be
 * equal to `input.num_columns()` or empty. If empty, all columns are sorted in
 * ascending order.
 * @param null_precedence The desired order of a null element compared to other
 * elements for each column in `keys`. Size must be equal to
 * `keys.num_columns()` or empty. If empty, all columns will be sorted with
 * `null_order::BEFORE`.
 * @param mr The device memory resource used to allocate the returned table
 * @return The reordering of `values` determined by the lexicographic order of
 * the rows of `keys`.
 */
std::unique_ptr<table> sort_by_key(
    table_view const& values, table_view const& keys,
    std::vector<order> const& column_order = {},
    std::vector<null_order> const& null_precedence = {},
    rmm::mr::device_memory_resource* mr = rmm::mr::get_default_resource());

/**
 * @copybrief sort_by_key(table_view const&, table_view const&, std::vector<order> const&, std::vector<null_order> const&, rmm::mr::device_memory_resource*)
 * The sort order is stable. 
 * 
 * @copydetails sort_by_key(table_view const&, table_view const&, std::vector<order> const&, std::vector<null_order> const&, rmm::mr::device_memory_resource*)
 */
std::unique_ptr<table> stable_sort_by_key(
    table_view const& values, table_view const& keys,
    std::vector<order> const& column_order = {},
    std::vector<null_order> const& null_precedence = {},
    rmm::mr::device_memory_resource* mr = rmm::mr::get_default_resource());


/**---------------------------------------------------------------------------*
 * @brief Computes the ranks of each column in a lexicographical sorted order.
 *
 * @param input The table to rank
 * @param method The ranking method used for tie breaking (same values).
 * @param column_order The desired sort order for all columns
 * @param _include_nulls  flag to include nulls during ranking
 * @param null_precedence The desired order of null compared to other elements
 * for all columns
 * @param percentage flag to convert ranks to percentage in range (0,1]
 * @param mr The device memory resource used to allocate the returned table
 * @return std::unique_ptr<column> A non-nullable column of INT32 elements
 * containing the permuted row indices of `input` if it were sorted
 *---------------------------------------------------------------------------**/
std::unique_ptr<table> rank(
    table_view input,
    rank_method method,
    order column_order,
    include_nulls _include_nulls,
    null_order null_precedence,
    bool percentage,
    rmm::mr::device_memory_resource* mr = rmm::mr::get_default_resource());
    
} // namespace experimental
} // namespace cudf<|MERGE_RESOLUTION|>--- conflicted
+++ resolved
@@ -30,6 +30,7 @@
   MAX,     // max  of first in the group
   DENSE    // like min/max, but rank always increases by 1 between groups
 };
+
 namespace experimental {
 
 /**---------------------------------------------------------------------------*
@@ -52,17 +53,10 @@
     rmm::mr::device_memory_resource* mr = rmm::mr::get_default_resource());
 
 /**
-<<<<<<< HEAD
- * @copybrief sorted_order(table_view, std::vector<order> const&, std::vector<null_order> const&, rmm::mr::device_memory_resource*)
- * The sort order is stable. 
- *  
- * @copydetails sorted_order(table_view, std::vector<order> const&, std::vector<null_order> const&, rmm::mr::device_memory_resource*)
-=======
  * @brief Computes the row indices that would produce `input` in a stable
  * lexicographical sorted order.
  *
  * @copydetails cudf::experimental::sorted_order
->>>>>>> eb3e3e6a
  */
 std::unique_ptr<column> stable_sorted_order(
     table_view input, std::vector<order> const& column_order = {},
@@ -108,16 +102,6 @@
     std::vector<null_order> const& null_precedence = {},
     rmm::mr::device_memory_resource* mr = rmm::mr::get_default_resource());
 
-/**
- * @copybrief sort(table_view, std::vector<order> const&, std::vector<null_order> const&, rmm::mr::device_memory_resource*)
- * The sort order is stable. 
- * 
- * @copydetails sort(table_view, std::vector<order> const&, std::vector<null_order> const&, rmm::mr::device_memory_resource*)
- */
-std::unique_ptr<table> stable_sort(
-    table_view input, std::vector<order> const& column_order = {},
-    std::vector<null_order> const& null_precedence = {},
-    rmm::mr::device_memory_resource* mr = rmm::mr::get_default_resource());
 
 /**
  * @brief Performs a key-value sort.
@@ -146,18 +130,6 @@
     std::vector<null_order> const& null_precedence = {},
     rmm::mr::device_memory_resource* mr = rmm::mr::get_default_resource());
 
-/**
- * @copybrief sort_by_key(table_view const&, table_view const&, std::vector<order> const&, std::vector<null_order> const&, rmm::mr::device_memory_resource*)
- * The sort order is stable. 
- * 
- * @copydetails sort_by_key(table_view const&, table_view const&, std::vector<order> const&, std::vector<null_order> const&, rmm::mr::device_memory_resource*)
- */
-std::unique_ptr<table> stable_sort_by_key(
-    table_view const& values, table_view const& keys,
-    std::vector<order> const& column_order = {},
-    std::vector<null_order> const& null_precedence = {},
-    rmm::mr::device_memory_resource* mr = rmm::mr::get_default_resource());
-
 
 /**---------------------------------------------------------------------------*
  * @brief Computes the ranks of each column in a lexicographical sorted order.
@@ -181,6 +153,6 @@
     null_order null_precedence,
     bool percentage,
     rmm::mr::device_memory_resource* mr = rmm::mr::get_default_resource());
-    
-} // namespace experimental
-} // namespace cudf+ 
+}  // namespace experimental
+}  // namespace cudf