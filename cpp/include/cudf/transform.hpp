/*
 * Copyright (c) 2019, NVIDIA CORPORATION.
 *
 * Licensed under the Apache License, Version 2.0 (the "License");
 * you may not use this file except in compliance with the License.
 * You may obtain a copy of the License at
 *
 *     http://www.apache.org/licenses/LICENSE-2.0
 *
 * Unless required by applicable law or agreed to in writing, software
 * distributed under the License is distributed on an "AS IS" BASIS,
 * WITHOUT WARRANTIES OR CONDITIONS OF ANY KIND, either express or implied.
 * See the License for the specific language governing permissions and
 * limitations under the License.
 */

#pragma once

#include <cudf/types.hpp>

#include <memory>

namespace cudf {
namespace experimental {
/**
<<<<<<< HEAD
 * @ingroup column_apis
 * @addtogroup column_transform Transform
 * Transform APIs
=======
 * @addtogroup transformation_transform
>>>>>>> 5c4b3b00
 * @{
 */

/**
 * @brief Creates a new column by applying a unary function against every
 * element of an input column.
 *
 * Computes:
 * `out[i] = F(in[i])`
 *
 * The output null mask is the same is the input null mask so if input[i] is
 * null then output[i] is also null
 *
 * @param input         An immutable view of the input column to transform
 * @param unary_udf     The PTX/CUDA string of the unary function to apply
 * @param outout_type   The output type that is compatible with the output type in the UDF
 * @param is_ptx        true: the UDF is treated as PTX code; false: the UDF is treated as CUDA code
 * @param mr            The memory resource to use for for all device allocations
 * @return cudf::column The column resulting from applying the unary function to
 *                      every element of the input
 **/
std::unique_ptr<column> transform(
  column_view const& input,
  std::string const& unary_udf,
  data_type output_type,
  bool is_ptx,
  rmm::mr::device_memory_resource* mr = rmm::mr::get_default_resource());

/**
 * @brief Creates a null_mask from `input` by converting `NaN` to null and
 * preserving existing null values and also returns new null_count.
 *
 * @throws cudf::logic_error if `input.type()` is a non-floating type
 *
 * @param input         An immutable view of the input column of floating-point type
 * @param mr            The memory resource to use for for all device allocations
 * @return A pair containing a `device_buffer` with the new bitmask and it's
 * null count obtained by replacing `NaN` in `input` with null.
 **/
std::pair<std::unique_ptr<rmm::device_buffer>, size_type> nans_to_nulls(
  column_view const& input, rmm::mr::device_memory_resource* mr = rmm::mr::get_default_resource());

/**
 * @brief Creates a bitmask from a column of boolean elements.
 *
 * If element `i` in `input` is `true`, bit `i` in the resulting mask is set (`1`). Else,
 * if element `i` is `false` or null, bit `i` is unset (`0`).
 *
 *
 * @throws cudf::logic_error if `input.type()` is a non-boolean type
 *
 * @param input        Boolean elements to convert to a bitmask.
 * @param mr            The memory resource used to allocate the returned bitmask.
 * @return A pair containing a `device_buffer` with the new bitmask and it's
 * null count obtained from input considering `true` represent `valid`/`1` and
 * `false` represent `invalid`/`0`.
 **/
std::pair<std::unique_ptr<rmm::device_buffer>, cudf::size_type> bools_to_mask(
  column_view const& input, rmm::mr::device_memory_resource* mr = rmm::mr::get_default_resource());

/** @} */  // end of group
}  // namespace experimental
}  // namespace cudf<|MERGE_RESOLUTION|>--- conflicted
+++ resolved
@@ -23,13 +23,7 @@
 namespace cudf {
 namespace experimental {
 /**
-<<<<<<< HEAD
- * @ingroup column_apis
- * @addtogroup column_transform Transform
- * Transform APIs
-=======
  * @addtogroup transformation_transform
->>>>>>> 5c4b3b00
  * @{
  */
 
