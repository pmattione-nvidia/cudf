--- conflicted
+++ resolved
@@ -765,10 +765,7 @@
 }
 
 using decimal32 = fixed_point<int32_t, Radix::BASE_10>;
-<<<<<<< HEAD
-=======
 using decimal64 = fixed_point<int64_t, Radix::BASE_10>;
->>>>>>> 7759dfc3
 
 /** @} */  // end of group
 }  // namespace numeric