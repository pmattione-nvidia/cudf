--- conflicted
+++ resolved
@@ -322,18 +322,9 @@
 def test_dataframe_merge_strings_not_supported():
     pleft = pd.DataFrame({'x': [0, 1, 2, 3],
                           'name': ['Alice', 'Bob', 'Charlie', 'Dan']})
-<<<<<<< HEAD
     with pytest.raises(NotImplementedError) as raises:
         gleft = DataFrame.from_pandas(pleft)  # noqa:F841
     raises.match('Strings are not yet supported')
-=======
-    gleft = DataFrame.from_pandas(pleft)
-    pright = pd.DataFrame({'x': [i % 4 for i in range(10)],
-                           'y': range(10)})
-    gright = DataFrame.from_pandas(pright)
-    with pytest.raises(TypeError) as raises:
-        gleft.merge(gright)
-    raises.match('column type `object` not supported in gdf')
 
 
 def test_dataframe_empty_merge():
@@ -343,5 +334,4 @@
     expect = DataFrame([('a', []), ('b', []), ('c', [])])
     got = gdf1.merge(gdf2, how='left', on=['a'])
 
-    assert_eq(expect, got)
->>>>>>> 401c6e94
+    assert_eq(expect, got)