# Copyright (c) 2018, NVIDIA CORPORATION.

from libgdf_cffi import libgdf, ffi

from cudf.dataframe.dataframe import Column
from cudf.dataframe.numerical import NumericalColumn
from cudf.dataframe.dataframe import DataFrame
from cudf.dataframe.datetime import DatetimeColumn
from cudf._gdf import nvtx_range_push, nvtx_range_pop

import numpy as np


def _wrap_string(text):
    if(text is None):
        return ffi.NULL
    else:
        return ffi.new("char[]", text.encode())


def read_csv(filepath, lineterminator='\n',
             quotechar='"', quoting=True, doublequote=True,
             delimiter=',', sep=None, delim_whitespace=False,
             skipinitialspace=False, names=None, dtype=None,
<<<<<<< HEAD
             skipfooter=0, skiprows=0, dayfirst=False,
             thousands=None, decimal='.', true_values=None, false_values=None):
=======
             skipfooter=0, skiprows=0, dayfirst=False, compression='infer',
             thousands=None, decimal='.'):
>>>>>>> 2efc6c3a
    """
    Load and parse a CSV file into a DataFrame

    Parameters
    ----------
    filepath : str
        Path of file to be read.
    delimiter : char, default ','
        Delimiter to be used.
    delim_whitespace : bool, default False
        Determines whether to use whitespace as delimiter.
    lineterminator : char, default '\\n'
        Character to indicate end of line.
    skipinitialspace : bool, default False
        Skip spaces after delimiter.
    names : list of str, default None
        List of column names to be used.
    dtype : list of str or dict of {col: dtype}, default None
        List of data types in the same order of the column names
        or a dictionary with column_name:dtype (pandas style).
    quotechar : char, default '"'
        Character to indicate start and end of quote item.
    quoting : bool, default True
        If True, start and end quotechar are removed from returned strings
        If False, start and end quotechar are kept in returned strings
    doublequote : bool, default True
        When quotechar is specified and quoting is True, indicates whether to
        interpret two consecutive quotechar inside fields as single quotechar
    skiprows : int, default 0
        Number of rows to be skipped from the start of file.
    skipfooter : int, default 0
        Number of rows to be skipped at the bottom of file.
<<<<<<< HEAD
    true_values : list, default None
        Values to consider as boolean True
    false_values : list, default None
        Values to consider as boolean False
=======
    compression : {'infer', 'gzip', 'zip', None}, default 'infer'
        For on-the-fly decompression of on-disk data. If ‘infer’, then detect
        compression from the following extensions: ‘.gz’,‘.zip’ (otherwise no
        decompression). If using ‘zip’, the ZIP file must contain only one
        data file to be read in, otherwise the first non-zero-sized file will
        be used. Set to None for no decompression.
>>>>>>> 2efc6c3a

    Returns
    -------
    GPU ``DataFrame`` object.

    Examples
    --------
    foo.txt : ::

        50,50|40,60|30,70|20,80|

    >>> import cudf
    >>> df = cudf.read_csv('foo.txt', delimiter=',', lineterminator='|',
    ...                     names=['col1', 'col2'], dtype=['int64', 'int64'],
    ...                     skiprows=1, skipfooter=1)
    >>> df
      col1 col2
    0 40   60
    1 30   70
    """

    if names is None or dtype is None:
        msg = '''Automatic dtype detection not implemented:
        Column names and dtypes must be specified.'''
        raise TypeError(msg)

    if isinstance(dtype, dict):
        dtype_dict = True
    elif isinstance(dtype, list):
        dtype_dict = False
        if len(dtype) != len(names):
            msg = '''All column dtypes must be specified.'''
            raise TypeError(msg)
    else:
        msg = '''dtype must be 'list' or 'dict' '''
        raise TypeError(msg)

    nvtx_range_push("PYGDF_READ_CSV", "purple")

    csv_reader = ffi.new('csv_read_arg*')

    # Populate csv_reader struct
    file_path = _wrap_string(filepath)
    csv_reader.file_path = file_path

    arr_names = []
    arr_dtypes = []
    for col_name in names:
        arr_names.append(_wrap_string(col_name))
        if dtype_dict:
            arr_dtypes.append(_wrap_string(str(dtype[col_name])))
    names_ptr = ffi.new('char*[]', arr_names)
    csv_reader.names = names_ptr

    if not dtype_dict:
        for col_dtype in dtype:
            arr_dtypes.append(_wrap_string(str(col_dtype)))
    dtype_ptr = ffi.new('char*[]', arr_dtypes)
    csv_reader.dtype = dtype_ptr

    if decimal == delimiter:
        raise ValueError("decimal cannot be the same as delimiter")

    if thousands == delimiter:
        raise ValueError("thousands cannot be the same as delimiter")

    # Start with default values recognized as boolean
    arr_true_values = [_wrap_string(str('True')), _wrap_string(str('TRUE'))]
    arr_false_values = [_wrap_string(str('False')), _wrap_string(str('FALSE'))]

    for value in true_values or []:
        arr_true_values.append(_wrap_string(str(value)))
    arr_true_values_ptr = ffi.new('char*[]', arr_true_values)
    csv_reader.true_values = arr_true_values_ptr
    csv_reader.num_true_values = len(arr_true_values)

    for value in false_values or []:
        arr_false_values.append(_wrap_string(str(value)))
    false_values_ptr = ffi.new('char*[]', arr_false_values)
    csv_reader.false_values = false_values_ptr
    csv_reader.num_false_values = len(arr_false_values)

    csv_reader.delimiter = delimiter.encode()
    csv_reader.lineterminator = lineterminator.encode()
    csv_reader.quotechar = quotechar.encode()
    csv_reader.quoting = quoting
    csv_reader.doublequote = doublequote
    csv_reader.delim_whitespace = delim_whitespace
    csv_reader.skipinitialspace = skipinitialspace
    csv_reader.dayfirst = dayfirst
    csv_reader.num_cols = len(names)
    csv_reader.skiprows = skiprows
    csv_reader.skipfooter = skipfooter
    csv_reader.compression = _wrap_string(compression)
    csv_reader.decimal = decimal.encode()
    csv_reader.thousands = ffi.NULL
    if thousands:
        csv_reader.thousands = ffi.new('char*', thousands.encode())

    # Call read_csv
    libgdf.read_csv(csv_reader)

    out = csv_reader.data
    if out == ffi.NULL:
        raise ValueError("Failed to parse CSV")

    # Extract parsed columns

    outcols = []
    for i in range(csv_reader.num_cols_out):
        newcol = Column.from_cffi_view(out[i])
        if(newcol.dtype == np.dtype('datetime64[ms]')):
            outcols.append(newcol.view(DatetimeColumn, dtype='datetime64[ms]'))
        else:
            outcols.append(newcol.view(NumericalColumn, dtype=newcol.dtype))

    # Build dataframe
    df = DataFrame()
    for k, v in zip(names, outcols):
        df[k] = v

    nvtx_range_pop()

    return df


def read_csv_strings(filepath, lineterminator='\n',
                     quotechar='"', quoting=True, doublequote=True,
                     delimiter=',', sep=None, delim_whitespace=False,
                     skipinitialspace=False, names=None, dtype=None,
                     skipfooter=0, skiprows=0, dayfirst=False,
                     true_values=None, false_values=None):

    import nvstrings
    from cudf.dataframe.series import Series

    """
    **Experimental**: This function provided only as an alpha way of providing
    a way to use nvstrings alongside cudf.
    Future versions of cuDF will provide cleaner integration.

    Uses the same arguments as read_csv.

    Returns list of Series objects for numeric or date columns and nvstrings
    objects for those columns that are strings (dtype='str').

    Examples
    --------
    foo.txt : ::

        50,abc|40,def|30,ghi|20,jkl|

    .. code-block:: python

      import cudf
      fn = 'foo.txt'
      cols = cudf.io.read_csv_strings(fn, delimiter=',', lineterminator='|',
                           names=['col1', 'col2'], dtype=['int64', 'str'],
                           skiprows=1, skipfooter=1)
      type(cols[0])
      print(cols[0])

      type(cols[1])
      print(cols[1])

    Output:

    .. code-block:: python

      <class 'cudf.series.Series'>
      0 40
      1 30

      <class 'nvstrings.nvstrings'>
      ['def', 'ghi']

    """

    if names is None or dtype is None:
        msg = '''Automatic dtype detection not implemented:
        Column names and dtypes must be specified.'''
        raise TypeError(msg)

    if isinstance(dtype, dict):
        dtype_dict = True
    elif isinstance(dtype, list):
        dtype_dict = False
        if len(dtype) != len(names):
            msg = '''All column dtypes must be specified.'''
            raise TypeError(msg)
    else:
        msg = '''dtype must be 'list' or 'dict' '''
        raise TypeError(msg)

    csv_reader = ffi.new('csv_read_arg*')

    # Populate csv_reader struct
    file_path = _wrap_string(filepath)
    csv_reader.file_path = file_path

    arr_names = []
    arr_dtypes = []
    for col_name in names:
        arr_names.append(_wrap_string(col_name))
        if dtype_dict:
            arr_dtypes.append(_wrap_string(str(dtype[col_name])))
    names_ptr = ffi.new('char*[]', arr_names)
    csv_reader.names = names_ptr

    if not dtype_dict:
        for col_dtype in dtype:
            arr_dtypes.append(_wrap_string(str(col_dtype)))
    dtype_ptr = ffi.new('char*[]', arr_dtypes)
    csv_reader.dtype = dtype_ptr

    # Start with default values recognized as boolean
    arr_true_values = [_wrap_string(str('True')), _wrap_string(str('TRUE'))]
    arr_false_values = [_wrap_string(str('False')), _wrap_string(str('FALSE'))]

    for value in true_values or []:
        arr_true_values.append(_wrap_string(str(value)))
    arr_true_values_ptr = ffi.new('char*[]', arr_true_values)
    csv_reader.true_values = arr_true_values_ptr
    csv_reader.num_true_values = len(arr_true_values)

    for value in false_values or []:
        arr_false_values.append(_wrap_string(str(value)))
    false_values_ptr = ffi.new('char*[]', arr_false_values)
    csv_reader.false_values = false_values_ptr
    csv_reader.num_false_values = len(arr_false_values)

    csv_reader.delimiter = delimiter.encode()
    csv_reader.lineterminator = lineterminator.encode()
    csv_reader.quotechar = quotechar.encode()
    csv_reader.quoting = quoting
    csv_reader.doublequote = doublequote
    csv_reader.delim_whitespace = delim_whitespace
    csv_reader.skipinitialspace = skipinitialspace
    csv_reader.dayfirst = dayfirst
    csv_reader.num_cols = len(names)
    csv_reader.skiprows = skiprows
    csv_reader.skipfooter = skipfooter

    # Call read_csv
    libgdf.read_csv(csv_reader)

    out = csv_reader.data
    if out == ffi.NULL:
        raise ValueError("Failed to parse CSV")

    # Extract parsed columns

    outcols = []
    for i in range(csv_reader.num_cols_out):
        if out[i].dtype == libgdf.GDF_STRING:
            ptr = int(ffi.cast("uintptr_t", out[i].data))
            outcols.append(nvstrings.bind_cpointer(ptr))
        else:
            newcol = Column.from_cffi_view(out[i])
            if(newcol.dtype == np.dtype('datetime64[ms]')):
                col = newcol.view(DatetimeColumn, dtype='datetime64[ms]')
            else:
                col = newcol.view(NumericalColumn, dtype=newcol.dtype)
            outcols.append(Series(col))

    return outcols<|MERGE_RESOLUTION|>--- conflicted
+++ resolved
@@ -22,13 +22,8 @@
              quotechar='"', quoting=True, doublequote=True,
              delimiter=',', sep=None, delim_whitespace=False,
              skipinitialspace=False, names=None, dtype=None,
-<<<<<<< HEAD
-             skipfooter=0, skiprows=0, dayfirst=False,
+             skipfooter=0, skiprows=0, dayfirst=False, compression='infer',
              thousands=None, decimal='.', true_values=None, false_values=None):
-=======
-             skipfooter=0, skiprows=0, dayfirst=False, compression='infer',
-             thousands=None, decimal='.'):
->>>>>>> 2efc6c3a
     """
     Load and parse a CSV file into a DataFrame
 
@@ -61,19 +56,16 @@
         Number of rows to be skipped from the start of file.
     skipfooter : int, default 0
         Number of rows to be skipped at the bottom of file.
-<<<<<<< HEAD
-    true_values : list, default None
-        Values to consider as boolean True
-    false_values : list, default None
-        Values to consider as boolean False
-=======
     compression : {'infer', 'gzip', 'zip', None}, default 'infer'
         For on-the-fly decompression of on-disk data. If ‘infer’, then detect
         compression from the following extensions: ‘.gz’,‘.zip’ (otherwise no
         decompression). If using ‘zip’, the ZIP file must contain only one
         data file to be read in, otherwise the first non-zero-sized file will
         be used. Set to None for no decompression.
->>>>>>> 2efc6c3a
+    true_values : list, default None
+        Values to consider as boolean True
+    false_values : list, default None
+        Values to consider as boolean False
 
     Returns
     -------
