--- conflicted
+++ resolved
@@ -5,15 +5,10 @@
 # cython: embedsignature = True
 # cython: language_level = 3
 
-<<<<<<< HEAD
 from cython.operator cimport dereference as deref
 
-from .cudf_cpp cimport *
-from .cudf_cpp import *
-=======
 from cudf.bindings.cudf_cpp cimport *
 from cudf.bindings.cudf_cpp import *
->>>>>>> adad2325
 from cudf.bindings.orc cimport reader as orc_reader
 from cudf.bindings.orc cimport reader_options as orc_reader_options
 from cudf.bindings.orc cimport writer as orc_writer
@@ -88,25 +83,7 @@
     else:
         c_out_table = reader.get().read_all()
 
-<<<<<<< HEAD
-    # Extract read columns
-    outcols = []
-    new_names = []
-    cdef gdf_column* column
-    for i in range(table.num_columns()):
-        column = table.get_column(i)
-        data_mem, mask_mem = gdf_column_to_column_mem(column)
-        outcols.append(Column.from_mem_views(data_mem, mask_mem))
-        new_names.append(column.col_name.decode())
-        free(column.col_name)
-        free(column)
-
-    # Construct dataframe from columns
-    df = DataFrame()
-    for k, v in zip(new_names, outcols):
-        df[k] = v
-
-    return df
+    return table_to_dataframe(&c_out_table)
 
 
 cpdef cpp_write_orc(cols, filepath):
@@ -130,7 +107,4 @@
     # Write data to output
     cdef unique_ptr[cudf_table] table
     table = unique_ptr[cudf_table](table_from_columns(cols))
-    writer.get().write_all(deref(table))
-=======
-    return table_to_dataframe(&c_out_table)
->>>>>>> adad2325
+    writer.get().write_all(deref(table))