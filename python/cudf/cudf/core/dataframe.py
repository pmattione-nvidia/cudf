--- conflicted
+++ resolved
@@ -2418,94 +2418,8 @@
                 method="hash",
             )
 
-<<<<<<< HEAD
         lhs = self
         rhs = other
-=======
-        same_names = set(self._data.names) & set(other._data.names)
-        if same_names and not (lsuffix or rsuffix):
-            raise ValueError(
-                "there are overlapping columns but "
-                "lsuffix and rsuffix are not defined"
-            )
-
-        lhs = DataFrame()
-        rhs = DataFrame()
-
-        idx_col_names = []
-        if isinstance(self.index, cudf.core.multiindex.MultiIndex):
-            if not isinstance(other.index, cudf.core.multiindex.MultiIndex):
-                raise TypeError(
-                    "Left index is MultiIndex, but right index is "
-                    + type(other.index)
-                )
-
-            index_frame_l = self.index.copy().to_frame(index=False)
-            index_frame_r = other.index.copy().to_frame(index=False)
-
-            if (index_frame_l.columns != index_frame_r.columns).any():
-                raise ValueError(
-                    "Left and Right indice-column names must match."
-                )
-
-            for name in index_frame_l.columns:
-                idx_col_name = str(uuid.uuid4())
-                idx_col_names.append(idx_col_name)
-
-                lhs[idx_col_name] = index_frame_l._data[name]
-                rhs[idx_col_name] = index_frame_r._data[name]
-
-        else:
-            idx_col_names.append(str(uuid.uuid4()))
-            lhs[idx_col_names[0]] = self.index._values
-            rhs[idx_col_names[0]] = other.index._values
-
-        for name, col in self._data.items():
-            lhs[name] = col
-
-        for name, col in other._data.items():
-            rhs[name] = col
-
-        lhs.reset_index(drop=True, inplace=True)
-        rhs.reset_index(drop=True, inplace=True)
-
-        cat_join = []
-        for name in idx_col_names:
-            if is_categorical_dtype(lhs[name]):
-
-                lcats = lhs[name].cat.categories
-                rcats = rhs[name].cat.categories
-
-                def _set_categories(col, cats):
-                    return col.cat._set_categories(
-                        cats, is_unique=True
-                    ).fillna(-1)
-
-                if how == "left":
-                    cats = lcats
-                    rhs[name] = _set_categories(rhs[name], cats)
-                elif how == "right":
-                    cats = rcats
-                    lhs[name] = _set_categories(lhs[name], cats)
-                elif how in ["inner", "outer"]:
-                    cats = column.as_column(lcats).append(rcats)
-                    cats = (
-                        Series(cats).drop_duplicates(ignore_index=True)._column
-                    )
-
-                    lhs[name] = _set_categories(lhs[name], cats)
-                    lhs[name] = lhs[name]._column.as_numerical
-
-                    rhs[name] = _set_categories(rhs[name], cats)
-                    rhs[name] = rhs[name]._column.as_numerical
-
-                cat_join.append((name, cats))
-
-        if lsuffix == "":
-            lsuffix = "l"
-        if rsuffix == "":
-            rsuffix = "r"
->>>>>>> cfb1f6b6
 
         df = lhs.merge(
             rhs,
